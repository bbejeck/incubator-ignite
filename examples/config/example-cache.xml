--- conflicted
+++ resolved
@@ -68,15 +68,11 @@
                     <property name="backups" value="1"/>
                 </bean>
 
-<<<<<<< HEAD
-                <!-- Partitioned cache example configuration (portable objects enabled). -->
-=======
                 <!--
                     Partitioned cache example configuration with portable objects enabled.
                     Used in .NET, C++ and Java client examples that are available only in
                     enterprise edition.
                 -->
->>>>>>> 50acba01
                 <bean parent="cache-template">
                     <property name="name" value="partitioned_portable"/>
                     <property name="cacheMode" value="PARTITIONED"/>
@@ -84,8 +80,6 @@
                     <property name="distributionMode" value="PARTITIONED_ONLY"/>
                     <property name="backups" value="1"/>
                     <property name="portableEnabled" value="true"/>
-<<<<<<< HEAD
-=======
                     <property name="queryConfiguration">
                         <bean class="org.gridgain.grid.cache.query.GridCacheQueryConfiguration">
                             <property name="typeMetadata">
@@ -113,7 +107,6 @@
                             </property>
                         </bean>
                     </property>
->>>>>>> 50acba01
                 </bean>
 
                 <!-- Replicated cache example configuration (Atomic mode). -->
