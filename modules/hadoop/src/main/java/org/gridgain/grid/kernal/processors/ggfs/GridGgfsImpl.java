/* @java.file.header */

/*  _________        _____ __________________        _____
 *  __  ____/___________(_)______  /__  ____/______ ____(_)_______
 *  _  / __  __  ___/__  / _  __  / _  / __  _  __ `/__  / __  __ \
 *  / /_/ /  _  /    _  /  / /_/ /  / /_/ /  / /_/ / _  /  _  / / /
 *  \____/   /_/     /_/   \_,__/   \____/   \__,_/  /_/   /_/ /_/
 */

package org.gridgain.grid.kernal.processors.ggfs;

import org.apache.hadoop.conf.*;
import org.apache.hadoop.fs.*;
import org.apache.hadoop.fs.FileSystem;
import org.apache.hadoop.fs.permission.*;
import org.apache.hadoop.ipc.*;
import org.gridgain.grid.*;
import org.gridgain.grid.cache.*;
import org.gridgain.grid.cache.eviction.*;
import org.gridgain.grid.cache.eviction.ggfs.*;
import org.gridgain.grid.compute.*;
import org.gridgain.grid.events.*;
import org.gridgain.grid.ggfs.*;
import org.gridgain.grid.ggfs.mapreduce.*;
import org.gridgain.grid.kernal.*;
import org.gridgain.grid.kernal.managers.communication.*;
import org.gridgain.grid.kernal.managers.eventstorage.*;
import org.gridgain.grid.kernal.processors.task.*;
import org.gridgain.grid.lang.*;
import org.gridgain.grid.logger.*;
import org.gridgain.grid.resources.*;
import org.gridgain.grid.util.*;
import org.gridgain.grid.util.future.*;
import org.gridgain.grid.util.typedef.*;
import org.gridgain.grid.util.typedef.internal.*;
import org.jdk8.backport.*;
import org.jetbrains.annotations.*;

import java.io.*;
import java.net.*;
import java.util.*;
import java.util.concurrent.atomic.*;

import static org.gridgain.grid.events.GridEventType.*;
import static org.gridgain.grid.ggfs.GridGgfsMode.*;
import static org.gridgain.grid.kernal.GridNodeAttributes.*;
import static org.gridgain.grid.kernal.GridTopic.*;
import static org.gridgain.grid.kernal.processors.ggfs.GridGgfsFileInfo.*;

/**
 * Cache-based GGFS implementation.
 */
public final class GridGgfsImpl implements GridGgfsEx {
    /** Default permissions for file system entry. */
    private static final String PERMISSION_DFLT_VAL = "0777";

    /** Default directory metadata. */
    private static final Map<String, String> DFLT_DIR_META = F.asMap(PROP_PERMISSION, PERMISSION_DFLT_VAL);

    /** Handshake message. */
    private final GridGgfsPaths secondaryPaths;

    /** Cache based structure (meta data) manager. */
    private GridGgfsMetaManager meta;

    /** Cache based file's data container. */
    private GridGgfsDataManager data;

    /** FS configuration. */
    private GridGgfsConfiguration cfg;

    /** Ggfs context. */
    private GridGgfsContext ggfsCtx;

    /** Event storage manager. */
    private GridEventStorageManager evts;

    /** Local node. */
    private GridNode locNode;

    /** Logger. */
    private GridLogger log;

    /** Mode resolver. */
    private final GridGgfsModeResolver modeRslvr;

    /** Connection to the secondary file system. */
    private FileSystem secondaryFs;

    /** Busy lock. */
    private final GridSpinBusyLock busyLock = new GridSpinBusyLock();

    /** Writers map. */
    private final ConcurrentHashMap8<GridGgfsPath, GridGgfsFileWorker> workerMap =
        new ConcurrentHashMap8<>();

    /** Delete futures. */
    private final ConcurrentHashMap8<GridUuid, GridFutureAdapter<Object>> delFuts =
        new ConcurrentHashMap8<>();

    /** Delete message listener. */
    private final GridMessageListener delMsgLsnr = new FormatMessageListener();

    /** Format discovery listener. */
    private final GridLocalEventListener delDiscoLsnr = new FormatDiscoveryListener();

    /** Local metrics holder. */
    private final GridGgfsLocalMetrics metrics = new GridGgfsLocalMetrics();

    /** Client log directory. */
    private volatile String logDir;

    /** Message topic. */
    private Object topic;

    /** Eviction policy (if set). */
    private GridCacheGgfsPerBlockLruEvictionPolicy evictPlc;

    /**
     * Creates GGFS instance with given context.
     *
     * @param ggfsCtx Context.
     * @throws GridException In case of error.
     */
    GridGgfsImpl(GridGgfsContext ggfsCtx) throws GridException {
        assert ggfsCtx != null;

        this.ggfsCtx = ggfsCtx;

        cfg = ggfsCtx.configuration();
        log = ggfsCtx.kernalContext().log(GridGgfsImpl.class);
        evts = ggfsCtx.kernalContext().event();
        meta = ggfsCtx.meta();
        data = ggfsCtx.data();

        boolean dualToPrimary =
            cfg.getSecondaryHadoopFileSystemConfigPath() == null && cfg.getSecondaryHadoopFileSystemUri() == null;

        /* Default GGFS mode. */
        GridGgfsMode dfltMode;
        if (dualToPrimary) {
            // When no Hadoop FS config is provided, mode cannot be SECONDARY.
            assert ggfsCtx.configuration().getDefaultMode() != PROXY;

            dfltMode = PRIMARY;
        }
        else
            dfltMode = ggfsCtx.configuration().getDefaultMode();

        boolean initHdfs = dfltMode != PRIMARY;

        Map<String, GridGgfsMode> cfgModes = new LinkedHashMap<>();
        Map<String, GridGgfsMode> dfltModes = new LinkedHashMap<>(4, 1.0f);

        dfltModes.put("/gridgain/primary", PRIMARY);

        String secUri = ggfsCtx.configuration().getSecondaryHadoopFileSystemUri();

        if (secUri != null) {
            if (!secUri.endsWith("/")) {
                secUri += "/";

                ggfsCtx.configuration().setSecondaryHadoopFileSystemUri(secUri);
            }

            dfltModes.put("/gridgain/proxy", PROXY);
            dfltModes.put("/gridgain/sync", DUAL_SYNC);
            dfltModes.put("/gridgain/async", DUAL_ASYNC);
        }

        cfgModes.putAll(dfltModes);

        if (ggfsCtx.configuration().getPathModes() != null) {
            for (Map.Entry<String, GridGgfsMode> e : ggfsCtx.configuration().getPathModes().entrySet()) {
                if (!dfltModes.containsKey(e.getKey()))
                    cfgModes.put(e.getKey(), e.getValue());
                else
                    U.warn(log, "Ignoring path mode because it conflicts with GridGain reserved path " +
                        "(use another path) [mode=" + e.getValue() + ", path=" + e.getKey() + ']');
            }
        }

        ArrayList<T2<GridGgfsPath, GridGgfsMode>> modes = null;

        if (cfgModes != null && !cfgModes.isEmpty()) {
            modes = new ArrayList<>(cfgModes.size());

            for (Map.Entry<String, GridGgfsMode> mode : cfgModes.entrySet()) {
                GridGgfsMode mode0 =
                    dualToPrimary ? mode.getValue() == PROXY ? PROXY : PRIMARY : mode.getValue();

                try {
                    modes.add(new T2<>(new GridGgfsPath(mode.getKey()), mode0));
                }
                catch (IllegalArgumentException e) {
                    throw new GridException("Invalid path found in mode pattern: " + mode.getKey(), e);
                }

                if (mode0 != PRIMARY)
                    initHdfs = true;
            }
        }

        modeRslvr = new GridGgfsModeResolver(dfltMode, modes);

        if (initHdfs) {
            URI hadoopUri;

            try {
                hadoopUri = new URI(secUri);
            }
            catch (URISyntaxException ignore) {
                throw new GridException("Failed to resolve secondary file system URI: " + secUri);
            }

            URL hadoopCfgUrl = U.resolveGridGainUrl(ggfsCtx.configuration().getSecondaryHadoopFileSystemConfigPath());

            if (hadoopCfgUrl == null)
                throw new GridException("Failed to resolve secondary file system config URL: " +
                    ggfsCtx.configuration().getSecondaryHadoopFileSystemConfigPath());

            Configuration hadoopCfg = new Configuration();

            hadoopCfg.addResource(hadoopCfgUrl);

            try {
                secondaryFs = FileSystem.get(hadoopUri, hadoopCfg);
            }
            catch (IOException e) {
                throw handleSecondaryFsError(e, "Failed to connect to the secondary Hadoop file system [uri=" +
                    secUri + ", configPath=" +
                    ggfsCtx.configuration().getSecondaryHadoopFileSystemConfigPath() + ']');
            }
        }

        secondaryPaths = new GridGgfsPaths(cfg.getSecondaryHadoopFileSystemUri(),
            cfg.getSecondaryHadoopFileSystemConfigPath(), dfltMode, modeRslvr.modesOrdered());

        // Check whether GGFS LRU eviction policy is set on data cache.
        String dataCacheName = ggfsCtx.configuration().getDataCacheName();

        for (GridCacheConfiguration cacheCfg : ggfsCtx.kernalContext().config().getCacheConfiguration()) {
            if (F.eq(dataCacheName, cacheCfg.getName())) {
                GridCacheEvictionPolicy evictPlc = cacheCfg.getEvictionPolicy();

                if (evictPlc != null & evictPlc instanceof GridCacheGgfsPerBlockLruEvictionPolicy)
                    this.evictPlc = (GridCacheGgfsPerBlockLruEvictionPolicy)evictPlc;

                break;
            }
        }

        topic = F.isEmpty(name()) ? TOPIC_GGFS : TOPIC_GGFS.topic(name());

        ggfsCtx.kernalContext().io().addMessageListener(topic, delMsgLsnr);
        ggfsCtx.kernalContext().event().addLocalEventListener(delDiscoLsnr, EVT_NODE_LEFT, EVT_NODE_FAILED);
    }

    /**
     * @return Local node.
     */
    private GridNode localNode() {
        if (locNode == null)
            locNode = ggfsCtx.kernalContext().discovery().localNode();

        return locNode;
    }

    /** {@inheritDoc} */
    @Override public void stop() {
        busyLock.block();

        // Clear interrupted flag temporarily.
        boolean interrupted = Thread.interrupted();

        // Force all workers to finish their batches.
        for (GridGgfsFileWorker w : workerMap.values())
            w.cancel();

        // Wait for all writers to finish their execution.
        for (GridGgfsFileWorker w : workerMap.values()) {
            try {
                w.join();
            }
            catch (InterruptedException e) {
                U.error(log, e.getMessage(), e);
            }
        }

        workerMap.clear();

        U.closeQuiet(secondaryFs);

        ggfsCtx.kernalContext().io().removeMessageListener(topic, delMsgLsnr);
        ggfsCtx.kernalContext().event().removeLocalEventListener(delDiscoLsnr);

        if (interrupted)
            Thread.currentThread().interrupt();
    }

    /**
     * Create batch for the file.
     *
     * @param path File path in the secondary file system.
     * @param out Output stream to that file.
     * @return Created batch.
     * @throws GridException In case new batch cannot be created.
     */
    private GridGgfsFileWorkerBatch newBatch(final GridGgfsPath path, FSDataOutputStream out) throws GridException {
        assert path != null;
        assert out != null;

        if (busyLock.enterBusy()) {
            try {
                GridGgfsFileWorkerBatch batch = new GridGgfsFileWorkerBatch(path, out);

                while (true) {
                    GridGgfsFileWorker worker = workerMap.get(path);

                    if (worker != null) {
                        if (worker.addBatch(batch)) // Added batch to active worker.
                            break;
                        else
                            workerMap.remove(path, worker); // Worker is stopping. Remove it from map.
                    }
                    else {
                        worker = new GridGgfsFileWorker("ggfs-file-worker-" + path) {
                            @Override protected void onFinish() {
                                workerMap.remove(path, this);
                            }
                        };

                        boolean b = worker.addBatch(batch);

                        assert b;

                        if (workerMap.putIfAbsent(path, worker) == null) {
                            worker.start();

                            break;
                        }
                    }
                }

                return batch;
            }
            finally {
                busyLock.leaveBusy();
            }
        }
        else
            throw new GridException("Cannot create new output stream to the secondary file system because GGFS is " +
                "stopping: " + path);
    }

    /**
     * Await for any pending finished writes on the children paths.
     *
     * @param paths Paths to check.
     */
    void await(GridGgfsPath... paths) {
        assert paths != null;

        for (Map.Entry<GridGgfsPath, GridGgfsFileWorker> workerEntry : workerMap.entrySet()) {
            GridGgfsPath workerPath = workerEntry.getKey();

            boolean await = false;

            for (GridGgfsPath path : paths) {
                if (workerPath.isSubDirectoryOf(path) || workerPath.isSame(path))  {
                    await = true;

                    break;
                }
            }

            if (await) {
                GridGgfsFileWorkerBatch batch = workerEntry.getValue().currentBatch();

                if (batch != null) {
                    try {
                        batch.awaitIfFinished();
                    }
                    catch (GridException ignore) {
                        // No-op.
                    }
                }
            }
        }
    }

    /** {@inheritDoc} */
    @Override public GridGgfsContext context() {
        return ggfsCtx;
    }

    /**
     * @return Mode resolver.
     */
    GridGgfsModeResolver modeResolver() {
        return modeRslvr;
    }

    /**
     * Convert secondary HDFS path to GGFS path.
     *
     * @param parent Parent directory.
     * @param path Secondary HDFS path.
     * @return GGFS path.
     */
    private GridGgfsPath primaryPath(GridGgfsPath parent, Path path) {
        assert cfg.getSecondaryHadoopFileSystemUri() != null;

        String root = path.toString();

        Path curRoot = path.getParent();

        while (curRoot != null) {
            root = curRoot.toString();

            curRoot = curRoot.getParent();
        }

        return new GridGgfsPath(parent.root().toString() + path.toString().substring(root.length()));
    }

    /**
     * Convert current GGFS path to secondary HDFS path.
     *
     * @param path Current path.
     * @return Path in secondary Hadoop FS.
     */
    private Path secondaryPath(GridGgfsPath path) {
        assert cfg.getSecondaryHadoopFileSystemUri() != null;

        return new Path(cfg.getSecondaryHadoopFileSystemUri() +
            path.toString().substring(path.root().toString().length()));
    }

    /**
     * Convert Hadoop FileStatus properties to map.
     *
     * @param status File status.
     * @return GGFS attributes.
     */
    private Map<String, String> properties(FileStatus status) {
        FsPermission perm = status.getPermission();

        if (perm == null)
            perm = FsPermission.getDefault();

        return F.asMap(PROP_PERMISSION, String.format("%04o", perm.toShort()), PROP_USER_NAME, status.getOwner(),
            PROP_GROUP_NAME, status.getGroup());
    }

    /** {@inheritDoc} */
    @Nullable @Override public String name() {
        return cfg.getName();
    }

    /** {@inheritDoc} */
    @Override public GridGgfsConfiguration configuration() {
        return cfg;
    }

    /** {@inheritDoc} */
    @Override public GridGgfsPaths proxyPaths() {
        return secondaryPaths;
    }

    /** {@inheritDoc} */
    @Override public String clientLogDirectory() {
        return logDir;
    }

    /** {@inheritDoc} */
    @Override public void clientLogDirectory(String logDir) {
        this.logDir = logDir;
    }

    /** {@inheritDoc} */
    @SuppressWarnings("ConstantConditions")
    @Override public GridGgfsStatus globalSpace() throws GridException {
        if (busyLock.enterBusy()) {
            try {
                GridBiTuple<Long, Long> space = ggfsCtx.kernalContext().grid().compute().execute(
                    new GgfsGlobalSpaceTask(name()), null).get();

                return new GridGgfsStatus(space.get1(), space.get2());
            }
            finally {
                busyLock.leaveBusy();
            }
        }
        else
            throw new IllegalStateException("Failed to get global space because Grid is stopping.");
    }

    /** {@inheritDoc} */
    @Override public void globalSampling(@Nullable Boolean val) throws GridException {
        if (busyLock.enterBusy()) {
            try {
                if (meta.sampling(val)) {
                    if (val == null)
                        log.info("Sampling flag has been cleared. All further file system connections will perform " +
                            "logging depending on their configuration.");
                    else if (val)
                        log.info("Sampling flag has been set to \"true\". All further file system connections will " +
                            "perform logging.");
                    else
                        log.info("Sampling flag has been set to \"false\". All further file system connections will " +
                            "not perform logging.");
                }
            }
            finally {
                busyLock.leaveBusy();
            }
        }
        else
            throw new IllegalStateException("Failed to set global sampling flag because Grid is stopping.");
    }

    /** {@inheritDoc} */
    @Override @Nullable public Boolean globalSampling() {
        if (busyLock.enterBusy()) {
            try {
                try {
                    return meta.sampling();
                }
                catch (GridException e) {
                    U.error(log, "Failed to get sampling state.", e);

                    return false;
                }
            }
            finally {
                busyLock.leaveBusy();
            }
        }
        else
            throw new IllegalStateException("Failed to get global sampling flag because Grid is stopping.");
    }

    /** {@inheritDoc} */
    @Override public GridGgfsLocalMetrics localMetrics() {
        return metrics;
    }

    /** {@inheritDoc} */
    @Override public long groupBlockSize() {
        return data.groupBlockSize();
    }

    /** {@inheritDoc} */
    @Override public boolean exists(GridGgfsPath path) throws GridException {
        A.notNull(path, "path");

        if (log.isDebugEnabled())
            log.debug("Check file exists: " + path);

        try {
            GridGgfsMode mode = modeRslvr.resolveMode(path);

            if (mode == PROXY)
                throw new GridException("PROXY mode cannot be used in GGFS directly: " + path);

            boolean res = false;

            switch (mode) {
                case PRIMARY:
                    res = meta.fileId(path) != null;

                    break;

                case DUAL_SYNC:
                case DUAL_ASYNC:
                    res = meta.fileId(path) != null;

                    if (!res)
                        res = secondaryFs.exists(secondaryPath(path));

                    break;

                default:
                    assert false : "Unknown mode.";
            }

            return res;
        }
        catch (IOException e) {
            throw handleSecondaryFsError(e, "Failed to check file existence due to secondary file system exception: " +
                path);
        }
    }

    /** {@inheritDoc} */
    @Override public GridGgfsFile info(GridGgfsPath path) throws GridException {
        if (busyLock.enterBusy()) {
            try {
                A.notNull(path, "path");

                if (log.isDebugEnabled())
                    log.debug("Get file info: " + path);

                GridGgfsMode mode = modeRslvr.resolveMode(path);

                if (mode == PROXY)
                    throw new GridException("PROXY mode cannot be used in GGFS directly: " + path);

                GridGgfsFileInfo info = resolveFileInfo(path, mode);

                if (info == null)
                    return null;

                return new GridGgfsFileImpl(path, info, data.groupBlockSize());
            }
            finally {
                busyLock.leaveBusy();
            }
        }
        else
            throw new IllegalStateException("Failed to get path info because grid is stopping.");
    }

    /** {@inheritDoc} */
    @Override public GridGgfsPathSummary summary(GridGgfsPath path) throws GridException {
        if (busyLock.enterBusy()) {
            try {
                A.notNull(path, "path");

                if (log.isDebugEnabled())
                    log.debug("Calculating path summary: " + path);

                GridUuid fileId = meta.fileId(path);

                if (fileId == null)
                    throw new GridGgfsFileNotFoundException("Failed to get path summary (path not found): " + path);

                GridGgfsPathSummary sum = new GridGgfsPathSummary(path);

                summary0(fileId, sum);

                return sum;
            }
            finally {
                busyLock.leaveBusy();
            }
        }
        else
            throw new IllegalStateException("Failed to get path summary because Grid is stopping.");
    }

    /** {@inheritDoc} */
    @Override public GridGgfsFile update(GridGgfsPath path, Map<String, String> props) throws GridException {
        if (busyLock.enterBusy()) {
            try {
                A.notNull(path, "path");
                A.notNull(props, "props");
                A.ensure(!props.isEmpty(), "!props.isEmpty()");

                if (log.isDebugEnabled())
                    log.debug("Set file properties [path=" + path + ", props=" + props + ']');

                GridGgfsMode mode = modeRslvr.resolveMode(path);

                if (mode == PROXY)
                    throw new GridException("PROXY mode cannot be used in GGFS directly: " + path);
                else if (mode != PRIMARY) {
                    assert mode == DUAL_SYNC || mode == DUAL_ASYNC;

                    await(path);

                    GridGgfsFileInfo info = meta.updateDual(secondaryFs, path, props);

                    if (info == null)
                        return null;

                    return new GridGgfsFileImpl(path, info, data.groupBlockSize());
                }

                List<GridUuid> fileIds = meta.fileIds(path);

                GridUuid fileId = fileIds.get(fileIds.size() - 1);

                if (fileId == null)
                    return null;

                GridUuid parentId = fileIds.size() > 1 ? fileIds.get(fileIds.size() - 2) : null;

                GridGgfsFileInfo info = meta.updateProperties(parentId, fileId, path.name(), props);

                if (info != null) {
                    if (evts.isRecordable(EVT_GGFS_META_UPDATED))
                        evts.record(new GridGgfsEvent(path, localNode(), EVT_GGFS_META_UPDATED, props));

                    return new GridGgfsFileImpl(path, info, data.groupBlockSize());
                }
                else
                    return null;
            }
            finally {
                busyLock.leaveBusy();
            }
        }
        else
            throw new IllegalStateException("Failed to update file because Grid is stopping.");
    }

    /** {@inheritDoc} */
    @Override public void rename(GridGgfsPath src, GridGgfsPath dest) throws GridException {
        if (busyLock.enterBusy()) {
            try {
                A.notNull(src, "src");
                A.notNull(dest, "dest");

                if (log.isDebugEnabled())
                    log.debug("Rename file [src=" + src + ", dest=" + dest + ']');

                GridGgfsMode mode = modeRslvr.resolveMode(src);
                Set<GridGgfsMode> childrenModes = modeRslvr.resolveChildrenModes(src);

                if (mode == PROXY)
                    throw new GridException("PROXY mode cannot be used in GGFS directly: " + src);

                if (src.equals(dest))
                    return; // Rename to itself is a no-op.

                // Cannot rename root directory.
                if (src.parent() == null)
                    throw new GridGgfsInvalidPathException("Failed to rename root directory.");

                // Cannot move directory of upper level to self sub-dir.
                if (dest.isSubDirectoryOf(src))
                    throw new GridGgfsInvalidPathException("Failed to rename directory (cannot move directory of " +
                        "upper level to self sub-dir) [src=" + src + ", dest=" + dest + ']');

                if (evictExclude(src, mode == PRIMARY) != evictExclude(dest, modeRslvr.resolveMode(dest) == PRIMARY))
                    throw new GridGgfsInvalidPathException("Cannot move file to a path with different eviction " +
                        "exclude setting (need to copy and remove)");

                if (!childrenModes.equals(Collections.singleton(PRIMARY))) {
                    assert mode == DUAL_SYNC || mode == DUAL_ASYNC;

                    await(src, dest);

                    meta.renameDual(secondaryFs, src, dest);

                    return;
                }

                GridGgfsPath destParent = dest.parent();

                // Resolve source file info.
                FileDescriptor srcDesc = getFileDescriptor(src);

                // File not found.
                if (srcDesc == null || srcDesc.parentId == null) {
                    if (mode == PRIMARY)
                        checkConflictWithPrimary(src);

                    throw new GridGgfsFileNotFoundException("Failed to rename (source path not found): " + src);
                }

                String srcFileName = src.name();

                // Resolve destination file info.
                FileDescriptor destDesc = getFileDescriptor(dest);

                String destFileName;

                boolean newDest = destDesc == null;

                if (newDest) {
                    assert destParent != null;

                    // Use parent directory for destination parent and destination path name as destination name.
                    destDesc = getFileDescriptor(destParent);

                    // Destination directory doesn't exist.
                    if (destDesc == null)
                        throw new GridGgfsFileNotFoundException("Failed to rename (destination directory does not " +
                            "exist): " + dest);

                    destFileName = dest.name();
                }
                else
                    // Use destination directory for destination parent and source path name as destination name.
                    destFileName = srcFileName;

                // Can move only into directory, but not into file.
                if (destDesc.isFile)
                    throw new GridGgfsParentNotDirectoryException("Failed to rename (destination is not a directory): "
                        + dest);

                meta.move(srcDesc.fileId, srcFileName, srcDesc.parentId, destFileName, destDesc.fileId);

                if (srcDesc.isFile) { // Renamed a file.
                    if (evts.isRecordable(EVT_GGFS_FILE_RENAMED))
                        evts.record(new GridGgfsEvent(
                            src,
                            newDest ? dest : new GridGgfsPath(dest, destFileName),
                            localNode(),
                            EVT_GGFS_FILE_RENAMED));
                }
                else { // Renamed a directory.
                    if (evts.isRecordable(EVT_GGFS_DIR_RENAMED))
                        evts.record(new GridGgfsEvent(src, dest, localNode(), EVT_GGFS_DIR_RENAMED));
                }
            }
            finally {
                busyLock.leaveBusy();
            }
        }
        else
            throw new IllegalStateException("Failed to set rename path because Grid is stopping.");
    }

    /** {@inheritDoc} */
    @Override public boolean delete(GridGgfsPath path, boolean recursive) throws GridException {
        if (busyLock.enterBusy()) {
            try {
                A.notNull(path, "path");

                if (log.isDebugEnabled())
                    log.debug("Deleting file [path=" + path + ", recursive=" + recursive + ']');

                GridGgfsMode mode = modeRslvr.resolveMode(path);
                Set<GridGgfsMode> childrenModes = modeRslvr.resolveChildrenModes(path);

                if (mode == PROXY)
                    throw new GridException("PROXY mode cannot be used in GGFS directly: " + path);

                boolean res = false;

                FileDescriptor desc = getFileDescriptor(path);

                if (childrenModes.contains(PRIMARY)) {
                    if (desc != null)
                        res = delete0(desc, path.parent(), recursive);
                    else if (mode == PRIMARY)
                        checkConflictWithPrimary(path);
                }

                if (childrenModes.contains(DUAL_SYNC) || childrenModes.contains(DUAL_ASYNC)) {
                    assert secondaryFs != null;

                    await(path);

                    res |= meta.deleteDual(secondaryFs, path, recursive);
                }

                // Record event if needed.
                if (res && desc != null) {
                    if (desc.isFile) {
                        if (evts.isRecordable(EVT_GGFS_FILE_DELETED))
                            evts.record(new GridGgfsEvent(path, localNode(), EVT_GGFS_FILE_DELETED));
                    }
                    else if (evts.isRecordable(EVT_GGFS_DIR_DELETED))
                        evts.record(new GridGgfsEvent(path, localNode(), EVT_GGFS_DIR_DELETED));
                }

                return res;
            }
            finally {
                busyLock.leaveBusy();
            }
        }
        else
            throw new IllegalStateException("Failed to set file times because Grid is stopping.");
    }

    /**
     * Internal procedure for (optionally) recursive file and directory deletion.
     *
     * @param desc File descriptor of file or directory to delete.
     * @param parentPath Parent path. If specified, events will be fired for each deleted file
     *      or directory. If not specified, events will not be fired.
     * @param recursive Recursive deletion flag.
     * @return {@code True} if file was successfully deleted. If directory is not empty and
     *      {@code recursive} flag is false, will return {@code false}.
     * @throws GridException In case of error.
     */
    private boolean delete0(FileDescriptor desc, @Nullable GridGgfsPath parentPath, boolean recursive)
        throws GridException {
        GridGgfsPath curPath = parentPath == null ? new GridGgfsPath() : new GridGgfsPath(parentPath, desc.fileName);

        if (desc.isFile) {
            deleteFile(curPath, desc, true);

            return true;
        }
        else {
            if (recursive) {
                meta.softDelete(desc.parentId, desc.fileName, desc.fileId);

                return true;
            }
            else {
                Map<String, GridGgfsListingEntry> infoMap = meta.directoryListing(desc.fileId);

                if (F.isEmpty(infoMap)) {
                    deleteFile(curPath, desc, true);

                    return true;
                }
                else
                    // Throw exception if not empty and not recursive.
                    throw new GridGgfsDirectoryNotEmptyException("Failed to remove directory (directory is not empty " +
                        "and recursive flag is not set)");
            }
        }
    }

    /** {@inheritDoc} */
    @Override public void mkdirs(GridGgfsPath path) throws GridException {
        mkdirs(path, null);
    }

    /** {@inheritDoc} */
    @Override public void mkdirs(GridGgfsPath path, @Nullable Map<String, String> props) throws GridException {
        if (busyLock.enterBusy()) {
            try {
                A.notNull(path, "path");

                if (log.isDebugEnabled())
                    log.debug("Make directories: " + path);

                if (props == null)
                    props = DFLT_DIR_META;

                GridGgfsMode mode = modeRslvr.resolveMode(path);

                if (mode == PROXY)
                    throw new GridException("PROXY mode cannot be used in GGFS directly: " + path);
                else if (mode != PRIMARY) {
                    assert mode == DUAL_SYNC || mode == DUAL_ASYNC;

                    await(path);

                    meta.mkdirsDual(secondaryFs, path, props);

                    return;
                }

                List<GridUuid> ids = meta.fileIds(path);
                List<String> components = path.components();

                assert ids.size() == components.size() + 1 : "Components doesn't contain ROOT element" +
                    " [ids=" + ids + ", components=" + components + ']';

                GridUuid parentId = ROOT_ID;

                GridGgfsPath curPath = path.root();

                for (int step = 0, size = components.size(); step < size; step++) {
                    GridUuid fileId = ids.get(step + 1); // Skip the first ROOT element.

                    if (fileId == null) {
                        GridGgfsFileInfo fileInfo = new GridGgfsFileInfo(true, props); // Create new directory.

                        String fileName = components.get(step); // Get current component name.

                        curPath = new GridGgfsPath(curPath, fileName);

                        try {
                            // Fails only if parent is not a directory or if modified concurrently.
                            GridGgfsFileInfo oldInfo = meta.putIfAbsent(parentId, fileName, fileInfo);

                            fileId = oldInfo == null ? fileInfo.id() : oldInfo.id(); // Update node ID.

                            if (oldInfo == null && evts.isRecordable(EVT_GGFS_DIR_CREATED))
                                evts.record(new GridGgfsEvent(curPath, localNode(), EVT_GGFS_DIR_CREATED));
                        }
                        catch (GridException e) {
                            if (log.isDebugEnabled())
                                log.debug("Failed to create directory [path=" + path + ", parentId=" + parentId +
                                    ", fileName=" + fileName + ", step=" + step + ", e=" + e.getMessage() + ']');

                            // Check directory with such name already exists.
                            GridGgfsFileInfo stored = meta.info(meta.fileId(parentId, fileName));

                            if (stored == null)
                                throw new GridGgfsException(e);

                            if (!stored.isDirectory())
                                throw new GridGgfsParentNotDirectoryException("Failed to create directory (parent " +
                                    "element is not a directory)");

                            fileId = stored.id(); // Update node ID.
                        }
                    }

                    assert fileId != null;

                    parentId = fileId;
                }
            }
            finally {
                busyLock.leaveBusy();
            }
        }
        else
            throw new IllegalStateException("Failed to set file times because Grid is stopping.");
    }

    /** {@inheritDoc} */
    @Override public Collection<GridGgfsPath> listPaths(final GridGgfsPath path) throws GridException {
        if (busyLock.enterBusy()) {
            try {
                A.notNull(path, "path");

                if (log.isDebugEnabled())
                    log.debug("List directory: " + path);

                GridGgfsMode mode = modeRslvr.resolveMode(path);

                if (mode == PROXY)
                    throw new GridException("PROXY mode cannot be used in GGFS directly: " + path);

                Set<GridGgfsMode> childrenModes = modeRslvr.resolveChildrenModes(path);

                Collection<String> files = new HashSet<>();

                if (childrenModes.contains(DUAL_SYNC) || childrenModes.contains(DUAL_ASYNC)) {
                    assert secondaryFs != null;

                    try {
                        FileStatus[] statuses = secondaryFs.listStatus(secondaryPath(path));

                        if (statuses == null)
                            throw new GridGgfsFileNotFoundException("Failed to list files (path not found): " + path);

                        for (FileStatus status : statuses)
                            files.add(status.getPath().getName());
                    }
                    catch (FileNotFoundException ignored) {
                        throw new GridGgfsFileNotFoundException("Failed to list files (path not found): " + path);
                    }
                    catch (IOException e) {
                        throw handleSecondaryFsError(e, "Failed to list statuses due to secondary file system " +
                            "exception: " + path);
                    }
                }

                GridUuid fileId = meta.fileId(path);

                if (fileId != null)
                    files.addAll(meta.directoryListing(fileId).keySet());
                else if (mode == PRIMARY) {
                    checkConflictWithPrimary(path);

                    throw new GridGgfsFileNotFoundException("Failed to list files (path not found): " + path);
                }

                return F.viewReadOnly(files, new C1<String, GridGgfsPath>() {
                    @Override
                    public GridGgfsPath apply(String e) {
                        return new GridGgfsPath(path, e);
                    }
                });
            }
            finally {
                busyLock.leaveBusy();
            }
        }
        else
            throw new IllegalStateException("Failed to set file times because Grid is stopping.");
    }

    /** {@inheritDoc} */
    @Override public Collection<GridGgfsFile> listFiles(final GridGgfsPath path) throws GridException {
        if (busyLock.enterBusy()) {
            try {
                A.notNull(path, "path");

                if (log.isDebugEnabled())
                    log.debug("List directory details: " + path);

                GridGgfsMode mode = modeRslvr.resolveMode(path);

                if (mode == PROXY)
                    throw new GridException("PROXY mode cannot be used in GGFS directly: " + path);

                Set<GridGgfsMode> childrenModes = modeRslvr.resolveChildrenModes(path);

                Collection<GridGgfsFile> files = new HashSet<>();

                if (childrenModes.contains(DUAL_SYNC) || childrenModes.contains(DUAL_ASYNC)) {
                    assert secondaryFs != null;

                    try {
                        FileStatus[] statuses = secondaryFs.listStatus(secondaryPath(path));

                        if (statuses == null)
                            throw new GridGgfsFileNotFoundException("Failed to list files (path not found): " + path);

                        for (FileStatus status : statuses) {
                            GridGgfsFileInfo fsInfo = fileInfo(path, status);

                            files.add(new GridGgfsFileImpl(primaryPath(path, status.getPath()), fsInfo,
                                data.groupBlockSize()));
                        }
                    }
                    catch (FileNotFoundException ignored) {
                        throw new GridGgfsFileNotFoundException("Failed to list files (path not found): " + path);
                    }
                    catch (IOException e) {
                        throw handleSecondaryFsError(e, "Failed to list statuses due to secondary file system " +
                            "exception: " + path);
                    }
                }

                GridUuid fileId = meta.fileId(path);

                if (fileId != null) {
                    GridGgfsFileInfo info = meta.info(fileId);

                    // Handle concurrent deletion.
                    if (info != null) {
                        if (info.isFile())
                            // If this is a file, return its description.
                            return Collections.<GridGgfsFile>singleton(new GridGgfsFileImpl(path, info,
                                data.groupBlockSize()));

                        // Perform the listing.
                        for (Map.Entry<String, GridGgfsListingEntry> e : info.listing().entrySet()) {
                            GridGgfsPath p = new GridGgfsPath(path, e.getKey());

                            files.add(new GridGgfsFileImpl(p, e.getValue(), data.groupBlockSize()));
                        }
                    }
                }
                else if (mode == PRIMARY) {
                    checkConflictWithPrimary(path);

                    throw new GridGgfsFileNotFoundException("Failed to list files (path not found): " + path);
                }

                return files;
            }
            finally {
                busyLock.leaveBusy();
            }
        }
        else
            throw new IllegalStateException("Failed to set file times because Grid is stopping.");
    }

    /** {@inheritDoc} */
    @Override public GridGgfsInputStreamAdapter open(GridGgfsPath path) throws GridException {
        return open(path, cfg.getStreamBufferSize(), cfg.getSequentialReadsBeforePrefetch());
    }

    /** {@inheritDoc} */
    @Override public GridGgfsInputStreamAdapter open(GridGgfsPath path, int bufSize) throws GridException {
        return open(path, bufSize, cfg.getSequentialReadsBeforePrefetch());
    }

    /** {@inheritDoc} */
    @Override public GridGgfsInputStreamAdapter open(GridGgfsPath path, int bufSize, int seqReadsBeforePrefetch)
        throws GridException {
        if (busyLock.enterBusy()) {
            try {
                A.notNull(path, "path");
                A.ensure(bufSize >= 0, "bufSize >= 0");
                A.ensure(seqReadsBeforePrefetch >= 0, "seqReadsBeforePrefetch >= 0");

                if (log.isDebugEnabled())
                    log.debug("Open file for reading [path=" + path + ", bufSize=" + bufSize + ']');

                if (bufSize == 0)
                    bufSize = cfg.getStreamBufferSize();

                GridGgfsMode mode = modeRslvr.resolveMode(path);

                if (mode == PROXY)
                    throw new GridException("PROXY mode cannot be used in GGFS directly: " + path);
                else if (mode != PRIMARY) {
                    assert mode == DUAL_SYNC || mode == DUAL_ASYNC;

                    GridGgfsSecondaryInputStreamDescriptor desc = meta.openDual(secondaryFs, path, bufSize);

                    GgfsEventAwareInputStream os = new GgfsEventAwareInputStream(ggfsCtx, path, desc.info(), bufSize,
                        cfg.getPrefetchBlocks(), seqReadsBeforePrefetch, desc.wrapper(), metrics);

                    if (evts.isRecordable(EVT_GGFS_FILE_OPENED_READ))
                        evts.record(new GridGgfsEvent(path, localNode(), EVT_GGFS_FILE_OPENED_READ));

                    return os;
                }

                GridGgfsFileInfo info = meta.info(meta.fileId(path));

                if (info == null) {
                    checkConflictWithPrimary(path);

                    throw new GridGgfsFileNotFoundException("File not found: " + path);
                }

                if (!info.isFile())
                    throw new GridGgfsInvalidPathException("Failed to open file (not a file): " + path);

                // Input stream to read data from grid cache with separate blocks.
                GgfsEventAwareInputStream os = new GgfsEventAwareInputStream(ggfsCtx, path, info, bufSize,
                    cfg.getPrefetchBlocks(), seqReadsBeforePrefetch, null, metrics);

                if (evts.isRecordable(EVT_GGFS_FILE_OPENED_READ))
                    evts.record(new GridGgfsEvent(path, localNode(), EVT_GGFS_FILE_OPENED_READ));

                return os;
            }
            finally {
                busyLock.leaveBusy();
            }
        }
        else
            throw new IllegalStateException("Failed to open file because Grid is stopping.");
    }

    /** {@inheritDoc} */
    @Override public GridGgfsOutputStream create(GridGgfsPath path, boolean overwrite) throws GridException {
        return create0(path, cfg.getStreamBufferSize(), overwrite, null, 0, null, true);
    }

    /** {@inheritDoc} */
    @Override public GridGgfsOutputStream create(GridGgfsPath path, int bufSize, boolean overwrite,
        @Nullable GridUuid affKey, int replication, long blockSize, @Nullable Map<String, String> props)
        throws GridException {
           return create0(path, bufSize, overwrite, affKey, replication, props, false);
    }

    /**
     * Create new file.
     *
     * @param path Path.
     * @param bufSize Buffer size.
     * @param overwrite Overwrite flag.
     * @param affKey Affinity key.
     * @param replication Replication factor.
     * @param props Properties.
     * @param simpleCreate Whether new file should be created in secondary FS using create(Path, boolean) method.
     * @return Output stream.
     * @throws GridException If file creation failed.
     */
    private GridGgfsOutputStream create0(
        final GridGgfsPath path,
        final int bufSize,
        final boolean overwrite,
        @Nullable GridUuid affKey,
        final int replication,
        @Nullable Map<String, String> props,
        final boolean simpleCreate
    ) throws GridException {
        if (busyLock.enterBusy()) {
            try {
                A.notNull(path, "path");
                A.ensure(bufSize >= 0, "bufSize >= 0");

                if (log.isDebugEnabled())
                    log.debug("Open file for writing [path=" + path + ", bufSize=" + bufSize + ", overwrite=" +
                        overwrite + ", props=" + props + ']');

                GridGgfsMode mode = modeRslvr.resolveMode(path);

                GridGgfsFileWorkerBatch batch = null;

                if (mode == PROXY)
                    throw new GridException("PROXY mode cannot be used in GGFS directly: " + path);
                else if (mode != PRIMARY) {
                    assert mode == DUAL_SYNC || mode == DUAL_ASYNC;

                    await(path);

                    GridGgfsHdfsProperties props0 = new GridGgfsHdfsProperties(props != null ? props :
                        Collections.<String, String>emptyMap());

                    GridGgfsSecondaryOutputStreamDescriptor desc = meta.createDual(secondaryFs, path, simpleCreate,
                        props0.permission(), overwrite, bufSize, (short) replication, groupBlockSize(), affKey);

                    batch = newBatch(path, desc.out());

                    GgfsEventAwareOutputStream os = new GgfsEventAwareOutputStream(path, desc.info(), desc.parentId(),
                        bufSize == 0 ? cfg.getStreamBufferSize() : bufSize, mode, batch);

                    if (evts.isRecordable(EVT_GGFS_FILE_OPENED_WRITE))
                        evts.record(new GridGgfsEvent(path, localNode(), EVT_GGFS_FILE_OPENED_WRITE));

                    return os;
                }

                // Re-create parents when working in PRIMARY mode. In DUAL mode this is done by MetaManager.
                GridGgfsPath parent = path.parent();

                // Create missing parent directories if necessary.
                if (parent != null)
                    mkdirs(parent, props);

                List<GridUuid> ids = meta.fileIds(path);

                // Resolve parent ID for file.
                GridUuid parentId = ids.size() >= 2 ? ids.get(ids.size() - 2) : null;

                if (parentId == null)
                    throw new GridGgfsInvalidPathException("Failed to resolve parent directory: " + path);

                String fileName = path.name();

                // Constructs new file info.
                GridGgfsFileInfo info = new GridGgfsFileInfo(cfg.getBlockSize(), affKey, evictExclude(path, true),
                    props);

                // Add new file into tree structure.
                while (true) {
                    GridGgfsFileInfo oldInfo = meta.putIfAbsent(parentId, fileName, info);

                    if (oldInfo == null)
                        break;

                    if (!overwrite)
                        throw new GridGgfsPathAlreadyExistsException("Failed to create file (file already exists): " +
                            path);

                    if (oldInfo.isDirectory())
                        throw new GridGgfsPathAlreadyExistsException("Failed to create file (path points to a " +
                            "directory): " + path);

                    // Remove old file from the tree.
                    // Only one file is deleted, so we use internal data loader.
                    deleteFile(path, new FileDescriptor(parentId, fileName, oldInfo.id(), oldInfo.isFile()), false);

                    if (evts.isRecordable(EVT_GGFS_FILE_DELETED))
                        evts.record(new GridGgfsEvent(path, localNode(), EVT_GGFS_FILE_DELETED));
                }

                if (evts.isRecordable(EVT_GGFS_FILE_CREATED))
                    evts.record(new GridGgfsEvent(path, localNode(), EVT_GGFS_FILE_CREATED));

                info = meta.lock(info.id());

                GgfsEventAwareOutputStream os = new GgfsEventAwareOutputStream(path, info, parentId,
                    bufSize == 0 ? cfg.getStreamBufferSize() : bufSize, mode, batch);

                if (evts.isRecordable(EVT_GGFS_FILE_OPENED_WRITE))
                    evts.record(new GridGgfsEvent(path, localNode(), EVT_GGFS_FILE_OPENED_WRITE));

                return os;
            }
            finally {
                busyLock.leaveBusy();
            }
        }
        else
            throw new IllegalStateException("Failed to create file times because Grid is stopping.");
    }

    /** {@inheritDoc} */
    @Override public GridGgfsOutputStream append(GridGgfsPath path, boolean create) throws GridException {
        return append(path, cfg.getStreamBufferSize(), create, null);
    }

    /** {@inheritDoc} */
    @Override public GridGgfsOutputStream append(final GridGgfsPath path, final int bufSize, boolean create,
        @Nullable Map<String, String> props) throws GridException {
        if (busyLock.enterBusy()) {
            try {
                A.notNull(path, "path");
                A.ensure(bufSize >= 0, "bufSize >= 0");

                if (log.isDebugEnabled())
                    log.debug("Open file for appending [path=" + path + ", bufSize=" + bufSize + ", create=" + create +
                        ", props=" + props + ']');

                GridGgfsMode mode = modeRslvr.resolveMode(path);

                GridGgfsFileWorkerBatch batch = null;

                if (mode == PROXY)
                    throw new GridException("PROXY mode cannot be used in GGFS directly: " + path);
                else if (mode != PRIMARY) {
                    assert mode == DUAL_SYNC || mode == DUAL_ASYNC;

                    await(path);

                    GridGgfsSecondaryOutputStreamDescriptor desc = meta.appendDual(secondaryFs, path, bufSize);

                    batch = newBatch(path, desc.out());

                    return new GgfsEventAwareOutputStream(path, desc.info(), desc.parentId(),
                        bufSize == 0 ? cfg.getStreamBufferSize() : bufSize, mode, batch);
                }

                List<GridUuid> ids = meta.fileIds(path);

                GridGgfsFileInfo info = meta.info(ids.get(ids.size() - 1));

                // Resolve parent ID for the file.
                GridUuid parentId = ids.size() >= 2 ? ids.get(ids.size() - 2) : null;

                if (info == null) {
                    if (!create) {
                        checkConflictWithPrimary(path);

                        throw new GridGgfsFileNotFoundException("File not found: " + path);
                    }

                    if (parentId == null)
                        throw new GridGgfsInvalidPathException("Failed to resolve parent directory: " + path);

                    info = new GridGgfsFileInfo(cfg.getBlockSize(), /**affinity key*/null, evictExclude(path,
                        mode == PRIMARY), props);

                    GridGgfsFileInfo oldInfo = meta.putIfAbsent(parentId, path.name(), info);

                    if (oldInfo != null)
                        info = oldInfo;

                    if (evts.isRecordable(EVT_GGFS_FILE_CREATED))
                        evts.record(new GridGgfsEvent(path, localNode(), EVT_GGFS_FILE_CREATED));
                }

                if (!info.isFile())
                    throw new GridGgfsInvalidPathException("Failed to open file (not a file): " + path);

                info = meta.lock(info.id());

                if (evts.isRecordable(EVT_GGFS_FILE_OPENED_WRITE))
                    evts.record(new GridGgfsEvent(path, localNode(), EVT_GGFS_FILE_OPENED_WRITE));

                return new GgfsEventAwareOutputStream(path, info, parentId, bufSize == 0 ?
                    cfg.getStreamBufferSize() : bufSize, mode, batch);
            }
            finally {
                busyLock.leaveBusy();
            }
        }
        else
            throw new IllegalStateException("Failed to append file times because Grid is stopping.");
    }

    /** {@inheritDoc} */
    @Override public void setTimes(GridGgfsPath path, long accessTime, long modificationTime)
        throws GridException {
        if (busyLock.enterBusy()) {
            try {
                A.notNull(path, "path");

                if (accessTime == -1 && modificationTime == -1)
                    return;

                FileDescriptor desc = getFileDescriptor(path);

                if (desc == null) {
                    checkConflictWithPrimary(path);

                    throw new GridGgfsFileNotFoundException("Failed to update times (path not found): " + path);
                }

                // Cannot update times for root.
                if (desc.parentId == null)
                    return;

                meta.updateTimes(desc.parentId, desc.fileId, desc.fileName, accessTime, modificationTime);
            }
            finally {
                busyLock.leaveBusy();
            }
        }
        else
            throw new IllegalStateException("Failed to set file times because Grid is stopping.");
    }

    /**
     * Checks if given path exists in secondary file system and throws exception if so.
     *
     * @param path Path to check.
     * @throws GridException If path exists.
     */
    private void checkConflictWithPrimary(GridGgfsPath path) throws GridException {
        try {
            if (secondaryFs != null) {
                if (secondaryFs.getFileStatus(secondaryPath(path)) != null) {
                    throw new GridException("Path mapped to a PRIMARY mode found in secondary file " +
                        "system. Remove path from secondary file system or change path mapping: " + path);
                }
            }
        }
        catch (FileNotFoundException ignored) {
            // No-op.
        }
        catch (IOException e) {
            throw handleSecondaryFsError(e, "Failed to get status from secondary file system for path: " + path);
        }
    }

    /** {@inheritDoc} */
    @Override public Collection<GridGgfsBlockLocation> affinity(GridGgfsPath path, long start, long len)
        throws GridException {
        return affinity(path, start, len, 0L);
    }

    /** {@inheritDoc} */
    @Override public Collection<GridGgfsBlockLocation> affinity(GridGgfsPath path, long start, long len, long maxLen)
        throws GridException {
        if (busyLock.enterBusy()) {
            try {
                A.notNull(path, "path");
                A.ensure(start >= 0, "start >= 0");
                A.ensure(len >= 0, "len >= 0");

                if (log.isDebugEnabled())
                    log.debug("Get affinity for file block [path=" + path + ", start=" + start + ", len=" + len + ']');

                GridGgfsMode mode = modeRslvr.resolveMode(path);

                if (mode == PROXY)
                    throw new GridException("PROXY mode cannot be used in GGFS directly: " + path);

                // Check memory first.
                GridUuid fileId = meta.fileId(path);
                GridGgfsFileInfo info = meta.info(fileId);

                if (info == null && mode != PRIMARY) {
                    assert mode == DUAL_SYNC || mode == DUAL_ASYNC;
                    assert secondaryFs != null;

                    // Synchronize
                    info = meta.synchronizeFileDual(secondaryFs, path);
                }

                if (info == null)
                    throw new GridGgfsFileNotFoundException("File not found: " + path);

                if (!info.isFile())
                    throw new GridGgfsInvalidPathException("Failed to get affinity info for file (not a file): " +
                        path);

                return data.affinity(info, start, len, maxLen);
            }
            finally {
                busyLock.leaveBusy();
            }
        }
        else
            throw new IllegalStateException("Failed to get affinity because Grid is stopping.");
    }

    /** {@inheritDoc} */
    @Override public GridGgfsMetrics metrics() throws GridException {
        if (busyLock.enterBusy()) {
            try {
                GridGgfsPathSummary sum = new GridGgfsPathSummary();

                summary0(ROOT_ID, sum);

                long secondarySpaceSize = 0;

                if (secondaryFs != null) {
                    try {
                        secondarySpaceSize =
                            secondaryFs.getContentSummary(secondaryPath(new GridGgfsPath())).getSpaceConsumed();
                    }
                    catch (IOException e) {
                        LT.warn(log, e, "Failed to get secondary file system consumed space size.");

                        secondarySpaceSize = -1;
                    }
                }

                return new GridGgfsMetricsAdapter(
                    ggfsCtx.data().spaceSize(),
                    ggfsCtx.data().maxSpaceSize(),
                    secondarySpaceSize,
                    sum.directoriesCount(),
                    sum.filesCount(),
                    metrics.filesOpenedForRead(),
                    metrics.filesOpenedForWrite(),
                    metrics.readBlocks(),
                    metrics.readBlocksSecondary(),
                    metrics.writeBlocks(),
                    metrics.writeBlocksSecondary(),
                    metrics.readBytes(),
                    metrics.readBytesTime(),
                    metrics.writeBytes(),
                    metrics.writeBytesTime());
            }
            finally {
                busyLock.leaveBusy();
            }
        }
        else
            throw new IllegalStateException("Failed to get metrics because Grid is stopping.");
    }

    /** {@inheritDoc} */
    @Override public void resetMetrics() {
        metrics.reset();
    }

    /** {@inheritDoc} */
    @Override public long size(GridGgfsPath path) throws GridException {
        if (busyLock.enterBusy()) {
            try {
                A.notNull(path, "path");

                GridUuid nextId = meta.fileId(path);

                if (nextId == null)
                    return 0;

                GridGgfsPathSummary sum = new GridGgfsPathSummary(path);

                summary0(nextId, sum);

                return sum.totalLength();
            }
            finally {
                busyLock.leaveBusy();
            }
        }
        else
            throw new IllegalStateException("Failed to get path size because Grid is stopping.");
    }

    /**
     * Calculates size of directory or file for given ID.
     *
     * @param fileId File ID.
     * @param sum Summary object that will collect information.
     * @throws GridException If failed.
     */
    private void summary0(GridUuid fileId, GridGgfsPathSummary sum) throws GridException {
        assert sum != null;

        GridGgfsFileInfo info = meta.info(fileId);

        if (info != null) {
            if (info.isDirectory()) {
                if (!ROOT_ID.equals(info.id()))
                    sum.directoriesCount(sum.directoriesCount() + 1);

                for (GridGgfsListingEntry entry : info.listing().values())
                    summary0(entry.fileId(), sum);
            }
            else {
                sum.filesCount(sum.filesCount() + 1);
                sum.totalLength(sum.totalLength() + info.length());
            }
        }
    }

    /** {@inheritDoc} */
    @Override public GridFuture<?> format() throws GridException {
        GridUuid id = meta.softDelete(null, null, ROOT_ID);

        if (id == null)
            return new GridFinishedFuture<Object>(ggfsCtx.kernalContext());
        else {
            GridFutureAdapter<Object> fut = new GridFutureAdapter<>(ggfsCtx.kernalContext());

            GridFutureAdapter<Object> oldFut = delFuts.putIfAbsent(id, fut);

            if (oldFut != null)
                return oldFut;
            else {
                if (!meta.exists(id)) {
                    // Safety in case response message was received before we put future into collection.
                    fut.onDone();

                    delFuts.remove(id, fut);
                }

                return fut;
            }
        }
    }

    /** {@inheritDoc} */
    @Override public GridFuture<?> awaitDeletesAsync() throws GridException {
        Collection<GridUuid> ids = meta.pendingDeletes();

        if (!ids.isEmpty()) {
            if (log.isDebugEnabled())
                log.debug("Constructing delete future for trash entries: " + ids);

            GridCompoundFuture<Object, Object> resFut = new GridCompoundFuture<>(ggfsCtx.kernalContext());

            for (GridUuid id : ids) {
                GridFutureAdapter<Object> fut = new GridFutureAdapter<>(ggfsCtx.kernalContext());

                GridFuture<Object> oldFut = delFuts.putIfAbsent(id, fut);

                if (oldFut != null)
                    resFut.add(oldFut);
                else {
                    if (meta.exists(id))
                        resFut.add(fut);
                    else {
                        fut.onDone();

                        delFuts.remove(id, fut);
                    }
                }
            }

            resFut.markInitialized();

            return resFut;
        }
        else
            return new GridFinishedFuture<>(ggfsCtx.kernalContext());
    }

    /**
     * Get file status of the given path on remote HDFS.
     *
     * @param path Path.
     * @return File status converted to GGFS file info or {@code null} in case such a file doesn't exists.
     * @throws GridException If failed.
     */
    @Nullable private GridGgfsFileInfo hadoopFileStatus(GridGgfsPath path) throws GridException {
        assert secondaryFs != null;

        GridGgfsFileInfo info = null;

        try {
            info = fileInfo(path, secondaryFs.getFileStatus(secondaryPath(path)));
        }
        catch (FileNotFoundException ignore) {
            // No-op.
        }
        catch (IOException e) {
            throw handleSecondaryFsError(e, "Failed to get file status due to secondary file system exception: " + path);
        }

        return info;
    }

    /**
     * Convert Hadoop file status for GGFS file info.
     *
     * @param path Primary path.
     * @param status Hadoop file status.
     * @return GGFS file info.
     */
    @SuppressWarnings("deprecation")
    private GridGgfsFileInfo fileInfo(GridGgfsPath path, FileStatus status) {
        assert status != null;

        return status.isDir() ? new GridGgfsFileInfo(true, properties(status)) :
            new GridGgfsFileInfo(cfg.getBlockSize(), status.getLen(), evictExclude(path, false),
                properties(status));
    }

    /**
     * Get file descriptor for specified path.
     *
     * @param path Path to file.
     * @return Detailed file descriptor or {@code null}, if file does not exist.
     * @throws GridException If failed.
     */
    @Nullable private FileDescriptor getFileDescriptor(GridGgfsPath path) throws GridException {
        List<GridUuid> ids = meta.fileIds(path);
        GridGgfsFileInfo fileInfo = meta.info(ids.get(ids.size() - 1));

        if (fileInfo == null)
            return null; // File does not exist.

        // Resolve parent ID for removed file.
        GridUuid parentId = ids.size() >= 2 ? ids.get(ids.size() - 2) : null;

        return new FileDescriptor(parentId, path.name(), fileInfo.id(), fileInfo.isFile());
    }

    /**
     * Remove file from the file system (structure and data).
     *
     * @param path Path of the deleted file.
     * @param desc Detailed file descriptor to remove.
     * @param rmvLocked Whether to remove this entry in case it is has explicit lock.
     * @throws GridException If failed.
     */
    private void deleteFile(GridGgfsPath path, FileDescriptor desc, boolean rmvLocked) throws GridException {
        GridUuid parentId = desc.parentId;
        GridUuid fileId = desc.fileId;

        if (parentId == null || ROOT_ID.equals(fileId)) {
            assert parentId == null && ROOT_ID.equals(fileId) : "Invalid file descriptor: " + desc;

            return; // Never remove the root directory!
        }

        if (TRASH_ID.equals(fileId))
            return; // Never remove trash directory.

        meta.removeIfEmpty(parentId, desc.fileName, fileId, path, rmvLocked);
    }

    /**
     * Check whether GGFS with the same name exists among provided attributes.
     *
     * @param attrs Attributes.
     * @return {@code True} in case GGFS with the same name exists among provided attributes
     */
    private boolean sameGgfs(GridGgfsAttributes[] attrs) {
        if (attrs != null) {
            String ggfsName = name();

            for (GridGgfsAttributes attr : attrs) {
                if (F.eq(ggfsName, attr.ggfsName()))
                    return true;
            }
        }
        return false;
    }

    /** {@inheritDoc} */
    @Override public <T, R> GridFuture<R> execute(GridGgfsTask<T, R> task, @Nullable GridGgfsRecordResolver rslvr,
        Collection<GridGgfsPath> paths, @Nullable T arg) {
        return execute(task, rslvr, paths, true, cfg.getMaximumTaskRangeLength(), arg);
    }

    /** {@inheritDoc} */
    @Override public <T, R> GridFuture<R> execute(GridGgfsTask<T, R> task, @Nullable GridGgfsRecordResolver rslvr,
        Collection<GridGgfsPath> paths, boolean skipNonExistentFiles, long maxRangeLen, @Nullable T arg) {
        return ggfsCtx.kernalContext().task().execute(task, new GridGgfsTaskArgsImpl<>(cfg.getName(), paths, rslvr,
            skipNonExistentFiles, maxRangeLen, arg));
    }

    /** {@inheritDoc} */
    @Override public <T, R> GridFuture<R> execute(Class<? extends GridGgfsTask<T, R>> taskCls,
        @Nullable GridGgfsRecordResolver rslvr, Collection<GridGgfsPath> paths, @Nullable T arg) {
        return execute(taskCls, rslvr, paths, true, cfg.getMaximumTaskRangeLength(), arg);
    }

    /** {@inheritDoc} */
    @Override public <T, R> GridFuture<R> execute(Class<? extends GridGgfsTask<T, R>> taskCls,
        @Nullable GridGgfsRecordResolver rslvr, Collection<GridGgfsPath> paths, boolean skipNonExistentFiles,
        long maxRangeSize, @Nullable T arg) {
        return ggfsCtx.kernalContext().task().execute((Class<GridGgfsTask<T, R>>)taskCls,
            new GridGgfsTaskArgsImpl<>(cfg.getName(), paths, rslvr, skipNonExistentFiles, maxRangeSize, arg));
    }

    /** {@inheritDoc} */
    @Override public boolean evictExclude(GridGgfsPath path, boolean primary) {
        assert path != null;

        try {
            // Exclude all PRIMARY files + the ones specified in eviction policy as exclusions.
            return primary || evictPlc == null || evictPlc.exclude(path);
        }
        catch (GridException e) {
            LT.error(log, e, "Failed to check whether the path must be excluded from evictions: " + path);

            return false;
        }
    }

    /**
     * Resolve file info for the given path and the given mode.
     *
     * @param path Path.
     * @param mode Mode.
     * @return File info or {@code null} in case file is not found.
     * @throws GridException If failed.
     */
    private GridGgfsFileInfo resolveFileInfo(GridGgfsPath path, GridGgfsMode mode) throws GridException {
        assert path != null;
        assert mode != null;

        GridGgfsFileInfo info = null;

        switch (mode) {
            case PRIMARY:
                info = meta.info(meta.fileId(path));

                break;

            case DUAL_SYNC:
            case DUAL_ASYNC:
                info = meta.info(meta.fileId(path));

                if (info == null)
                    info = hadoopFileStatus(path);

                break;

            default:
                assert false : "Unknown mode: " + mode;
        }

        return info;
    }

    /**
     * Heuristically checks if exception was caused by invalid HDFS version and returns appropriate exception.
     *
     * @param e Exception to check.
     * @param detailMsg Detailed error message.
     * @return Appropriate exception.
     */
    private GridGgfsException handleSecondaryFsError(IOException e, String detailMsg) {
        boolean wrongVer = X.hasCause(e, RemoteException.class) ||
            (e.getMessage() != null && e.getMessage().contains("Failed on local"));

        GridGgfsException ggfsErr = !wrongVer ? new GridGgfsException(detailMsg, e) :
            new GridGgfsInvalidHdfsVersionException("HDFS version you are connecting to differs from local " +
                "version (start GGFS node with '-h1' option if using HDFS ver. 1.x)", e);

        LT.error(log, ggfsErr, "Failed to connect to secondary Hadoop file system.");

        return ggfsErr;
    }

    /** Detailed file descriptor. */
    private static final class FileDescriptor {
        /** Parent file ID. */
        @Nullable
        private final GridUuid parentId;

        /** File name. */
        private final String fileName;

        /** File ID. */
        private final GridUuid fileId;

        /** File is plain data file or directory. */
        private final boolean isFile;

        /**
         * Constructs detailed file descriptor.
         *
         * @param parentId Parent file ID.
         * @param fileName File name.
         * @param fileId File ID.
         * @param isFile {@code True} if file.
         */
        private FileDescriptor(@Nullable GridUuid parentId, String fileName, GridUuid fileId, boolean isFile) {
            assert fileName != null;

            this.parentId = parentId;
            this.fileName = fileName;

            this.fileId = fileId;
            this.isFile = isFile;
        }

        /** {@inheritDoc} */
        @Override public int hashCode() {
            int res = parentId != null ? parentId.hashCode() : 0;

            res = 31 * res + fileName.hashCode();
            res = 31 * res + fileId.hashCode();
            res = 31 * res + (isFile ? 1231 : 1237);

            return res;
        }

        /** {@inheritDoc} */
        @Override public boolean equals(Object o) {
            if (o == this)
                return true;

            if (o == null || getClass() != o.getClass())
                return false;

            FileDescriptor that = (FileDescriptor)o;

            return fileId.equals(that.fileId) && isFile == that.isFile && fileName.equals(that.fileName) &&
                (parentId == null ? that.parentId == null : parentId.equals(that.parentId));
        }

        /** {@inheritDoc} */
        @Override public String toString() {
            return S.toString(FileDescriptor.class, this);
        }
    }

    /**
     * GGFS output stream extension that fires events.
     */
    private class GgfsEventAwareOutputStream extends GridGgfsOutputStreamImpl {
        /** Close guard. */
        private final AtomicBoolean closeGuard = new AtomicBoolean(false);

        /**
         * Constructs file output stream.
         *
         * @param path Path to stored file.
         * @param fileInfo File info.
         * @param parentId Parent ID.
         * @param bufSize The size of the buffer to be used.
         * @param mode GGFS mode.
         * @param batch Optional secondary file system batch.
         * @throws GridException In case of error.
         */
        GgfsEventAwareOutputStream(GridGgfsPath path, GridGgfsFileInfo fileInfo,
            GridUuid parentId, int bufSize, GridGgfsMode mode, @Nullable GridGgfsFileWorkerBatch batch)
            throws GridException {
            super(ggfsCtx, path, fileInfo, parentId, bufSize, mode, batch, metrics);

            metrics.incrementFilesOpenedForWrite();
        }

        /** {@inheritDoc} */
        @SuppressWarnings("NonSynchronizedMethodOverridesSynchronizedMethod")
        @Override protected void onClose() throws IOException {
            if (closeGuard.compareAndSet(false, true)) {
                super.onClose();

                metrics.decrementFilesOpenedForWrite();

                if (evts.isRecordable(EVT_GGFS_FILE_CLOSED_WRITE))
                    evts.record(new GridGgfsEvent(path, localNode(), EVT_GGFS_FILE_CLOSED_WRITE, bytes()));
            }
        }
    }

    /**
     * GGFS input stream extension that fires events.
     */
    private class GgfsEventAwareInputStream extends GridGgfsInputStreamImpl {
        /** Close guard. */
        private final AtomicBoolean closeGuard = new AtomicBoolean(false);

        /**
         * Constructor.
         *
         * @param ggfsCtx GGFS context.
         * @param path Path to stored file.
         * @param fileInfo File info.
         * @param bufSize The size of the buffer to be used.
         * @param prefetchBlocks Prefetch blocks.
         * @param seqReadsBeforePrefetch Amount of sequential reads before prefetch is triggered.
         * @param inWrapper Optional secondary file system input stream wrapper.
         * @param metrics Metrics.
         */
        GgfsEventAwareInputStream(GridGgfsContext ggfsCtx, GridGgfsPath path, GridGgfsFileInfo fileInfo, int bufSize,
            int prefetchBlocks, int seqReadsBeforePrefetch, @Nullable GridGgfsSecondaryInputStreamWrapper inWrapper,
            GridGgfsLocalMetrics metrics) {
            super(ggfsCtx, path, fileInfo, bufSize, prefetchBlocks, seqReadsBeforePrefetch, inWrapper, metrics);

            metrics.incrementFilesOpenedForRead();
        }

        /** {@inheritDoc} */
        @SuppressWarnings("NonSynchronizedMethodOverridesSynchronizedMethod")
        @Override public void close() throws IOException {
            if (closeGuard.compareAndSet(false, true)) {
                super.close();

                metrics.decrementFilesOpenedForRead();

                if (evts.isRecordable(EVT_GGFS_FILE_CLOSED_READ))
                    evts.record(new GridGgfsEvent(path, localNode(), EVT_GGFS_FILE_CLOSED_READ, bytes()));
            }
        }
    }

    /**
     * Space calculation task.
     */
    @GridInternal
    private static class GgfsGlobalSpaceTask extends GridComputeTaskSplitAdapter<Object, GridBiTuple<Long, Long>> {
        /** */
        private static final long serialVersionUID = 0L;

        /** GGFS name. */
        private String ggfsName;

        /**
         * @param ggfsName GGFS name.
         */
        private GgfsGlobalSpaceTask(@Nullable String ggfsName) {
            this.ggfsName = ggfsName;
        }

        /** {@inheritDoc} */
        @Override protected Collection<? extends GridComputeJob> split(int gridSize, Object arg)
            throws GridException {
            Collection<GridComputeJob> res = new ArrayList<>(gridSize);

            for (int i = 0; i < gridSize; i++) {
                res.add(new GridComputeJobAdapter() {
                    /** Injected grid. */
                    @GridInstanceResource
                    private Grid g;

                    @Nullable @Override public GridBiTuple<Long, Long> execute() throws GridException {
                        GridGgfs ggfs = ((GridKernal)g).context().ggfs().ggfs(ggfsName);

                        if (ggfs == null)
                            return F.t(0L, 0L);

                        GridGgfsMetrics metrics = ggfs.metrics();

                        long loc = metrics.localSpaceSize();

                        return F.t(loc, metrics.maxSpaceSize());
                    }
                });
            }

            return res;
        }

        /** {@inheritDoc} */
        @Nullable @Override public GridBiTuple<Long, Long> reduce(List<GridComputeJobResult> results) throws GridException {
            long used = 0;
            long max = 0;

            for (GridComputeJobResult res : results) {
                GridBiTuple<Long, Long> data = res.getData();

                if (data != null) {
                    used += data.get1();
                    max += data.get2();
                }
            }

            return F.t(used, max);
        }

        /** {@inheritDoc} */
        @Override public GridComputeJobResultPolicy result(GridComputeJobResult res, List<GridComputeJobResult> rcvd) throws GridException {
            // Never failover.
            return GridComputeJobResultPolicy.WAIT;
        }
    }

    /**
     * Format message listener required for format action completion.
     */
    private class FormatMessageListener implements GridMessageListener {
        /** {@inheritDoc} */
        @Override public void onMessage(UUID nodeId, Object msg) {
            if (msg instanceof GridGgfsDeleteMessage) {
                GridNode node = ggfsCtx.kernalContext().discovery().node(nodeId);

                if (node != null) {
                    if (sameGgfs((GridGgfsAttributes[])node.attribute(ATTR_GGFS))) {
                        GridGgfsDeleteMessage msg0 = (GridGgfsDeleteMessage)msg;

                        try {
                            msg0.finishUnmarshal(ggfsCtx.kernalContext().config().getMarshaller(), null);
                        }
                        catch (GridException e) {
                            U.error(log, "Failed to unmarshal message (will ignore): " + msg0, e);

                            return;
                        }

                        assert msg0.id() != null;

                        GridFutureAdapter<?> fut = delFuts.remove(msg0.id());

                        if (fut != null) {
                            if (msg0.error() == null)
                                fut.onDone();
                            else
                                fut.onDone(msg0.error());
                        }
                    }
                }
            }
        }
    }

    /**
     * Discovery listener required for format actions completion.
     */
    private class FormatDiscoveryListener implements GridLocalEventListener {
        /** {@inheritDoc} */
        @Override public void onEvent(GridEvent evt) {
            assert evt.type() == EVT_NODE_LEFT || evt.type() == EVT_NODE_FAILED;

            GridDiscoveryEvent evt0 = (GridDiscoveryEvent)evt;

            if (evt0.eventNode() != null) {
                if (sameGgfs((GridGgfsAttributes[])evt0.eventNode().attribute(ATTR_GGFS))) {
                    Collection<GridUuid> rmv = new HashSet<>();

                    for (Map.Entry<GridUuid, GridFutureAdapter<Object>> fut : delFuts.entrySet()) {
                        GridUuid id = fut.getKey();

                        try {
                            if (!meta.exists(id)) {
                                fut.getValue().onDone();

                                rmv.add(id);
                            }
                        }
                        catch (GridException e) {
                            U.error(log, "Failed to check file existence: " + id, e);
                        }
                    }

                    for (GridUuid id : rmv)
                        delFuts.remove(id);
                }
            }
        }
    }

    /** {@inheritDoc} */
<<<<<<< HEAD
    @Override public GridUuid nextAffinityKey() {
        if (busyLock.enterBusy()) {
            try {
                return data.nextAffinityKey(null);
            }
            finally {
                busyLock.leaveBusy();
            }
        }
        else
            throw new IllegalStateException("Failed to get next affinity key because Grid is stopping.");
=======
    @Override public boolean isProxy(URI path) {
        GridGgfsMode mode = F.isEmpty(cfg.getPathModes()) ? cfg.getDefaultMode() :
            modeRslvr.resolveMode(new GridGgfsPath(path));

        return mode == PROXY;
>>>>>>> 647e37ad
    }
}<|MERGE_RESOLUTION|>--- conflicted
+++ resolved
@@ -2202,7 +2202,6 @@
     }
 
     /** {@inheritDoc} */
-<<<<<<< HEAD
     @Override public GridUuid nextAffinityKey() {
         if (busyLock.enterBusy()) {
             try {
@@ -2214,12 +2213,13 @@
         }
         else
             throw new IllegalStateException("Failed to get next affinity key because Grid is stopping.");
-=======
+    }
+
+    /** {@inheritDoc} */
     @Override public boolean isProxy(URI path) {
         GridGgfsMode mode = F.isEmpty(cfg.getPathModes()) ? cfg.getDefaultMode() :
             modeRslvr.resolveMode(new GridGgfsPath(path));
 
         return mode == PROXY;
->>>>>>> 647e37ad
     }
 }