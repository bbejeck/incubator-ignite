--- conflicted
+++ resolved
@@ -556,11 +556,7 @@
             GridDhtAtomicCache.GridDhtAtomicUpdateResponseConverter603.class, GridNearAtomicCache.availableFrom);
 
         ctx.versionConverter().registerLocal(GridNearAtomicUpdateResponse.class,
-<<<<<<< HEAD
             GridDhtAtomicCache.GridNearAtomicUpdateResponseConverter603.class, GridNearAtomicCache.availableFrom);
-=======
-            GridDhtAtomicCache.GridNearAtomicUpdateResponseConverter603.class, GridProductVersion.fromString("6.0.3"));
->>>>>>> 1dbd268e
 
         GridDeploymentMode depMode = ctx.config().getDeploymentMode();
 
@@ -1188,7 +1184,7 @@
                         if (locAttr.atomicityMode() == ATOMIC && locAttr.nearCacheEnabled() &&
                             rmt.version().compareTo(GridNearAtomicCache.availableFrom) < 0)
                             throw new GridException("Can not use ATOMIC cache with near cache enabled with " +
-                                " nodes having GridGain version lower than " + GridNearAtomicCache.availableFrom);
+                                "nodes having GridGain version lower than " + GridNearAtomicCache.availableFrom);
                     }
                 }
 
