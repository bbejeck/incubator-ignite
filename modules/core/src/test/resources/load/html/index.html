--- conflicted
+++ resolved
@@ -13,8 +13,7 @@
   WITHOUT WARRANTIES OR CONDITIONS OF ANY KIND, either express or implied.
   See the License for the specific language governing permissions and
   limitations under the License.
--->
-
+  -->
 <html>
 <head>
     <meta charset="UTF-8"/>
@@ -367,14 +366,14 @@
 
                     lastEntry = entry;
 
-                    $branchList.append('<option>' + entry + '</option>');
+                    $branchList.append('<option>' + entry + '</option>');    
                 });
 
                 if (!currentBranchSeen)
                     branch = lastEntry;
 
                 $("#gg-branch").val(branch);
-
+                
                 displayCharts();
             }, 'text');
         });
@@ -393,15 +392,9 @@
             });
         }
 
-<<<<<<< HEAD
-        /**
-          * Displays GridGain load test charts.
-          *
-=======
         /** 
           * Displays Ignite load test charts.
           * 
->>>>>>> d2270812
           * @param invCache Invalidate cache flag.
           */
         function displayCharts(invCache) {
@@ -537,7 +530,7 @@
          */
         function displayMongoCharts() {
             $.each(
-                ['Acknowledged', 'ReplicaAcknowledged', 'Unacknowledged'],
+                ['Acknowledged', 'ReplicaAcknowledged', 'Unacknowledged'], 
                 function(idx, suiteName) {
                     multiLineChart({
                         name : 'GridMongoInsertBenchmarkMultinode' + suiteName,
@@ -604,7 +597,7 @@
                             return [0, 4, 8];
                         }
                     });
-
+                    
                     multiLineChart({
                         name : 'GridMongoMixedOperationsBenchmarkGridGainMultinode' + suiteName,
                         csvFile : 'GridMongoMixedOperationsBenchmarkMultinode' + suiteName + '.csv',
@@ -879,7 +872,7 @@
         /**
          * Counts the difference between min and max as a
          * percentile of max.
-         *
+         * 
          * @param min Min.
          * @param max Max.
          */
