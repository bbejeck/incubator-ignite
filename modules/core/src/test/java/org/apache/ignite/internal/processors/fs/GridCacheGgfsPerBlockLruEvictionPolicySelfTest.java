/*
 * Licensed to the Apache Software Foundation (ASF) under one or more
 * contributor license agreements.  See the NOTICE file distributed with
 * this work for additional information regarding copyright ownership.
 * The ASF licenses this file to You under the Apache License, Version 2.0
 * (the "License"); you may not use this file except in compliance with
 * the License.  You may obtain a copy of the License at
 *
 *      http://www.apache.org/licenses/LICENSE-2.0
 *
 * Unless required by applicable law or agreed to in writing, software
 * distributed under the License is distributed on an "AS IS" BASIS,
 * WITHOUT WARRANTIES OR CONDITIONS OF ANY KIND, either express or implied.
 * See the License for the specific language governing permissions and
 * limitations under the License.
 */

package org.apache.ignite.internal.processors.fs;

import org.apache.ignite.*;
import org.apache.ignite.cache.*;
import org.apache.ignite.cache.eviction.ignitefs.*;
import org.apache.ignite.configuration.*;
import org.apache.ignite.ignitefs.*;
import org.apache.ignite.internal.*;
import org.apache.ignite.internal.processors.cache.*;
import org.apache.ignite.internal.util.lang.*;
import org.apache.ignite.internal.util.typedef.*;
import org.apache.ignite.internal.util.typedef.internal.*;
import org.apache.ignite.spi.discovery.tcp.*;
import org.apache.ignite.spi.discovery.tcp.ipfinder.vm.*;
import org.apache.ignite.testframework.*;

import java.util.*;
import java.util.concurrent.*;

import static org.apache.ignite.cache.CacheAtomicityMode.*;
import static org.apache.ignite.cache.CacheMode.*;
import static org.apache.ignite.ignitefs.IgniteFsMode.*;

/**
 * Tests for GGFS per-block LR eviction policy.
 */
@SuppressWarnings({"ConstantConditions", "ThrowableResultOfMethodCallIgnored"})
public class GridCacheGgfsPerBlockLruEvictionPolicySelfTest extends GridGgfsCommonAbstractTest {
    /** Primary GGFS name. */
    private static final String GGFS_PRIMARY = "ggfs-primary";

    /** Primary GGFS name. */
    private static final String GGFS_SECONDARY = "ggfs-secondary";

    /** Secondary file system REST endpoint configuration map. */
    private static final Map<String, String> SECONDARY_REST_CFG = new HashMap<String, String>() {{
        put("type", "tcp");
        put("port", "11500");
    }};

    /** File working in PRIMARY mode. */
    public static final IgniteFsPath FILE = new IgniteFsPath("/file");

    /** File working in DUAL mode. */
    public static final IgniteFsPath FILE_RMT = new IgniteFsPath("/fileRemote");

    /** Primary GGFS instances. */
    private static GridGgfsImpl ggfsPrimary;

    /** Secondary GGFS instance. */
    private static IgniteFs secondaryFs;

    /** Primary file system data cache. */
    private static GridCacheAdapter<GridGgfsBlockKey, byte[]> dataCache;

    /** Eviction policy */
    private static CacheIgniteFsPerBlockLruEvictionPolicy evictPlc;

    /**
     * Start a grid with the primary file system.
     *
     * @throws Exception If failed.
     */
    private void startPrimary() throws Exception {
        IgniteFsConfiguration ggfsCfg = new IgniteFsConfiguration();

        ggfsCfg.setDataCacheName("dataCache");
        ggfsCfg.setMetaCacheName("metaCache");
        ggfsCfg.setName(GGFS_PRIMARY);
        ggfsCfg.setBlockSize(512);
        ggfsCfg.setDefaultMode(PRIMARY);
        ggfsCfg.setPrefetchBlocks(1);
        ggfsCfg.setSequentialReadsBeforePrefetch(Integer.MAX_VALUE);
        ggfsCfg.setSecondaryFileSystem(secondaryFs);

        Map<String, IgniteFsMode> pathModes = new HashMap<>();

        pathModes.put(FILE_RMT.toString(), DUAL_SYNC);

        ggfsCfg.setPathModes(pathModes);

        CacheConfiguration dataCacheCfg = defaultCacheConfiguration();

        dataCacheCfg.setName("dataCache");
        dataCacheCfg.setCacheMode(PARTITIONED);
        dataCacheCfg.setDistributionMode(CacheDistributionMode.PARTITIONED_ONLY);
        dataCacheCfg.setWriteSynchronizationMode(CacheWriteSynchronizationMode.FULL_SYNC);
        dataCacheCfg.setAtomicityMode(TRANSACTIONAL);

        evictPlc = new CacheIgniteFsPerBlockLruEvictionPolicy();

        dataCacheCfg.setEvictionPolicy(evictPlc);
        dataCacheCfg.setAffinityMapper(new IgniteFsGroupDataBlocksKeyMapper(128));
        dataCacheCfg.setBackups(0);
        dataCacheCfg.setQueryIndexEnabled(false);

        CacheConfiguration metaCacheCfg = defaultCacheConfiguration();

        metaCacheCfg.setName("metaCache");
        metaCacheCfg.setCacheMode(REPLICATED);
        metaCacheCfg.setDistributionMode(CacheDistributionMode.PARTITIONED_ONLY);
        metaCacheCfg.setWriteSynchronizationMode(CacheWriteSynchronizationMode.FULL_SYNC);
        metaCacheCfg.setQueryIndexEnabled(false);
        metaCacheCfg.setAtomicityMode(TRANSACTIONAL);

        IgniteConfiguration cfg = new IgniteConfiguration();

        cfg.setGridName("grid-primary");

        TcpDiscoverySpi discoSpi = new TcpDiscoverySpi();

        discoSpi.setIpFinder(new TcpDiscoveryVmIpFinder(true));

        cfg.setDiscoverySpi(discoSpi);
        cfg.setCacheConfiguration(dataCacheCfg, metaCacheCfg);
        cfg.setGgfsConfiguration(ggfsCfg);

        cfg.setLocalHost("127.0.0.1");
<<<<<<< HEAD
        cfg.setConnectorConfiguration(null);
=======
>>>>>>> a0210455

        Ignite g = G.start(cfg);

        ggfsPrimary = (GridGgfsImpl)g.fileSystem(GGFS_PRIMARY);

        dataCache = ggfsPrimary.context().kernalContext().cache().internalCache(
            ggfsPrimary.context().configuration().getDataCacheName());
    }

    /**
     * Start a grid with the secondary file system.
     *
     * @throws Exception If failed.
     */
    private void startSecondary() throws Exception {
        IgniteFsConfiguration ggfsCfg = new IgniteFsConfiguration();

        ggfsCfg.setDataCacheName("dataCache");
        ggfsCfg.setMetaCacheName("metaCache");
        ggfsCfg.setName(GGFS_SECONDARY);
        ggfsCfg.setBlockSize(512);
        ggfsCfg.setDefaultMode(PRIMARY);
        ggfsCfg.setIpcEndpointConfiguration(SECONDARY_REST_CFG);

        CacheConfiguration dataCacheCfg = defaultCacheConfiguration();

        dataCacheCfg.setName("dataCache");
        dataCacheCfg.setCacheMode(PARTITIONED);
        dataCacheCfg.setDistributionMode(CacheDistributionMode.PARTITIONED_ONLY);
        dataCacheCfg.setWriteSynchronizationMode(CacheWriteSynchronizationMode.FULL_SYNC);
        dataCacheCfg.setAffinityMapper(new IgniteFsGroupDataBlocksKeyMapper(128));
        dataCacheCfg.setBackups(0);
        dataCacheCfg.setQueryIndexEnabled(false);
        dataCacheCfg.setAtomicityMode(TRANSACTIONAL);

        CacheConfiguration metaCacheCfg = defaultCacheConfiguration();

        metaCacheCfg.setName("metaCache");
        metaCacheCfg.setCacheMode(REPLICATED);
        metaCacheCfg.setDistributionMode(CacheDistributionMode.PARTITIONED_ONLY);
        metaCacheCfg.setWriteSynchronizationMode(CacheWriteSynchronizationMode.FULL_SYNC);
        metaCacheCfg.setQueryIndexEnabled(false);
        metaCacheCfg.setAtomicityMode(TRANSACTIONAL);

        IgniteConfiguration cfg = new IgniteConfiguration();

        cfg.setGridName("grid-secondary");

        TcpDiscoverySpi discoSpi = new TcpDiscoverySpi();

        discoSpi.setIpFinder(new TcpDiscoveryVmIpFinder(true));

        cfg.setDiscoverySpi(discoSpi);
        cfg.setCacheConfiguration(dataCacheCfg, metaCacheCfg);
        cfg.setGgfsConfiguration(ggfsCfg);

        cfg.setLocalHost("127.0.0.1");
<<<<<<< HEAD
        cfg.setConnectorConfiguration(null);
=======
>>>>>>> a0210455

        Ignite g = G.start(cfg);

        secondaryFs = g.fileSystem(GGFS_SECONDARY);
    }

    /** {@inheritDoc} */
    @Override protected void afterTest() throws Exception {
        try {
            // Cleanup.
            ggfsPrimary.format();

            while (!dataCache.isEmpty())
                U.sleep(100);

            checkEvictionPolicy(0, 0);
        }
        finally {
            stopAllGrids(false);
        }
    }

    /**
     * Startup primary and secondary file systems.
     *
     * @throws Exception If failed.
     */
    private void start() throws Exception {
        startSecondary();
        startPrimary();

        evictPlc.setMaxBlocks(0);
        evictPlc.setMaxSize(0);
        evictPlc.setExcludePaths(null);
    }

    /**
     * Test how evictions are handled for a file working in PRIMARY mode.
     *
     * @throws Exception If failed.
     */
    public void testFilePrimary() throws Exception {
        start();

        // Create file in primary mode. It must not be propagated to eviction policy.
        ggfsPrimary.create(FILE, true).close();

        checkEvictionPolicy(0, 0);

        int blockSize = ggfsPrimary.info(FILE).blockSize();

        append(FILE, blockSize);

        checkEvictionPolicy(0, 0);

        read(FILE, 0, blockSize);

        checkEvictionPolicy(0, 0);
    }

    /**
     * Test how evictions are handled for a file working in PRIMARY mode.
     *
     * @throws Exception If failed.
     */
    public void testFileDual() throws Exception {
        start();

        ggfsPrimary.create(FILE_RMT, true).close();

        checkEvictionPolicy(0, 0);

        int blockSize = ggfsPrimary.info(FILE_RMT).blockSize();

        // File write.
        append(FILE_RMT, blockSize);

        checkEvictionPolicy(1, blockSize);

        // One more write.
        append(FILE_RMT, blockSize);

        checkEvictionPolicy(2, blockSize * 2);

        // Read.
        read(FILE_RMT, 0, blockSize);

        checkEvictionPolicy(2, blockSize * 2);
    }

    /**
     * Ensure that a DUAL mode file is not propagated to eviction policy
     *
     * @throws Exception If failed.
     */
    public void testFileDualExclusion() throws Exception {
        start();

        evictPlc.setExcludePaths(Collections.singleton(FILE_RMT.toString()));

        // Create file in primary mode. It must not be propagated to eviction policy.
        ggfsPrimary.create(FILE_RMT, true).close();

        checkEvictionPolicy(0, 0);

        int blockSize = ggfsPrimary.info(FILE_RMT).blockSize();

        append(FILE_RMT, blockSize);

        checkEvictionPolicy(0, 0);

        read(FILE_RMT, 0, blockSize);

        checkEvictionPolicy(0, 0);
    }

    /**
     * Ensure that exception is thrown in case we are trying to rename file with one exclude setting to the file with
     * another.
     *
     * @throws Exception If failed.
     */
    public void testRenameDifferentExcludeSettings() throws Exception {
        start();

        GridTestUtils.assertThrows(log, new Callable<Object>() {
            @Override public Object call() throws Exception {
                ggfsPrimary.rename(FILE, FILE_RMT);

                return null;
            }
        }, IgniteFsInvalidPathException.class, "Cannot move file to a path with different eviction exclude setting " +
            "(need to copy and remove)");

        GridTestUtils.assertThrows(log, new Callable<Object>() {
            @Override public Object call() throws Exception {
                ggfsPrimary.rename(FILE_RMT, FILE);

                return null;
            }
        }, IgniteFsInvalidPathException.class, "Cannot move file to a path with different eviction exclude setting " +
            "(need to copy and remove)");
    }

    /**
     * Test eviction caused by too much blocks.
     *
     * @throws Exception If failed.
     */
    public void testBlockCountEviction() throws Exception {
        start();

        int blockCnt = 3;

        evictPlc.setMaxBlocks(blockCnt);

        ggfsPrimary.create(FILE_RMT, true).close();

        checkEvictionPolicy(0, 0);

        int blockSize = ggfsPrimary.info(FILE_RMT).blockSize();

        // Write blocks up to the limit.
        append(FILE_RMT, blockSize * blockCnt);

        checkEvictionPolicy(blockCnt, blockCnt * blockSize);

        // Write one more block what should cause eviction.
        append(FILE_RMT, blockSize);

        checkEvictionPolicy(blockCnt, blockCnt * blockSize);

        // Read the first block.
        read(FILE_RMT, 0, blockSize);

        checkEvictionPolicy(blockCnt, blockCnt * blockSize);
        checkMetrics(1, 1);
    }

    /**
     * Test eviction caused by too big data size.
     *
     * @throws Exception If failed.
     */
    public void testDataSizeEviction() throws Exception {
        start();

        ggfsPrimary.create(FILE_RMT, true).close();

        int blockCnt = 3;
        int blockSize = ggfsPrimary.info(FILE_RMT).blockSize();

        evictPlc.setMaxSize(blockSize * blockCnt);

        // Write blocks up to the limit.
        append(FILE_RMT, blockSize * blockCnt);

        checkEvictionPolicy(blockCnt, blockCnt * blockSize);

        // Reset metrics.
        ggfsPrimary.resetMetrics();

        // Read the first block what should cause reordering.
        read(FILE_RMT, 0, blockSize);

        checkMetrics(1, 0);
        checkEvictionPolicy(blockCnt, blockCnt * blockSize);

        // Write one more block what should cause eviction of the block 2.
        append(FILE_RMT, blockSize);

        checkEvictionPolicy(blockCnt, blockCnt * blockSize);

        // Read the first block.
        read(FILE_RMT, 0, blockSize);

        checkMetrics(2, 0);
        checkEvictionPolicy(blockCnt, blockCnt * blockSize);

        // Read the second block (which was evicted).
        read(FILE_RMT, blockSize, blockSize);

        checkMetrics(3, 1);
        checkEvictionPolicy(blockCnt, blockCnt * blockSize);
    }

    /**
     * Read some data from the given file with the given offset.
     *
     * @param path File path.
     * @param off Offset.
     * @param len Length.
     * @throws Exception If failed.
     */
    private void read(IgniteFsPath path, int off, int len) throws Exception {
        IgniteFsInputStream is = ggfsPrimary.open(path);

        is.readFully(off, new byte[len]);

        is.close();
    }

    /**
     * Append some data to the given file.
     *
     * @param path File path.
     * @param len Data length.
     * @throws Exception If failed.
     */
    private void append(IgniteFsPath path, int len) throws Exception {
        IgniteFsOutputStream os = ggfsPrimary.append(path, false);

        os.write(new byte[len]);

        os.close();
    }

    /**
     * Check metrics counters.
     *
     * @param blocksRead Expected blocks read.
     * @param blocksReadRmt Expected blocks read remote.
     * @throws Exception If failed.
     */
    public void checkMetrics(final long blocksRead, final long blocksReadRmt) throws Exception {
        assert GridTestUtils.waitForCondition(new GridAbsPredicate() {
            @Override public boolean apply() {
                IgniteFsMetrics metrics = ggfsPrimary.metrics();

                return metrics.blocksReadTotal() == blocksRead && metrics.blocksReadRemote() == blocksReadRmt;
            }
        }, 5000) : "Unexpected metrics [expectedBlocksReadTotal=" + blocksRead + ", actualBlocksReadTotal=" +
            ggfsPrimary.metrics().blocksReadTotal() + ", expectedBlocksReadRemote=" + blocksReadRmt +
            ", actualBlocksReadRemote=" + ggfsPrimary.metrics().blocksReadRemote() + ']';
    }

    /**
     * Check eviction policy state.
     *
     * @param curBlocks Current blocks.
     * @param curBytes Current bytes.
     */
    private void checkEvictionPolicy(final int curBlocks, final long curBytes) throws IgniteInterruptedCheckedException {
        assert GridTestUtils.waitForCondition(new GridAbsPredicate() {
            @Override public boolean apply() {
                return evictPlc.getCurrentBlocks() == curBlocks && evictPlc.getCurrentSize() == curBytes;
            }
        }, 5000) : "Unexpected counts [expectedBlocks=" + curBlocks + ", actualBlocks=" + evictPlc.getCurrentBlocks() +
            ", expectedBytes=" + curBytes + ", currentBytes=" + curBytes + ']';
    }
}<|MERGE_RESOLUTION|>--- conflicted
+++ resolved
@@ -133,10 +133,7 @@
         cfg.setGgfsConfiguration(ggfsCfg);
 
         cfg.setLocalHost("127.0.0.1");
-<<<<<<< HEAD
         cfg.setConnectorConfiguration(null);
-=======
->>>>>>> a0210455
 
         Ignite g = G.start(cfg);
 
@@ -194,10 +191,7 @@
         cfg.setGgfsConfiguration(ggfsCfg);
 
         cfg.setLocalHost("127.0.0.1");
-<<<<<<< HEAD
         cfg.setConnectorConfiguration(null);
-=======
->>>>>>> a0210455
 
         Ignite g = G.start(cfg);
 
