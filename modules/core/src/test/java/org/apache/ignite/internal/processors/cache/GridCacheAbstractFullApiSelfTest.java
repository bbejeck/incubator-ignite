--- conflicted
+++ resolved
@@ -250,32 +250,6 @@
     }
 
     /**
-<<<<<<< HEAD
-     * @throws Exception In case of error.
-     */
-    public void testContainsKeyFiltered() throws Exception {
-        cache().put("key1", 1);
-        cache().put("key2", 100);
-
-        checkProjectionContainsKey(true, "key1", F.<Entry<String, Integer>>alwaysTrue());
-        checkProjectionContainsKey(false, "key1", F.<Entry<String, Integer>>alwaysFalse());
-        checkProjectionContainsKey(false, "key1", gte100);
-        checkProjectionContainsKey(true, "key2", gte100);
-    }
-
-    /**
-     * @throws Exception In case of error.
-     */
-    public void testContainsValue() throws Exception {
-        cache().put("key", 1);
-
-        checkContainsValue(true, 1);
-        checkContainsValue(false, 2);
-    }
-
-    /**
-=======
->>>>>>> b860d362
      * @throws Exception If failed.
      */
     public void testRemoveInExplicitLocks() throws Exception {
@@ -303,22 +277,6 @@
     /**
      * @throws Exception In case of error.
      */
-<<<<<<< HEAD
-    public void testContainsValueFiltered() throws Exception {
-        cache().put("key1", 1);
-        cache().put("key2", 100);
-
-        checkProjectionContainsValue(true, 1, F.<Entry<String, Integer>>alwaysTrue());
-        checkProjectionContainsValue(false, 1, F.<Entry<String, Integer>>alwaysFalse());
-        checkProjectionContainsValue(false, 1, gte100);
-        checkProjectionContainsValue(true, 100, gte100);
-    }
-
-    /**
-     * @throws Exception In case of error.
-     */
-=======
->>>>>>> b860d362
     public void testForEach() throws Exception {
         Collection<Integer> vals1 = F.asList(123, 73);
         Collection<Integer> vals2 = F.asList(1567, 332);
@@ -350,24 +308,6 @@
     }
 
     /**
-<<<<<<< HEAD
-     * @throws Exception In case of error.
-     */
-    public void testForAll() throws Exception {
-        assert cache().forAll(F.<Entry<String, Integer>>alwaysTrue());
-        assert cache().isEmpty() || !cache().forAll(F.<Entry<String, Integer>>alwaysFalse());
-
-        cache().put("key1", 100);
-        cache().put("key2", 101);
-        cache().put("key3", 200);
-        cache().put("key4", 201);
-
-        assert cache().forAll(gte100);
-    }
-
-    /**
-=======
->>>>>>> b860d362
      * @throws IgniteCheckedException If failed.
      */
     public void testAtomicOps() throws IgniteCheckedException {
@@ -1267,13 +1207,7 @@
     public void testPutAll() throws Exception {
         Map<String, Integer> map = F.asMap("key1", 1, "key2", 2);
 
-<<<<<<< HEAD
-        try {
-            cache().put("key1", 101, F.<Entry<String, Integer>>alwaysFalse());
-            cache().put("key1", 101, F.<Entry<String, Integer>>alwaysTrue());
-=======
         cache().putAll(map);
->>>>>>> b860d362
 
         checkSize(F.asSet("key1", "key2"));
 
@@ -1300,24 +1234,15 @@
 
         final IgniteCache<String, Integer> cache = jcache();
 
-<<<<<<< HEAD
-        try {
-            assertEquals((Integer)100, cache().put("key1", 101, F.<Entry<String, Integer>>alwaysTrue()));
-=======
         for (int i = 0; i < 100; i++) {
             final String key = "key-" + i;
->>>>>>> b860d362
 
             GridTestUtils.assertThrows(log, new Callable<Void>() {
                 public Void call() throws Exception {
                     IgniteTransactions txs = grid(0).transactions();
 
-<<<<<<< HEAD
-            cache().put("key1", 102, F.<Entry<String, Integer>>alwaysFalse());
-=======
                     try (IgniteTx tx = txs.txStart()) {
                         cache.put(key, 1);
->>>>>>> b860d362
 
                         cache.put(null, 2);
 
@@ -2540,36 +2465,39 @@
         // Save entries only on their primary nodes. If we didn't do so, clearLocally() will not remove all entries
         // because some of them were blocked due to having readers.
         for (int i = 0; i < gridCount(); i++) {
-<<<<<<< HEAD
-            for (String key : primaryKeysForCache(cache(i), 3, 100_000))
-                cache(i).put(key, 1);
-        }
-
-        cache().clear();
+            for (String key : primaryKeysForCache(jcache(i), 3, 100_000))
+                jcache(i).put(key, 1);
+        }
+
+        jcache().clear();
 
         for (int i = 0; i < gridCount(); i++)
-            assert cache(i).isEmpty();
+            assert jcache(i).localSize() == 0;
     }
 
     /**
      * @throws Exception In case of error.
      */
     public void testEntrySet() throws Exception {
-        if (offheapTiered(cache()))
+        IgniteCache<String, Integer> cache = jcache();
+
+        if (offheapTiered(cache))
             return;
 
-        cache().put("key1", 1);
-        cache().put("key2", 2);
-        cache().put("key3", 3);
-
-        Collection<Entry<String, Integer>> entries = new HashSet<>();
-
-        for (int i = 0; i < gridCount(); i++)
-            entries.addAll(cache(i).entrySet());
+        cache.put("key1", 1);
+        cache.put("key2", 2);
+        cache.put("key3", 3);
+
+        Collection<Cache.Entry<String, Integer>> entries = new HashSet<>();
+
+        for (int i = 0; i < gridCount(); i++) {
+            for (Cache.Entry<String, Integer> entry : jcache())
+                entries.add(entry);
+        }
 
         assertEquals(3, entries.size());
 
-        for (Entry<String, Integer> entry : entries)
+        for (Cache.Entry<String, Integer> entry : entries)
             assert "key1".equals(entry.getKey()) || "key2".equals(entry.getKey()) ||
                 "key3".equals(entry.getKey());
     }
@@ -2612,11 +2540,14 @@
 
             lock.lock();
 
-            lockCnt.await();
-
-            assert cache.isLocalLocked(key, false);
-
-            lock.unlock();
+            try {
+                lockCnt.await();
+
+                assert cache.isLocalLocked(key, false);
+            }
+            finally {
+                lock.unlock();
+            }
 
             unlockCnt.await();
 
@@ -2634,373 +2565,6 @@
      * @throws Exception In case of error.
      */
     @SuppressWarnings("BusyWait")
-    public void testLockAsync() throws Exception {
-        if (lockingEnabled()) {
-            IgniteCache<String, Integer> cache = jcache();
-
-            Lock lock = cache.lock("key");
-
-            cache.put("key", 1);
-
-            assert !cache.isLocalLocked("key", false);
-
-            lock.lock();
-
-            assert cache.isLocalLocked("key", false);
-
-            lock.unlock();
-
-            for (int i = 0; i < 100; i++)
-                if (cache.isLocalLocked("key", false))
-                    Thread.sleep(10);
-                else
-                    break;
-
-            assert !cache.isLocalLocked("key", false);
-        }
-    }
-
-    /**
-     * @throws Exception In case of error.
-     */
-    @SuppressWarnings("BusyWait")
-    public void testLockAsyncEntry() throws Exception {
-        if (lockingEnabled()) {
-            cache().put("key", 1);
-
-            Entry<String, Integer> e = cache().entry("key");
-
-            assert e != null;
-
-            assert !e.isLocked();
-
-            e.lockAsync(0).get();
-
-            assert e.isLocked();
-
-            e.unlock();
-
-            for (int i = 0; i < 100; i++)
-                if (e.isLocked())
-                    Thread.sleep(10);
-                else
-                    break;
-
-            assert !e.isLocked();
-        }
-    }
-
-    /**
-     * @throws Exception In case of error.
-     */
-    public void testLockWithTimeout() throws Exception {
-        if (lockingEnabled()) {
-            jcache().put("key", 1);
-
-            assert !jcache().isLocalLocked("key", false);
-
-            final Lock lock = jcache().lock("key");
-
-            lock.tryLock(2000, MILLISECONDS);
-
-            assert jcache().isLocalLocked("key", false);
-            assert jcache().isLocalLocked("key", true);
-
-            assert !forLocal(dfltIgnite).call(new IgniteCallable<Boolean>() {
-                @Override public Boolean call() throws InterruptedException {
-                    return lock.tryLock(100, MILLISECONDS);
-                }
-            });
-
-            lock.unlock();
-        }
-    }
-
-    /**
-     * @throws Exception In case of error.
-     */
-    @SuppressWarnings("BusyWait")
-    public void testLockWithTimeoutEntry() throws Exception {
-        if (lockingEnabled()) {
-            cache().put("key", 1);
-
-            final Entry<String, Integer> e = cache().entry("key");
-
-            assert e != null;
-
-            assert !e.isLocked();
-
-            e.lock(2000);
-
-            assert e.isLocked();
-
-            assert !forLocal(dfltIgnite).call(new IgniteCallable<Boolean>() {
-                @Override public Boolean call() throws IgniteCheckedException {
-                    return e.lock(100);
-                }
-            });
-
-            e.unlock();
-        }
-    }
-
-    /**
-     * @throws Exception In case of error.
-     */
-    @SuppressWarnings("BusyWait")
-    public void testLockAsyncWithTimeout() throws Exception {
-        if (lockingEnabled()) {
-            final IgniteCache<String, Integer> cache = jcache();
-
-            cache.put("key", 1);
-
-            final Lock lock = cache.lock("key");
-
-            assert !cache.isLocalLocked("key", false);
-
-            lock.tryLock(1000, MILLISECONDS);
-
-            assert cache.isLocalLocked("key", false);
-            assert cache.isLocalLocked("key", true);
-
-            final CountDownLatch latch = new CountDownLatch(1);
-
-            IgniteCompute comp = forLocal(dfltIgnite).withAsync();
-
-            comp.call(new IgniteCallable<Boolean>() {
-                @Override public Boolean call() throws Exception {
-                    assert !lock.tryLock();
-
-                    latch.countDown();
-
-                    try {
-                        assert lock.tryLock(2000, MILLISECONDS);
-                    }
-                    finally {
-                        lock.unlock();
-                    }
-
-                    return true;
-                }
-            });
-
-            IgniteFuture<Boolean> f = comp.future();
-
-                // Let another thread start.
-            latch.await();
-
-            assert cache.isLocalLocked("key", false);
-            assert cache.isLocalLocked("key", true);
-
-            lock.unlock();
-
-            assert f.get();
-
-            for (int i = 0; i < 100; i++)
-                if (cache.isLocalLocked("key", false) || cache.isLocalLocked("key", true))
-                    Thread.sleep(10);
-                else
-                    break;
-
-            assert !cache.isLocalLocked("key", false);
-            assert !cache.isLocalLocked("key", true);
-        }
-    }
-
-    /**
-     * @throws Exception In case of error.
-     */
-    @SuppressWarnings("BusyWait")
-    public void testLockAsyncWithTimeoutEntry() throws Exception {
-        if (lockingEnabled()) {
-            // Put only to primary.
-            ClusterNode node = F.first(cache().affinity().mapKeyToPrimaryAndBackups("key"));
-
-            if (node == null)
-                throw new IgniteCheckedException("Failed to map key.");
-
-            GridCache<String, Integer> cache = G.ignite(node.id()).cache(null);
-
-            final Entry<String, Integer> e = cache.entry("key");
-
-            info("Entry [e=" + e + ", primary=" + e.primary() + ", backup=" + e.backup() + ']');
-
-            assert e != null;
-
-            assert !e.isLocked();
-
-            e.lockAsync(2000).get();
-
-            assert e.isLocked();
-
-            final CountDownLatch syncLatch = new CountDownLatch(1);
-
-            IgniteCompute comp = forLocal(dfltIgnite).withAsync();
-
-            comp.call(new IgniteCallable<Boolean>() {
-                @Override public Boolean call() throws Exception {
-                    syncLatch.countDown();
-
-                    IgniteInternalFuture<Boolean> f = e.lockAsync(1000);
-
-                    try {
-                        f.get(100);
-
-                        fail();
-                    } catch (IgniteFutureTimeoutCheckedException ex) {
-                        info("Caught expected exception: " + ex);
-                    }
-
-                    try {
-                        assert f.get();
-                    } finally {
-                        e.unlock();
-                    }
-=======
-            for (String key : primaryKeysForCache(jcache(i), 3, 100_000))
-                jcache(i).put(key, 1);
-        }
->>>>>>> b860d362
-
-        jcache().clear();
-
-        for (int i = 0; i < gridCount(); i++)
-            assert jcache(i).localSize() == 0;
-    }
-
-    /**
-     * @throws Exception In case of error.
-     */
-    public void testEntrySet() throws Exception {
-        IgniteCache<String, Integer> cache = jcache();
-
-        if (offheapTiered(cache))
-            return;
-
-        cache.put("key1", 1);
-        cache.put("key2", 2);
-        cache.put("key3", 3);
-
-        Collection<Cache.Entry<String, Integer>> entries = new HashSet<>();
-
-        for (int i = 0; i < gridCount(); i++) {
-            for (Cache.Entry<String, Integer> entry : jcache())
-                entries.add(entry);
-        }
-
-        assertEquals(3, entries.size());
-
-        for (Cache.Entry<String, Integer> entry : entries)
-            assert "key1".equals(entry.getKey()) || "key2".equals(entry.getKey()) ||
-                "key3".equals(entry.getKey());
-    }
-
-    /**
-     * @throws Exception In case of error.
-     */
-    @SuppressWarnings("BusyWait")
-    public void testLockUnlock() throws Exception {
-        if (lockingEnabled()) {
-<<<<<<< HEAD
-            cache().put("key1", 1);
-            cache().put("key2", 100);
-
-            for (int i = 0; i < gridCount(); i++) {
-                assert !cache(i).entry("key1").isLocked();
-                assert !cache(i).entry("key2").isLocked();
-            }
-
-            cache().projection(F.<Entry<String, Integer>>alwaysFalse()).entry("key1").lock(0);
-            cache().projection(F.<Entry<String, Integer>>alwaysTrue()).entry("key2").lock(0);
-
-            boolean passed = false;
-
-            for (int i = 0; i < gridCount(); i++) {
-                assert !cache(i).entry("key1").isLocked();
-
-                if (cache(i).entry("key2").isLocked())
-                    passed = true;
-            }
-
-            assert passed;
-
-            cache().unlockAll(F.asList("key1", "key2"), F.<Entry<String, Integer>>alwaysTrue());
-=======
-            final CountDownLatch lockCnt = new CountDownLatch(1);
-            final CountDownLatch unlockCnt = new CountDownLatch(1);
->>>>>>> b860d362
-
-            grid(0).events().localListen(new IgnitePredicate<IgniteEvent>() {
-                @Override public boolean apply(IgniteEvent evt) {
-                    switch (evt.type()) {
-                        case EVT_CACHE_OBJECT_LOCKED:
-                            lockCnt.countDown();
-
-                            break;
-                        case EVT_CACHE_OBJECT_UNLOCKED:
-                            unlockCnt.countDown();
-
-                            break;
-                    }
-
-                    return true;
-                }
-            }, EVT_CACHE_OBJECT_LOCKED, EVT_CACHE_OBJECT_UNLOCKED);
-
-            IgniteCache<String, Integer> cache = jcache();
-
-            String key = primaryKeysForCache(cache, 1).get(0);
-
-            cache.put(key, 1);
-
-<<<<<<< HEAD
-            Entry<String, Integer> e1 = cache().entry("key1");
-            Entry<String, Integer> e2 = cache().entry("key2");
-=======
-            assert !cache.isLocalLocked(key, false);
->>>>>>> b860d362
-
-            Lock lock = cache.lock(key);
-
-            lock.lock();
-
-            try {
-                lockCnt.await();
-
-                assert cache.isLocalLocked(key, false);
-            }
-            finally {
-                lock.unlock();
-            }
-
-<<<<<<< HEAD
-            e1.unlock(F.<Entry<String, Integer>>alwaysFalse());
-            e2.unlock(F.<Entry<String, Integer>>alwaysTrue());
-=======
-            unlockCnt.await();
->>>>>>> b860d362
-
-            for (int i = 0; i < 100; i++)
-                if (cache.isLocalLocked(key, false))
-                    Thread.sleep(10);
-                else
-                    break;
-
-<<<<<<< HEAD
-            assert e1.isLocked();
-            assert !e2.isLocked();
-
-            cache().unlockAll(F.asList("key1", "key2"), F.<Entry<String, Integer>>alwaysTrue());
-=======
-            assert !cache.isLocalLocked(key, false);
->>>>>>> b860d362
-        }
-    }
-
-    /**
-     * @throws Exception In case of error.
-     */
-    @SuppressWarnings("BusyWait")
     public void testLockUnlockAll() throws Exception {
         if (lockingEnabled()) {
             IgniteCache<String, Integer> cache = jcache();
@@ -3128,7 +2692,7 @@
 
         cache.put(key, 1);
 
-        Entry<String, Integer> entry = cache.entry(key);
+        CacheEntry<String, Integer> entry = cache.entry(key);
 
         assert entry.primary();
 
@@ -3156,7 +2720,7 @@
 
         assert entry.peek(F.asList(SMART)) == 1;
 
-        Entry<String, Integer> ew = cache.entry("wrongKey");
+        CacheEntry<String, Integer> ew = cache.entry("wrongKey");
 
         assert cache.peek("wrongKey", F.asList(TX, GLOBAL, SWAP, DB)) == null;
 
@@ -3268,13 +2832,6 @@
 
         assertEquals((Integer)1, cache.get(key));
 
-<<<<<<< HEAD
-        Entry<String, Integer> entry = cache.entry(key);
-
-        assert entry != null;
-
-=======
->>>>>>> b860d362
         long ttl = 500;
 
         final ExpiryPolicy expiry = new TouchedExpiryPolicy(new Duration(MILLISECONDS, ttl));
@@ -3402,7 +2959,7 @@
         if (oldEntry)
             c.put(key, 1);
 
-        Entry<String, Integer> entry = c.entry(key);
+        CacheEntry<String, Integer> entry = c.entry(key);
 
         assert entry != null;
 
@@ -3440,7 +2997,7 @@
         long[] expireTimes = new long[gridCount()];
 
         for (int i = 0; i < gridCount(); i++) {
-            Entry<String, Integer> curEntry = cache(i).entry(key);
+            CacheEntry<String, Integer> curEntry = cache(i).entry(key);
 
             if (curEntry.primary() || curEntry.backup()) {
                 assertEquals(ttl, curEntry.timeToLive());
@@ -3465,7 +3022,7 @@
         }
 
         for (int i = 0; i < gridCount(); i++) {
-            Entry<String, Integer> curEntry = cache(i).entry(key);
+            CacheEntry<String, Integer> curEntry = cache(i).entry(key);
 
             if (curEntry.primary() || curEntry.backup()) {
                 assertEquals(ttl, curEntry.timeToLive());
@@ -3490,7 +3047,7 @@
         }
 
         for (int i = 0; i < gridCount(); i++) {
-            Entry<String, Integer> curEntry = cache(i).entry(key);
+            CacheEntry<String, Integer> curEntry = cache(i).entry(key);
 
             if (curEntry.primary() || curEntry.backup()) {
                 assertEquals(ttl, curEntry.timeToLive());
@@ -3519,7 +3076,7 @@
         log.info("Put 4 done");
 
         for (int i = 0; i < gridCount(); i++) {
-            Entry<String, Integer> curEntry = cache(i).entry(key);
+            CacheEntry<String, Integer> curEntry = cache(i).entry(key);
 
             if (curEntry.primary() || curEntry.backup()) {
                 assertEquals(ttl, curEntry.timeToLive());
@@ -3977,8 +3534,8 @@
         assertEquals(3, primKeys.size());
         assertTrue(primKeys.containsAll(keys));
 
-        primKeys = cache(0).projection(new P1<Entry<String, Integer>>() {
-            @Override public boolean apply(Entry<String, Integer> e) {
+        primKeys = cache(0).projection(new P1<CacheEntry<String, Integer>>() {
+            @Override public boolean apply(CacheEntry<String, Integer> e) {
                 return !e.getKey().equals(keys.get(0));
             }
         }).primaryKeySet();
@@ -3995,8 +3552,8 @@
         assertEquals(3, primVals.size());
         assertTrue(primVals.containsAll(F.asList(0, 1, 2)));
 
-        primVals = cache(0).projection(new P1<Entry<String, Integer>>() {
-            @Override public boolean apply(Entry<String, Integer> e) {
+        primVals = cache(0).projection(new P1<CacheEntry<String, Integer>>() {
+            @Override public boolean apply(CacheEntry<String, Integer> e) {
                 return !e.getKey().equals(keys.get(0));
             }
         }).primaryValues();
@@ -4008,12 +3565,12 @@
         // Entry set checks.
         // -----------------
 
-        Set<Entry<String, Integer>> primEntries = cache(0).primaryEntrySet();
+        Set<CacheEntry<String, Integer>> primEntries = cache(0).primaryEntrySet();
 
         assertEquals(3, primEntries.size());
 
-        primEntries = cache(0).projection(new P1<Entry<String, Integer>>() {
-            @Override public boolean apply(Entry<String, Integer> e) {
+        primEntries = cache(0).projection(new P1<CacheEntry<String, Integer>>() {
+            @Override public boolean apply(CacheEntry<String, Integer> e) {
                 return !e.getKey().equals(keys.get(0));
             }
         }).primaryEntrySet();
@@ -4098,28 +3655,6 @@
     }
 
     /**
-<<<<<<< HEAD
-     * Construct cache projectnio for provided filters.
-     *
-     * @param cache Cache.
-     * @param filters Filters.
-     * @return Projection.
-     */
-    private CacheProjection<String, Integer> projection(CacheProjection<String, Integer> cache,
-        @Nullable IgnitePredicate<Entry<String, Integer>>... filters) {
-        CacheProjection<String, Integer> res = cache;
-
-        if (filters != null) {
-            for (IgnitePredicate<Entry<String, Integer>> filter : filters)
-                res = res.projection(filter);
-        }
-
-        return res;
-    }
-
-    /**
-=======
->>>>>>> b860d362
      * @param exp Expected value.
      * @param key Key.
      * @throws Exception If failed.
@@ -4143,38 +3678,6 @@
 
     /**
      * @param key Key.
-<<<<<<< HEAD
-     * @param f Filter.
-     * @throws Exception If failed.
-     */
-    private void checkProjectionContainsKey(boolean exp, String key,
-        IgnitePredicate<Entry<String, Integer>>... f) throws Exception {
-        if (nearEnabled())
-            assertEquals(exp, projection(cache(), f).containsKey(key));
-        else {
-            boolean contains = false;
-
-            for (int i = 0; i < gridCount(); i++) {
-                if (offheapTiered(cache(i)))
-                    return;
-
-                if (projection(cache(i), f).containsKey(key)) {
-                    contains = true;
-
-                    break;
-                }
-            }
-
-            assertEquals("Key: " + key, exp, contains);
-        }
-    }
-
-    /**
-     * @param exp Expected value.
-     * @param val Value.
-     * @throws Exception If failed.
-=======
->>>>>>> b860d362
      */
     protected Ignite primaryIgnite(String key) {
         ClusterNode node = grid(0).affinity(null).mapKeyToNode(key);
@@ -4188,23 +3691,6 @@
             if (context(i).localNodeId().equals(nodeId))
                 return ignite(i);
         }
-<<<<<<< HEAD
-    }
-
-    /**
-     * @param exp Expected value.
-     * @param val Value.
-     * @param f Filter.
-     * @throws Exception If failed.
-     */
-    private void checkProjectionContainsValue(boolean exp, Integer val,
-        IgnitePredicate<Entry<String, Integer>>... f) throws Exception {
-        if (nearEnabled())
-            assertEquals(exp, projection(cache(), f).containsValue(val));
-        else {
-            boolean contains = false;
-=======
->>>>>>> b860d362
 
         throw new IgniteException("Failed to find primary node.");
     }
