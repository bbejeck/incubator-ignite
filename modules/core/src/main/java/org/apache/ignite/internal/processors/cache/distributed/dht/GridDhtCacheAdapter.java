/*
 * Licensed to the Apache Software Foundation (ASF) under one or more
 * contributor license agreements.  See the NOTICE file distributed with
 * this work for additional information regarding copyright ownership.
 * The ASF licenses this file to You under the Apache License, Version 2.0
 * (the "License"); you may not use this file except in compliance with
 * the License.  You may obtain a copy of the License at
 *
 *      http://www.apache.org/licenses/LICENSE-2.0
 *
 * Unless required by applicable law or agreed to in writing, software
 * distributed under the License is distributed on an "AS IS" BASIS,
 * WITHOUT WARRANTIES OR CONDITIONS OF ANY KIND, either express or implied.
 * See the License for the specific language governing permissions and
 * limitations under the License.
 */

package org.apache.ignite.internal.processors.cache.distributed.dht;

import org.apache.ignite.*;
import org.apache.ignite.cache.*;
import org.apache.ignite.cluster.*;
import org.apache.ignite.internal.*;
import org.apache.ignite.internal.processors.cache.*;
import org.apache.ignite.internal.processors.cache.distributed.*;
import org.apache.ignite.internal.processors.cache.distributed.dht.colocated.*;
import org.apache.ignite.internal.processors.cache.distributed.dht.preloader.*;
import org.apache.ignite.internal.processors.cache.distributed.near.*;
import org.apache.ignite.internal.processors.cache.version.*;
import org.apache.ignite.internal.util.future.*;
import org.apache.ignite.internal.util.lang.*;
import org.apache.ignite.internal.util.typedef.*;
import org.apache.ignite.internal.util.typedef.internal.*;
import org.apache.ignite.lang.*;
import org.jdk8.backport.*;
import org.jetbrains.annotations.*;

import javax.cache.*;
import javax.cache.expiry.*;
import java.io.*;
import java.util.*;
import java.util.concurrent.*;

import static org.apache.ignite.cache.CacheDistributionMode.*;
import static org.apache.ignite.internal.processors.cache.GridCacheUtils.*;
import static org.apache.ignite.internal.processors.dr.GridDrType.*;

/**
 * DHT cache adapter.
 */
public abstract class GridDhtCacheAdapter<K, V> extends GridDistributedCacheAdapter<K, V> {
    /** */
    private static final long serialVersionUID = 0L;

    /** Topology. */
    private GridDhtPartitionTopology<K, V> top;

    /** Preloader. */
    protected GridCachePreloader<K, V> preldr;

    /** Multi tx future holder. */
    private ThreadLocal<IgniteBiTuple<IgniteUuid, GridDhtTopologyFuture>> multiTxHolder = new ThreadLocal<>();

    /** Multi tx futures. */
    private ConcurrentMap<IgniteUuid, MultiUpdateFuture> multiTxFuts = new ConcurrentHashMap8<>();

    /**
     * Empty constructor required for {@link Externalizable}.
     */
    protected GridDhtCacheAdapter() {
        // No-op.
    }

    /**
     * @param ctx Context.
     */
    protected GridDhtCacheAdapter(GridCacheContext<K, V> ctx) {
        super(ctx, ctx.config().getStartSize());

        top = new GridDhtPartitionTopologyImpl<>(ctx);
    }

    /**
     * Constructor used for near-only cache.
     *
     * @param ctx Cache context.
     * @param map Cache map.
     */
    protected GridDhtCacheAdapter(GridCacheContext<K, V> ctx, GridCacheConcurrentMap<K, V> map) {
        super(ctx, map);

        top = new GridDhtPartitionTopologyImpl<>(ctx);
    }

    /** {@inheritDoc} */
    @Override protected void init() {
        map.setEntryFactory(new GridCacheMapEntryFactory<K, V>() {
            /** {@inheritDoc} */
            @Override public GridCacheMapEntry<K, V> create(GridCacheContext<K, V> ctx, long topVer, K key, int hash,
                V val, GridCacheMapEntry<K, V> next, long ttl, int hdrId) {
                return new GridDhtCacheEntry<>(ctx, topVer, key, hash, val, next, ttl, hdrId);
            }
        });
    }

    /** {@inheritDoc} */
    @Override public void start() throws IgniteCheckedException {
        super.start();

        ctx.io().addHandler(ctx.cacheId(), GridCacheTtlUpdateRequest.class, new CI2<UUID, GridCacheTtlUpdateRequest<K, V>>() {
            @Override public void apply(UUID nodeId, GridCacheTtlUpdateRequest<K, V> req) {
                processTtlUpdateRequest(req);
            }
        });
    }

    /** {@inheritDoc} */
    @Override public void stop() {
        super.stop();

        if (preldr != null)
            preldr.stop();

        // Clean up to help GC.
        preldr = null;
        top = null;
    }

    /** {@inheritDoc} */
    @Override public void onKernalStart() throws IgniteCheckedException {
        super.onKernalStart();

        preldr.onKernalStart();
    }

    /** {@inheritDoc} */
    @Override public void onKernalStop() {
        super.onKernalStop();

        if (preldr != null)
            preldr.onKernalStop();
    }

    /** {@inheritDoc} */
    @Override public void printMemoryStats() {
        super.printMemoryStats();

        top.printMemoryStats(1024);
    }

    /**
     * @return Near cache.
     */
    public abstract GridNearCacheAdapter<K, V> near();

    /**
     * @return Partition topology.
     */
    public GridDhtPartitionTopology<K, V> topology() {
        return top;
    }

    /** {@inheritDoc} */
    @Override public GridCachePreloader<K, V> preloader() {
        return preldr;
    }

    /**
     * @return DHT preloader.
     */
    public GridDhtPreloader<K, V> dhtPreloader() {
        assert preldr instanceof GridDhtPreloader;

        return (GridDhtPreloader<K, V>)preldr;
    }

    /**
     * @return Topology version future registered for multi-update.
     */
    @Nullable public GridDhtTopologyFuture multiUpdateTopologyFuture() {
        IgniteBiTuple<IgniteUuid, GridDhtTopologyFuture> tup = multiTxHolder.get();

        return tup == null ? null : tup.get2();
    }

    /**
     * Starts multi-update lock. Will wait for topology future is ready.
     *
     * @return Topology version.
     * @throws IgniteCheckedException If failed.
     */
    public long beginMultiUpdate() throws IgniteCheckedException {
        IgniteBiTuple<IgniteUuid, GridDhtTopologyFuture> tup = multiTxHolder.get();

        if (tup != null)
            throw new IgniteCheckedException("Nested multi-update locks are not supported");

        top.readLock();

        GridDhtTopologyFuture topFut;

        long topVer;

        try {
            // While we are holding read lock, register lock future for partition release future.
            IgniteUuid lockId = IgniteUuid.fromUuid(ctx.localNodeId());

            topVer = top.topologyVersion();

            MultiUpdateFuture fut = new MultiUpdateFuture(ctx.kernalContext(), topVer);

            MultiUpdateFuture old = multiTxFuts.putIfAbsent(lockId, fut);

            assert old == null;

            topFut = top.topologyVersionFuture();

            multiTxHolder.set(F.t(lockId, topFut));
        }
        finally {
            top.readUnlock();
        }

        topFut.get();

        return topVer;
    }

    /**
     * Ends multi-update lock.
     *
     * @throws IgniteCheckedException If failed.
     */
    public void endMultiUpdate() throws IgniteCheckedException {
        IgniteBiTuple<IgniteUuid, GridDhtTopologyFuture> tup = multiTxHolder.get();

        if (tup == null)
            throw new IgniteCheckedException("Multi-update was not started or released twice.");

        top.readLock();

        try {
            IgniteUuid lockId = tup.get1();

            MultiUpdateFuture multiFut = multiTxFuts.remove(lockId);

            multiTxHolder.set(null);

            // Finish future.
            multiFut.onDone(lockId);
        }
        finally {
            top.readUnlock();
        }
    }

    /**
     * Creates multi update finish future. Will return {@code null} if no multi-update locks are found.
     *
     * @param topVer Topology version.
     * @return Finish future.
     */
    @Nullable public IgniteInternalFuture<?> multiUpdateFinishFuture(long topVer) {
        GridCompoundFuture<IgniteUuid, Object> fut = null;

        for (MultiUpdateFuture multiFut : multiTxFuts.values()) {
            if (multiFut.topologyVersion() <= topVer) {
                if (fut == null)
                    fut = new GridCompoundFuture<>(ctx.kernalContext());

                fut.add(multiFut);
            }
        }

        if (fut != null)
            fut.markInitialized();

        return fut;
    }

    /**
     * @param key Key.
     * @return DHT entry.
     */
    @Nullable public GridDhtCacheEntry<K, V> peekExx(K key) {
        return (GridDhtCacheEntry<K, V>)peekEx(key);
    }

    /**
     * {@inheritDoc}
     *
     * @throws GridDhtInvalidPartitionException If partition for the key is no longer valid.
     */
    @Override public Cache.Entry<K, V> entry(K key) throws GridDhtInvalidPartitionException {
        return super.entry(key);
    }

    /**
     * {@inheritDoc}
     *
     * @throws GridDhtInvalidPartitionException If partition for the key is no longer valid.
     */
    @Override public GridCacheEntryEx<K, V> entryEx(K key, boolean touch) throws GridDhtInvalidPartitionException {
        return super.entryEx(key, touch);
    }

    /**
     * {@inheritDoc}
     *
     * @throws GridDhtInvalidPartitionException If partition for the key is no longer valid.
     */
    @Override public GridCacheEntryEx<K, V> entryEx(K key, long topVer) throws GridDhtInvalidPartitionException {
        return super.entryEx(key, topVer);
    }

    /**
     * @param key Key.
     * @return DHT entry.
     * @throws GridDhtInvalidPartitionException If partition for the key is no longer valid.
     */
    public GridDhtCacheEntry<K, V> entryExx(K key) throws GridDhtInvalidPartitionException {
        return (GridDhtCacheEntry<K, V>)entryEx(key);
    }

    /**
     * @param key Key.
     * @param topVer Topology version.
     * @return DHT entry.
     * @throws GridDhtInvalidPartitionException If partition for the key is no longer valid.
     */
    public GridDhtCacheEntry<K, V> entryExx(K key, long topVer) throws GridDhtInvalidPartitionException {
        return (GridDhtCacheEntry<K, V>)entryEx(key, topVer);
    }

    /**
     * Gets or creates entry for given key. If key belongs to local node, dht entry will be returned, otherwise
     * if {@code allowDetached} is {@code true}, detached entry will be returned, otherwise exception will be
     * thrown.
     *
     * @param key Key for which entry should be returned.
     * @param allowDetached Whether to allow detached entries.
     * @param touch {@code True} if entry should be passed to eviction policy.
     * @return Cache entry.
     * @throws GridDhtInvalidPartitionException if entry does not belong to this node and
     *      {@code allowDetached} is {@code false}.
     */
    public GridCacheEntryEx<K, V> entryExx(K key, long topVer, boolean allowDetached, boolean touch) {
        try {
            return allowDetached && !ctx.affinity().localNode(key, topVer) ?
                new GridDhtDetachedCacheEntry<>(ctx, key, key.hashCode(), null, null, 0, 0) :
                entryEx(key, touch);
        }
        catch (GridDhtInvalidPartitionException e) {
            if (!allowDetached)
                throw e;

            return new GridDhtDetachedCacheEntry<>(ctx, key, key.hashCode(), null, null, 0, 0);
        }
    }

    /** {@inheritDoc} */
    @Override public void localLoad(Collection<? extends K> keys, final ExpiryPolicy plc)
        throws IgniteCheckedException {
        if (ctx.store().isLocalStore()) {
            super.localLoad(keys, plc);

            return;
        }

        // Version for all loaded entries.
        final GridCacheVersion ver0 = ctx.shared().versions().nextForLoad(topology().topologyVersion());

        final boolean replicate = ctx.isDrEnabled();

        final long topVer = ctx.affinity().affinityTopologyVersion();

        final ExpiryPolicy plc0 = plc != null ? plc : ctx.expiry();

        ctx.store().loadAllFromStore(null, keys, new CI2<K, V>() {
            @Override public void apply(K key, V val) {
                loadEntry(key, val, ver0, null, topVer, replicate, plc0);
            }
        });
    }

    /** {@inheritDoc} */
    @Override public void loadCache(final IgniteBiPredicate<K, V> p, final long ttl, Object[] args) throws IgniteCheckedException {
        if (ctx.store().isLocalStore()) {
            super.loadCache(p, ttl, args);

            return;
        }

        // Version for all loaded entries.
        final GridCacheVersion ver0 = ctx.shared().versions().nextForLoad(topology().topologyVersion());

        final boolean replicate = ctx.isDrEnabled();

        final long topVer = ctx.affinity().affinityTopologyVersion();

        GridCacheProjectionImpl<K, V> prj = ctx.projectionPerCall();

        ExpiryPolicy plc0 = prj != null ? prj.expiry() : null;

        final ExpiryPolicy plc = plc0 != null ? plc0 : ctx.expiry();

        ctx.store().loadCache(new CI3<K, V, GridCacheVersion>() {
            @Override public void apply(K key, V val, @Nullable GridCacheVersion ver) {
                assert ver == null;

                loadEntry(key, val, ver0, p, topVer, replicate, plc);
            }
        }, args);
    }

    /**
     * @param key Key.
     * @param val Value.
     * @param ver Cache version.
     * @param p Optional predicate.
     * @param topVer Topology version.
     * @param replicate Replication flag.
     * @param plc Expiry policy.
     */
    private void loadEntry(K key,
        V val,
        GridCacheVersion ver,
        @Nullable IgniteBiPredicate<K, V> p,
        long topVer,
        boolean replicate,
        @Nullable ExpiryPolicy plc) {
        if (p != null && !p.apply(key, val))
            return;

        try {
            GridDhtLocalPartition<K, V> part = top.localPartition(ctx.affinity().partition(key), -1, true);

            // Reserve to make sure that partition does not get unloaded.
            if (part.reserve()) {
                GridCacheEntryEx<K, V> entry = null;

                try {
<<<<<<< HEAD
                    Long ttl = CU.ttlForLoad(plc);

                    if (ttl == null)
=======
                    long ttl = CU.ttlForLoad(plc);

                    if (ttl == CU.TTL_ZERO)
>>>>>>> 7cb404d9
                        return;

                    if (ctx.portableEnabled()) {
                        key = (K)ctx.marshalToPortable(key);
                        val = (V)ctx.marshalToPortable(val);
                    }

                    entry = entryEx(key, false);

                    entry.initialValue(val, null, ver, ttl, CU.EXPIRE_TIME_CALCULATE, false, topVer,
                        replicate ? DR_LOAD : DR_NONE);
                }
                catch (IgniteCheckedException e) {
                    throw new IgniteException("Failed to put cache value: " + entry, e);
                }
                catch (GridCacheEntryRemovedException ignore) {
                    if (log.isDebugEnabled())
                        log.debug("Got removed entry during loadCache (will ignore): " + entry);
                }
                finally {
                    if (entry != null)
                        entry.context().evicts().touch(entry, topVer);

                    part.release();
                }
            }
            else if (log.isDebugEnabled())
                log.debug("Will node load entry into cache (partition is invalid): " + part);
        }
        catch (GridDhtInvalidPartitionException e) {
            if (log.isDebugEnabled())
                log.debug("Ignoring entry for partition that does not belong [key=" + key + ", val=" + val +
                    ", err=" + e + ']');
        }
    }

    /** {@inheritDoc} */
    @Override public int primarySize() {
        int sum = 0;

        long topVer = ctx.affinity().affinityTopologyVersion();

        for (GridDhtLocalPartition<K, V> p : topology().currentLocalPartitions()) {
            if (p.primary(topVer))
                sum += p.publicSize();
        }

        return sum;
    }

    /**
     * This method is used internally. Use
     * {@link #getDhtAsync(UUID, long, LinkedHashMap, boolean, boolean, long, UUID, int, boolean, IgniteCacheExpiryPolicy, boolean)}
     * method instead to retrieve DHT value.
     *
     * @param keys {@inheritDoc}
     * @param forcePrimary {@inheritDoc}
     * @param skipTx {@inheritDoc}
     * @return {@inheritDoc}
     */
    @Override public IgniteInternalFuture<Map<K, V>> getAllAsync(
        @Nullable Collection<? extends K> keys,
        boolean forcePrimary,
        boolean skipTx,
        @Nullable GridCacheEntryEx<K, V> entry,
        @Nullable UUID subjId,
        String taskName,
        boolean deserializePortable,
        boolean skipVals
    ) {
        return getAllAsync(keys,
            true,
            null,
            /*don't check local tx. */false,
            subjId,
            taskName,
            deserializePortable,
            forcePrimary,
            null,
            skipVals);
    }

    /** {@inheritDoc} */
    @Override public V reload(K key)
        throws IgniteCheckedException {
        try {
            return super.reload(key);
        }
        catch (GridDhtInvalidPartitionException ignored) {
            return null;
        }
    }

    /**
     * @param keys Keys to get
     * @param readThrough Read through flag.
     * @param subjId Subject ID.
     * @param taskName Task name.
     * @param deserializePortable Deserialize portable flag.
     * @param expiry Expiry policy.
     * @return Get future.
     */
    IgniteInternalFuture<Map<K, V>> getDhtAllAsync(@Nullable Collection<? extends K> keys,
        boolean readThrough,
        @Nullable UUID subjId,
        String taskName,
        boolean deserializePortable,
        @Nullable IgniteCacheExpiryPolicy expiry,
        boolean skipVals
        ) {
        return getAllAsync(keys,
            readThrough,
            null,
            /*don't check local tx. */false,
            subjId,
            taskName,
            deserializePortable,
            false,
            expiry,
            skipVals);
    }

    /**
     * @param reader Reader node ID.
     * @param msgId Message ID.
     * @param keys Keys to get.
     * @param readThrough Read through flag.
     * @param reload Reload flag.
     * @param topVer Topology version.
     * @param subjId Subject ID.
     * @param taskNameHash Task name hash code.
     * @param deserializePortable Deserialize portable flag.
     * @param expiry Expiry policy.
     * @return DHT future.
     */
    public GridDhtFuture<Collection<GridCacheEntryInfo<K, V>>> getDhtAsync(UUID reader,
        long msgId,
        LinkedHashMap<? extends K, Boolean> keys,
        boolean readThrough,
        boolean reload,
        long topVer,
        @Nullable UUID subjId,
        int taskNameHash,
        boolean deserializePortable,
        @Nullable IgniteCacheExpiryPolicy expiry,
        boolean skipVals) {
        GridDhtGetFuture<K, V> fut = new GridDhtGetFuture<>(ctx,
            msgId,
            reader,
            keys,
            readThrough,
            reload,
            /*tx*/null,
            topVer,
            subjId,
            taskNameHash,
            deserializePortable,
            expiry,
            skipVals);

        fut.init();

        return fut;
    }

    /**
     * @param nodeId Node ID.
     * @param req Get request.
     */
    protected void processNearGetRequest(final UUID nodeId, final GridNearGetRequest<K, V> req) {
        assert isAffinityNode(cacheCfg);

        long ttl = req.accessTtl();

        final CacheExpiryPolicy expiryPlc = CacheExpiryPolicy.forAccess(ttl);

        IgniteInternalFuture<Collection<GridCacheEntryInfo<K, V>>> fut =
            getDhtAsync(nodeId,
                req.messageId(),
                req.keys(),
                req.readThrough(),
                req.reload(),
                req.topologyVersion(),
                req.subjectId(),
                req.taskNameHash(),
                false,
                expiryPlc,
                req.skipValues());

        fut.listenAsync(new CI1<IgniteInternalFuture<Collection<GridCacheEntryInfo<K, V>>>>() {
            @Override public void apply(IgniteInternalFuture<Collection<GridCacheEntryInfo<K, V>>> f) {
                GridNearGetResponse<K, V> res = new GridNearGetResponse<>(ctx.cacheId(),
                    req.futureId(),
                    req.miniId(),
                    req.version());

                GridDhtFuture<Collection<GridCacheEntryInfo<K, V>>> fut =
                    (GridDhtFuture<Collection<GridCacheEntryInfo<K, V>>>)f;

                try {
                    Collection<GridCacheEntryInfo<K, V>> entries = fut.get();

                    res.entries(entries);
                }
                catch (IgniteCheckedException e) {
                    U.error(log, "Failed processing get request: " + req, e);

                    res.error(e);
                }

                res.invalidPartitions(fut.invalidPartitions(), ctx.discovery().topologyVersion());

                try {
                    ctx.io().send(nodeId, res, ctx.ioPolicy());
                }
                catch (IgniteCheckedException e) {
                    U.error(log, "Failed to send get response to node (is node still alive?) [nodeId=" + nodeId +
                        ",req=" + req + ", res=" + res + ']', e);
                }

                sendTtlUpdateRequest(expiryPlc);
            }
        });
    }

    /**
     * @param expiryPlc Expiry policy.
     */
    public void sendTtlUpdateRequest(@Nullable final IgniteCacheExpiryPolicy expiryPlc) {
        if (expiryPlc != null && expiryPlc.entries() != null) {
            ctx.closures().runLocalSafe(new Runnable() {
                @SuppressWarnings({"unchecked", "ForLoopReplaceableByForEach"})
                @Override public void run() {
                    Map<Object, IgniteBiTuple<byte[], GridCacheVersion>> entries = expiryPlc.entries();

                    assert entries != null && !entries.isEmpty();

                    Map<ClusterNode, GridCacheTtlUpdateRequest<K, V>> reqMap = new HashMap<>();

                    long topVer = ctx.discovery().topologyVersion();

                    for (Map.Entry<Object, IgniteBiTuple<byte[], GridCacheVersion>> e : entries.entrySet()) {
                        List<ClusterNode> nodes = ctx.affinity().nodes((K)e.getKey(), topVer);

                        for (int i = 0; i < nodes.size(); i++) {
                            ClusterNode node = nodes.get(i);

                            if (!node.isLocal()) {
                                GridCacheTtlUpdateRequest<K, V> req = reqMap.get(node);

                                if (req == null) {
                                    reqMap.put(node,
                                        req = new GridCacheTtlUpdateRequest<>(topVer, expiryPlc.forAccess()));

                                    req.cacheId(ctx.cacheId());
                                }

                                req.addEntry(e.getValue().get1(), e.getValue().get2());
                            }
                        }
                    }

                    Map<UUID, Collection<IgniteBiTuple<byte[], GridCacheVersion>>> rdrs = expiryPlc.readers();

                    if (rdrs != null) {
                        assert !rdrs.isEmpty();

                        for (Map.Entry<UUID, Collection<IgniteBiTuple<byte[], GridCacheVersion>>> e : rdrs.entrySet()) {
                            ClusterNode node = ctx.node(e.getKey());

                            if (node != null) {
                                GridCacheTtlUpdateRequest<K, V> req = reqMap.get(node);

                                if (req == null) {
                                    reqMap.put(node, req = new GridCacheTtlUpdateRequest<>(topVer,
                                        expiryPlc.forAccess()));

                                    req.cacheId(ctx.cacheId());
                                }

                                for (IgniteBiTuple<byte[], GridCacheVersion> t : e.getValue())
                                    req.addNearEntry(t.get1(), t.get2());
                            }
                        }
                    }

                    for (Map.Entry<ClusterNode, GridCacheTtlUpdateRequest<K, V>> req : reqMap.entrySet()) {
                        try {
                            ctx.io().send(req.getKey(), req.getValue(), ctx.ioPolicy());
                        }
                        catch (IgniteCheckedException e) {
                            U.error(log, "Failed to send TTL update request.", e);
                        }
                    }
                }
            });
        }
    }

    /**
     * @param req Request.
     */
    private void processTtlUpdateRequest(GridCacheTtlUpdateRequest<K, V> req) {
        if (req.keys() != null)
            updateTtl(this, req.keys(), req.versions(), req.ttl());

        if (req.nearKeys() != null) {
            GridNearCacheAdapter<K, V> near = near();

            assert near != null;

            updateTtl(near, req.nearKeys(), req.nearVersions(), req.ttl());
        }
    }

    /**
     * @param cache Cache.
     * @param keys Entries keys.
     * @param vers Entries versions.
     * @param ttl TTL.
     */
    private void updateTtl(GridCacheAdapter<K, V> cache,
        List<K> keys,
        List<GridCacheVersion> vers,
        long ttl) {
        assert !F.isEmpty(keys);
        assert keys.size() == vers.size();

        int size = keys.size();

        boolean swap = cache.context().isSwapOrOffheapEnabled();

        for (int i = 0; i < size; i++) {
            try {
                GridCacheEntryEx<K, V> entry = null;

                try {
                    if (swap) {
                        entry = cache.entryEx(keys.get(i));

                        entry.unswap(true, false);
                    }
                    else
                        entry = cache.peekEx(keys.get(i));

                    if (entry != null)
                        entry.updateTtl(vers.get(i), ttl);
                }
                finally {
                    if (entry != null)
                        cache.context().evicts().touch(entry, -1L);
                }
            }
            catch (IgniteCheckedException e) {
                log.error("Failed to unswap entry.", e);
            }
        }
    }

    /** {@inheritDoc} */
    @Override public void unlockAll(Collection<? extends K> keys,
        IgnitePredicate<Cache.Entry<K, V>>[] filter) {
        assert false;
    }

    /** {@inheritDoc} */
    @Override public Set<Cache.Entry<K, V>> entrySet(int part) {
        return new PartitionEntrySet(part);
    }

    /** {@inheritDoc} */
    @Override public String toString() {
        return S.toString(GridDhtCacheAdapter.class, this, super.toString());
    }

    /**
     *
     */
    private class PartitionEntrySet extends AbstractSet<Cache.Entry<K, V>> {
        /** */
        private int partId;

        /**
         * @param partId Partition id.
         */
        private PartitionEntrySet(int partId) {
            this.partId = partId;
        }

        /** {@inheritDoc} */
        @NotNull @Override public Iterator<Cache.Entry<K, V>> iterator() {
            final GridDhtLocalPartition<K, V> part = ctx.topology().localPartition(partId,
                ctx.discovery().topologyVersion(), false);

            Iterator<GridDhtCacheEntry<K, V>> partIt = part == null ? null : part.entries().iterator();

            return new PartitionEntryIterator<>(partIt);
        }

        /** {@inheritDoc} */
        @Override public boolean remove(Object o) {
            if (!(o instanceof Cache.Entry))
                return false;

            Cache.Entry<K, V> entry = (Cache.Entry<K, V>)o;

            K key = entry.getKey();
            V val = entry.getValue();

            if (val == null)
                return false;

            try {
                // Cannot use remove(key, val) since we may be in DHT cache and should go through near.
                return GridDhtCacheAdapter.this.remove(key, val);
            }
            catch (IgniteCheckedException e) {
                throw new IgniteException(e);
            }
        }

        /** {@inheritDoc} */
        @Override public boolean removeAll(Collection<?> c) {
            boolean rmv = false;

            for (Object o : c)
                rmv |= remove(o);

            return rmv;
        }

        /** {@inheritDoc} */
        @Override public boolean contains(Object o) {
            if (!(o instanceof Cache.Entry))
                return false;

            Cache.Entry<K, V> entry = (Cache.Entry<K, V>)o;

            return partId == ctx.affinity().partition(entry.getKey()) &&
                F.eq(entry.getValue(), peek(entry.getKey()));
        }

        /** {@inheritDoc} */
        @Override public int size() {
            GridDhtLocalPartition<K, V> part = ctx.topology().localPartition(partId,
                ctx.discovery().topologyVersion(), false);

            return part != null ? part.publicSize() : 0;
        }

        /** {@inheritDoc} */
        @Override public String toString() {
            return S.toString(PartitionEntrySet.class, this, "super", super.toString());
        }
    }

    /** {@inheritDoc} */
    @Override public List<GridCacheClearAllRunnable<K, V>> splitClearLocally() {
        CacheDistributionMode mode = configuration().getDistributionMode();

        return (mode == PARTITIONED_ONLY || mode == NEAR_PARTITIONED) ? super.splitClearLocally() :
            Collections.<GridCacheClearAllRunnable<K, V>>emptyList();
    }

    /** {@inheritDoc} */
    @Override public void onDeferredDelete(GridCacheEntryEx<K, V> entry, GridCacheVersion ver) {
        assert entry.isDht();

        GridDhtLocalPartition<K, V> part = topology().localPartition(entry.partition(), -1, false);

        // Do not remove entry on replica topology. Instead, add entry to removal queue.
        // It will be cleared eventually.
        if (part != null) {
            try {
                part.onDeferredDelete(entry.key(), ver);
            }
            catch (IgniteCheckedException e) {
                U.error(log, "Failed to enqueue deleted entry [key=" + entry.key() + ", ver=" + ver + ']', e);
            }
        }
    }

    /**
     * @param primary If {@code true} includes primary entries.
     * @param backup If {@code true} includes backup entries.
     * @return Local entries iterator.
     */
    public Iterator<Cache.Entry<K, V>> localEntriesIterator(final boolean primary, final boolean backup) {
        assert primary || backup;

        if (primary && backup)
            return iterator(map.entries0().iterator(), !ctx.keepPortable());
        else {
            final long topVer = ctx.affinity().affinityTopologyVersion();

            final Iterator<GridDhtLocalPartition<K, V>> partIt = topology().currentLocalPartitions().iterator();

            Iterator<GridCacheEntryEx<K, V>> it = new Iterator<GridCacheEntryEx<K, V>>() {
                private GridCacheEntryEx<K, V> next;

                private Iterator<GridDhtCacheEntry<K, V>> curIt;

                {
                    advance();
                }

                @Override public boolean hasNext() {
                    return next != null;
                }

                @Override public GridCacheEntryEx<K, V> next() {
                    if (next == null)
                        throw new NoSuchElementException();

                    GridCacheEntryEx<K, V> e = next;

                    advance();

                    return e;
                }

                @Override public void remove() {
                    throw new UnsupportedOperationException();
                }

                private void advance() {
                    next = null;

                    do {
                        if (curIt == null) {
                            while (partIt.hasNext()) {
                                GridDhtLocalPartition<K, V> part = partIt.next();

                                if (primary == part.primary(topVer)) {
                                    curIt = part.entries().iterator();

                                    break;
                                }
                            }
                        }

                        if (curIt != null) {
                            if (curIt.hasNext()) {
                                next = curIt.next();

                                break;
                            }
                            else
                                curIt = null;
                        }
                    }
                    while (partIt.hasNext());
                }
            };

            return iterator(it, !ctx.keepPortable());
        }
    }

    /**
     * Complex partition iterator for both partition and swap iteration.
     */
    private class PartitionEntryIterator<K, V> extends GridIteratorAdapter<Cache.Entry<K, V>> {
        /** */
        private static final long serialVersionUID = 0L;

        /** Next entry. */
        private Cache.Entry<K, V> entry;

        /** Last seen entry to support remove. */
        private Cache.Entry<K, V> last;

        /** Partition iterator. */
        private final Iterator<GridDhtCacheEntry<K, V>> partIt;

        /**
         * @param partIt Partition iterator.
         */
        private PartitionEntryIterator(@Nullable Iterator<GridDhtCacheEntry<K, V>> partIt) {
            this.partIt = partIt;

            advance();
        }

        /** {@inheritDoc} */
        @Override public boolean hasNextX() {
            return entry != null;
        }

        /** {@inheritDoc} */
        @Override public Cache.Entry<K, V> nextX() throws IgniteCheckedException {
            if (!hasNext())
                throw new NoSuchElementException();

            last = entry;

            advance();

            return last;
        }

        /** {@inheritDoc} */
        @Override public void removeX() throws IgniteCheckedException {
            if (last == null)
                throw new IllegalStateException();

            ctx.grid().jcache(ctx.name()).remove(last.getKey(), last.getValue());
        }

        /**
         *
         */
        private void advance() {
            if (partIt != null) {
                while (partIt.hasNext()) {
                    GridDhtCacheEntry<K, V> next = partIt.next();

                    if (next.isInternal() || !next.visitable(CU.<K, V>empty()))
                        continue;

                    entry = next.wrapLazyValue();

                    return;
                }
            }

            entry = null;
        }
    }

    /**
     * Multi update future.
     */
    private static class MultiUpdateFuture extends GridFutureAdapter<IgniteUuid> {
        /** */
        private static final long serialVersionUID = 0L;

        /** Topology version. */
        private long topVer;

        /**
         * Empty constructor required by {@link Externalizable}.
         */
        public MultiUpdateFuture() {
            // No-op.
        }

        /**
         * @param ctx Kernal context.
         * @param topVer Topology version.
         */
        private MultiUpdateFuture(GridKernalContext ctx, long topVer) {
            super(ctx);

            this.topVer = topVer;
        }

        /**
         * @return Topology version.
         */
        private long topologyVersion() {
            return topVer;
        }
    }
}<|MERGE_RESOLUTION|>--- conflicted
+++ resolved
@@ -440,15 +440,9 @@
                 GridCacheEntryEx<K, V> entry = null;
 
                 try {
-<<<<<<< HEAD
-                    Long ttl = CU.ttlForLoad(plc);
-
-                    if (ttl == null)
-=======
                     long ttl = CU.ttlForLoad(plc);
 
                     if (ttl == CU.TTL_ZERO)
->>>>>>> 7cb404d9
                         return;
 
                     if (ctx.portableEnabled()) {
