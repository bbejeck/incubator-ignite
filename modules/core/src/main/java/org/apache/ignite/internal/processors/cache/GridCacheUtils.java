--- conflicted
+++ resolved
@@ -1715,23 +1715,6 @@
      * Get TTL for load operation.
      *
      * @param plc Expiry policy.
-<<<<<<< HEAD
-     * @return TTL for load operation or {@code null} in case object should not be loaded further.
-     */
-    public static Long ttlForLoad(ExpiryPolicy plc) {
-        if (plc != null) {
-            long ttl = CU.toTtl(plc.getExpiryForCreation());
-
-            if (ttl == CU.TTL_ZERO)
-                return null;
-            else if (ttl == CU.TTL_NOT_CHANGED)
-                return CU.TTL_ETERNAL;
-            else
-                return ttl;
-        }
-        else
-            return CU.TTL_ETERNAL;
-=======
      * @return TTL for load operation or {@link #TTL_ZERO} in case of immediate expiration.
      */
     public static Long ttlForLoad(ExpiryPolicy plc) {
@@ -1745,7 +1728,6 @@
         }
         else
             return TTL_ETERNAL;
->>>>>>> 7cb404d9
     }
 
     /**
