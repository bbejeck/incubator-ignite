/*
 * Licensed to the Apache Software Foundation (ASF) under one or more
 * contributor license agreements.  See the NOTICE file distributed with
 * this work for additional information regarding copyright ownership.
 * The ASF licenses this file to You under the Apache License, Version 2.0
 * (the "License"); you may not use this file except in compliance with
 * the License.  You may obtain a copy of the License at
 *
 *      http://www.apache.org/licenses/LICENSE-2.0
 *
 * Unless required by applicable law or agreed to in writing, software
 * distributed under the License is distributed on an "AS IS" BASIS,
 * WITHOUT WARRANTIES OR CONDITIONS OF ANY KIND, either express or implied.
 * See the License for the specific language governing permissions and
 * limitations under the License.
 */

package org.apache.ignite.internal.processors.service;

import org.apache.ignite.*;
<<<<<<< HEAD
import org.apache.ignite.cache.*;
=======
import org.apache.ignite.cache.query.*;
>>>>>>> 66524698
import org.apache.ignite.cluster.*;
import org.apache.ignite.configuration.*;
import org.apache.ignite.events.*;
import org.apache.ignite.internal.*;
import org.apache.ignite.internal.cluster.*;
import org.apache.ignite.internal.managers.eventstorage.*;
import org.apache.ignite.internal.processors.*;
import org.apache.ignite.internal.processors.cache.*;
import org.apache.ignite.internal.processors.cache.transactions.*;
import org.apache.ignite.internal.processors.timeout.*;
import org.apache.ignite.internal.util.*;
import org.apache.ignite.internal.util.future.*;
import org.apache.ignite.internal.util.typedef.*;
import org.apache.ignite.internal.util.typedef.internal.*;
import org.apache.ignite.lang.*;
import org.apache.ignite.marshaller.*;
import org.apache.ignite.services.*;
import org.apache.ignite.thread.*;
import org.jdk8.backport.*;
import org.jetbrains.annotations.*;

<<<<<<< HEAD
import javax.cache.event.*;
=======
import javax.cache.*;
>>>>>>> 66524698
import java.util.*;
import java.util.concurrent.*;

import static org.apache.ignite.configuration.DeploymentMode.*;
import static org.apache.ignite.events.EventType.*;
import static org.apache.ignite.internal.processors.cache.GridCacheUtils.*;
import static org.apache.ignite.transactions.IgniteTxConcurrency.*;
import static org.apache.ignite.transactions.IgniteTxIsolation.*;

/**
 * Grid service processor.
 */
@SuppressWarnings({"SynchronizationOnLocalVariableOrMethodParameter", "ConstantConditions"})
public class GridServiceProcessor extends GridProcessorAdapter {
    /** Time to wait before reassignment retries. */
    private static final long RETRY_TIMEOUT = 1000;

    /** Local service instances. */
    private final Map<String, Collection<ServiceContextImpl>> locSvcs = new HashMap<>();

    /** Deployment futures. */
    private final ConcurrentMap<String, GridServiceDeploymentFuture> depFuts = new ConcurrentHashMap8<>();

    /** Deployment futures. */
    private final ConcurrentMap<String, GridFutureAdapter<?>> undepFuts = new ConcurrentHashMap8<>();

    /** Deployment executor service. */
    private final ExecutorService depExe = Executors.newSingleThreadExecutor();

    /** Busy lock. */
    private final GridSpinBusyLock busyLock = new GridSpinBusyLock();

    /** Thread factory. */
    private ThreadFactory threadFactory = new IgniteThreadFactory(ctx.gridName());

    /** Thread local for service name. */
    private ThreadLocal<String> svcName = new ThreadLocal<>();

    /** Service cache. */
    private GridCacheProjectionEx<Object, Object> cache;

    /** Topology listener. */
    private GridLocalEventListener topLsnr = new TopologyListener();

    /** Deployment listener ID. */
    private UUID cfgQryId;

    /** Assignment listener ID. */
    private UUID assignQryId;

    /**
     * @param ctx Kernal context.
     */
    public GridServiceProcessor(GridKernalContext ctx) {
        super(ctx);
    }

    /** {@inheritDoc} */
    @Override public void start() throws IgniteCheckedException {
        if (ctx.isDaemon())
            return;

        IgniteConfiguration cfg = ctx.config();

        DeploymentMode depMode = cfg.getDeploymentMode();

        if (cfg.isPeerClassLoadingEnabled() && (depMode == PRIVATE || depMode == ISOLATED) &&
            !F.isEmpty(cfg.getServiceConfiguration()))
            throw new IgniteCheckedException("Cannot deploy services in PRIVATE or ISOLATED deployment mode: " + depMode);
    }

    /** {@inheritDoc} */
    @SuppressWarnings("unchecked")
    @Override public void onKernalStart() throws IgniteCheckedException {
        if (ctx.isDaemon())
            return;

        cache = ctx.cache().utilityCache();

        ctx.event().addLocalEventListener(topLsnr, EVTS_DISCOVERY);

        try {
            if (ctx.deploy().enabled())
                ctx.cache().context().deploy().ignoreOwnership(true);

            cfgQryId = cache.context().continuousQueries().executeInternalQuery(new DeploymentListener(), null, true);
            assignQryId = cache.context().continuousQueries().executeInternalQuery(
                new AssignmentListener(), null, true);
        }
        finally {
            if (ctx.deploy().enabled())
                ctx.cache().context().deploy().ignoreOwnership(false);
        }

        ServiceConfiguration[] cfgs = ctx.config().getServiceConfiguration();

        if (cfgs != null) {
            Collection<IgniteInternalFuture<?>> futs = new ArrayList<>();

            for (ServiceConfiguration c : ctx.config().getServiceConfiguration())
                futs.add(deploy(c));

            // Await for services to deploy.
            for (IgniteInternalFuture<?> f : futs)
                f.get();
        }

        if (log.isDebugEnabled())
            log.debug("Started service processor.");
    }

    /** {@inheritDoc} */
    @Override public void onKernalStop(boolean cancel) {
        if (ctx.isDaemon())
            return;

        busyLock.block();

        ctx.event().removeLocalEventListener(topLsnr);

        if (cfgQryId != null)
            cache.context().continuousQueries().cancelInternalQuery(cfgQryId);

        if (assignQryId != null)
            cache.context().continuousQueries().cancelInternalQuery(assignQryId);

        Collection<ServiceContextImpl> ctxs = new ArrayList<>();

        synchronized (locSvcs) {
            for (Collection<ServiceContextImpl> ctxs0 : locSvcs.values())
                ctxs.addAll(ctxs0);
        }

        for (ServiceContextImpl ctx : ctxs) {
            ctx.setCancelled(true);
            ctx.service().cancel(ctx);

            ctx.executor().shutdownNow();
        }

        for (ServiceContextImpl ctx : ctxs) {
            try {
                if (log.isInfoEnabled() && !ctxs.isEmpty())
                    log.info("Shutting down distributed service [name=" + ctx.name() + ", execId8=" +
                        U.id8(ctx.executionId()) + ']');

                ctx.executor().awaitTermination(Long.MAX_VALUE, TimeUnit.MILLISECONDS);
            }
            catch (InterruptedException ignore) {
                Thread.currentThread().interrupt();

                U.error(log, "Got interrupted while waiting for service to shutdown (will continue stopping node): " +
                    ctx.name());
            }
        }

        U.shutdownNow(GridServiceProcessor.class, depExe, log);

        if (log.isDebugEnabled())
            log.debug("Stopped service processor.");
    }

    /**
     * Validates service configuration.
     *
     * @param c Service configuration.
     * @throws IgniteException If validation failed.
     */
    private void validate(ServiceConfiguration c) throws IgniteException {
        IgniteConfiguration cfg = ctx.config();

        DeploymentMode depMode = cfg.getDeploymentMode();

        if (cfg.isPeerClassLoadingEnabled() && (depMode == PRIVATE || depMode == ISOLATED))
            throw new IgniteException("Cannot deploy services in PRIVATE or ISOLATED deployment mode: " + depMode);

        ensure(c.getName() != null, "getName() != null", null);
        ensure(c.getTotalCount() >= 0, "getTotalCount() >= 0", c.getTotalCount());
        ensure(c.getMaxPerNodeCount() >= 0, "getMaxPerNodeCount() >= 0", c.getMaxPerNodeCount());
        ensure(c.getService() != null, "getService() != null", c.getService());
        ensure(c.getTotalCount() > 0 || c.getMaxPerNodeCount() > 0,
            "c.getTotalCount() > 0 || c.getMaxPerNodeCount() > 0", null);
    }

    /**
     * @param cond Condition.
     * @param desc Description.
     * @param v Value.
     */
    private void ensure(boolean cond, String desc, @Nullable Object v) {
        if (!cond)
            if (v != null)
                throw new IgniteException("Service configuration check failed (" + desc + "): " + v);
            else
                throw new IgniteException("Service configuration check failed (" + desc + ")");
    }

    /**
     * @param name Service name.
     * @param svc Service.
     * @return Future.
     */
    public IgniteInternalFuture<?> deployNodeSingleton(ClusterGroup prj, String name, Service svc) {
        return deployMultiple(prj, name, svc, 0, 1);
    }

    /**
     * @param name Service name.
     * @param svc Service.
     * @return Future.
     */
    public IgniteInternalFuture<?> deployClusterSingleton(ClusterGroup prj, String name, Service svc) {
        return deployMultiple(prj, name, svc, 1, 1);
    }

    /**
     * @param name Service name.
     * @param svc Service.
     * @param totalCnt Total count.
     * @param maxPerNodeCnt Max per-node count.
     * @return Future.
     */
    public IgniteInternalFuture<?> deployMultiple(ClusterGroup prj, String name, Service svc, int totalCnt,
        int maxPerNodeCnt) {
        ServiceConfiguration cfg = new ServiceConfiguration();

        cfg.setName(name);
        cfg.setService(svc);
        cfg.setTotalCount(totalCnt);
        cfg.setMaxPerNodeCount(maxPerNodeCnt);
        cfg.setNodeFilter(F.<ClusterNode>alwaysTrue() == prj.predicate() ? null : prj.predicate());

        return deploy(cfg);
    }

    /**
     * @param name Service name.
     * @param svc Service.
     * @param cacheName Cache name.
     * @param  affKey Affinity key.
     * @return Future.
     */
    public IgniteInternalFuture<?> deployKeyAffinitySingleton(String name, Service svc, String cacheName, Object affKey) {
        A.notNull(affKey, "affKey");

        ServiceConfiguration cfg = new ServiceConfiguration();

        cfg.setName(name);
        cfg.setService(svc);
        cfg.setCacheName(cacheName);
        cfg.setAffinityKey(affKey);
        cfg.setTotalCount(1);
        cfg.setMaxPerNodeCount(1);

        return deploy(cfg);
    }

    /**
     * @param cfg Service configuration.
     * @return Future for deployment.
     */
    public IgniteInternalFuture<?> deploy(ServiceConfiguration cfg) {
        A.notNull(cfg, "cfg");

        validate(cfg);

        GridServiceDeploymentFuture fut = new GridServiceDeploymentFuture(ctx, cfg);

        GridServiceDeploymentFuture old = depFuts.putIfAbsent(cfg.getName(), fut);

        if (old != null) {
            if (!old.configuration().equalsIgnoreNodeFilter(cfg)) {
                fut.onDone(new IgniteCheckedException("Failed to deploy service (service already exists with " +
                    "different configuration) [deployed=" + old.configuration() + ", new=" + cfg + ']'));

                return fut;
            }

            return old;
        }

        while (true) {
            try {
                GridServiceDeploymentKey key = new GridServiceDeploymentKey(cfg.getName());

                if (ctx.deploy().enabled())
                    ctx.cache().context().deploy().ignoreOwnership(true);

                try {
                    GridServiceDeployment dep = (GridServiceDeployment)cache.putIfAbsent(key,
                        new GridServiceDeployment(ctx.localNodeId(), cfg));

                    if (dep != null) {
                        if (!dep.configuration().equalsIgnoreNodeFilter(cfg)) {
                            // Remove future from local map.
                            depFuts.remove(cfg.getName(), fut);

                            fut.onDone(new IgniteCheckedException("Failed to deploy service (service already exists with " +
                                "different configuration) [deployed=" + dep.configuration() + ", new=" + cfg + ']'));
                        }
                        else {
                            for (Cache.Entry<Object, Object> e : cache.entrySetx()) {
                                if (e.getKey() instanceof GridServiceAssignmentsKey) {
                                    GridServiceAssignments assigns = (GridServiceAssignments)e.getValue();

                                    if (assigns.name().equals(cfg.getName())) {
                                        // Remove future from local map.
                                        depFuts.remove(cfg.getName(), fut);

                                        fut.onDone();

                                        break;
                                    }
                                }
                            }

                            if (!dep.configuration().equalsIgnoreNodeFilter(cfg))
                                U.warn(log, "Service already deployed with different configuration (will ignore) " +
                                    "[deployed=" + dep.configuration() + ", new=" + cfg + ']');
                        }
                    }
                }
                finally {
                    if (ctx.deploy().enabled())
                        ctx.cache().context().deploy().ignoreOwnership(false);
                }

                return fut;
            }
            catch (ClusterTopologyCheckedException e) {
                if (log.isDebugEnabled())
                    log.debug("Topology changed while deploying service (will retry): " + e.getMessage());
            }
            catch (IgniteCheckedException e) {
                if (e.hasCause(ClusterTopologyCheckedException.class)) {
                    if (log.isDebugEnabled())
                        log.debug("Topology changed while deploying service (will retry): " + e.getMessage());

                    continue;
                }

                U.error(log, "Failed to deploy service: " + cfg.getName(), e);

                return new GridFinishedFuture<>(ctx, e);
            }
        }
    }

    /**
     * @param name Service name.
     * @return Future.
     */
    public IgniteInternalFuture<?> cancel(String name) {
        while (true) {
            try {
                GridFutureAdapter<?> fut = new GridFutureAdapter<>(ctx);

                GridFutureAdapter<?> old;

                if ((old = undepFuts.putIfAbsent(name, fut)) != null)
                    fut = old;
                else {
                    GridServiceDeploymentKey key = new GridServiceDeploymentKey(name);

                    if (cache.remove(key) == null) {
                        // Remove future from local map if service was not deployed.
                        undepFuts.remove(name);

                        fut.onDone();
                    }
                }

                return fut;
            }
            catch (ClusterTopologyCheckedException e) {
                if (log.isDebugEnabled())
                    log.debug("Topology changed while deploying service (will retry): " + e.getMessage());
            }
            catch (IgniteCheckedException e) {
                log.error("Failed to undeploy service: " + name, e);

                return new GridFinishedFuture<>(ctx, e);
            }
        }
    }

    /**
     * @return Future.
     */
    @SuppressWarnings("unchecked")
    public IgniteInternalFuture<?> cancelAll() {
        Collection<IgniteInternalFuture<?>> futs = new ArrayList<>();

        for (Cache.Entry<Object, Object> e : cache.entrySetx()) {
            if (!(e.getKey() instanceof GridServiceDeploymentKey))
                continue;

            GridServiceDeployment dep = (GridServiceDeployment)e.getValue();

            // Cancel each service separately.
            futs.add(cancel(dep.configuration().getName()));
        }

        return futs.isEmpty() ? new GridFinishedFuture<>(ctx) : new GridCompoundFuture(ctx, null, futs);
    }

    /**
     * @return Collection of service descriptors.
     */
    public Collection<ServiceDescriptor> serviceDescriptors() {
        Collection<ServiceDescriptor> descs = new ArrayList<>();

        for (Cache.Entry<Object, Object> e : cache.entrySetx()) {
            if (!(e.getKey() instanceof GridServiceDeploymentKey))
                continue;

            GridServiceDeployment dep = (GridServiceDeployment)e.getValue();

            ServiceDescriptorImpl desc = new ServiceDescriptorImpl(dep);

            try {
                GridServiceAssignments assigns = (GridServiceAssignments)cache.//flagOn(CacheFlag.GET_PRIMARY).
                    get(new GridServiceAssignmentsKey(dep.configuration().getName()));

                if (assigns != null) {
                    desc.topologySnapshot(assigns.assigns());

                    descs.add(desc);
                }
            }
            catch (IgniteCheckedException ex) {
                log.error("Failed to get assignments from replicated cache for service: " +
                    dep.configuration().getName(), ex);
            }
        }

        return descs;
    }

    /**
     * @param name Service name.
     * @param <T> Service type.
     * @return Service by specified service name.
     */
    @SuppressWarnings("unchecked")
    public <T> T service(String name) {
        Collection<ServiceContextImpl> ctxs;

        synchronized (locSvcs) {
            ctxs = locSvcs.get(name);
        }

        if (ctxs == null)
            return null;

        synchronized (ctxs) {
            if (ctxs.isEmpty())
                return null;

            return (T)ctxs.iterator().next().service();
        }
    }

    /**
     * @param name Service name.
     * @return Service by specified service name.
     */
    public ServiceContextImpl serviceContext(String name) {
        Collection<ServiceContextImpl> ctxs;

        synchronized (locSvcs) {
            ctxs = locSvcs.get(name);
        }

        if (ctxs == null)
            return null;

        synchronized (ctxs) {
            if (ctxs.isEmpty())
                return null;

            return ctxs.iterator().next();
        }
    }

    /**
     * @param prj Grid projection.
     * @param name Service name.
     * @param svcItf Service class.
     * @param sticky Whether multi-node request should be done.
     * @param <T> Service interface type.
     * @return The proxy of a service by its name and class.
     * @throws IgniteException If failed to create proxy.
     */
    @SuppressWarnings("unchecked")
    public <T> T serviceProxy(ClusterGroup prj, String name, Class<? super T> svcItf, boolean sticky)
        throws IgniteException {
        if (hasLocalNode(prj)) {
            ServiceContextImpl ctx = serviceContext(name);

            if (ctx != null) {
                if (!svcItf.isAssignableFrom(ctx.service().getClass()))
                    throw new IgniteException("Service does not implement specified interface [svcItf=" +
                        svcItf.getSimpleName() + ", svcCls=" + ctx.service().getClass() + ']');

                return (T)ctx.service();
            }
        }

        return new GridServiceProxy<>(prj, name, svcItf, sticky, ctx).proxy();
    }

    /**
     * @param prj Grid nodes projection.
     * @return Whether given projection contains any local node.
     */
    private boolean hasLocalNode(ClusterGroup prj) {
        for (ClusterNode n : prj.nodes()) {
            if (n.isLocal())
                return true;
        }

        return false;
    }

    /**
     * @param name Service name.
     * @param <T> Service type.
     * @return Services by specified service name.
     */
    @SuppressWarnings("unchecked")
    public <T> Collection<T> services(String name) {
        Collection<ServiceContextImpl> ctxs;

        synchronized (locSvcs) {
             ctxs = locSvcs.get(name);
        }

        if (ctxs == null)
            return null;

        synchronized (ctxs) {
            Collection<T> res = new ArrayList<>(ctxs.size());

            for (ServiceContextImpl ctx : ctxs)
                res.add((T)ctx.service());

            return res;
        }
    }

    /**
     * Reassigns service to nodes.
     *
     * @param dep Service deployment.
     * @param topVer Topology version.
     * @throws IgniteCheckedException If failed.
     */
    private void reassign(GridServiceDeployment dep, long topVer) throws IgniteCheckedException {
        ServiceConfiguration cfg = dep.configuration();

        int totalCnt = cfg.getTotalCount();
        int maxPerNodeCnt = cfg.getMaxPerNodeCount();
        String cacheName = cfg.getCacheName();
        Object affKey = cfg.getAffinityKey();

        while (true) {
            try (IgniteInternalTx tx = cache.txStartEx(PESSIMISTIC, REPEATABLE_READ)) {
                GridServiceAssignmentsKey key = new GridServiceAssignmentsKey(cfg.getName());

                GridServiceAssignments oldAssigns = (GridServiceAssignments)cache.get(key);

                GridServiceAssignments assigns = new GridServiceAssignments(cfg, dep.nodeId(), topVer);

                Map<UUID, Integer> cnts = new HashMap<>();

                if (affKey != null) {
                    ClusterNode n = ctx.affinity().mapKeyToNode(cacheName, affKey, topVer);

                    if (n != null) {
                        int cnt = maxPerNodeCnt == 0 ? totalCnt == 0 ? 1 : totalCnt : maxPerNodeCnt;

                        cnts.put(n.id(), cnt);
                    }
                }
                else {
                    Collection<ClusterNode> nodes =
                        assigns.nodeFilter() == null ?
                            ctx.discovery().nodes(topVer) :
                            F.view(ctx.discovery().nodes(topVer), assigns.nodeFilter());

                    if (!nodes.isEmpty()) {
                        int size = nodes.size();

                        int perNodeCnt = totalCnt != 0 ? totalCnt / size : maxPerNodeCnt;
                        int remainder = totalCnt != 0 ? totalCnt % size : 0;

                        if (perNodeCnt > maxPerNodeCnt && maxPerNodeCnt != 0) {
                            perNodeCnt = maxPerNodeCnt;
                            remainder = 0;
                        }

                        for (ClusterNode n : nodes)
                            cnts.put(n.id(), perNodeCnt);

                        assert perNodeCnt >= 0;
                        assert remainder >= 0;

                        if (remainder > 0) {
                            int cnt = perNodeCnt + 1;

                            if (oldAssigns != null) {
                                Collection<UUID> used = new HashSet<>();

                                // Avoid redundant moving of services.
                                for (Map.Entry<UUID, Integer> e : oldAssigns.assigns().entrySet()) {
                                    // Do not assign services to left nodes.
                                    if (ctx.discovery().node(e.getKey()) == null)
                                        continue;

                                    // If old count and new count match, then reuse the assignment.
                                    if (e.getValue() == cnt) {
                                        cnts.put(e.getKey(), cnt);

                                        used.add(e.getKey());

                                        if (--remainder == 0)
                                            break;
                                    }
                                }

                                if (remainder > 0) {
                                    List<Map.Entry<UUID, Integer>> entries = new ArrayList<>(cnts.entrySet());

                                    // Randomize.
                                    Collections.shuffle(entries);

                                    for (Map.Entry<UUID, Integer> e : entries) {
                                        // Assign only the ones that have not been reused from previous assignments.
                                        if (!used.contains(e.getKey())) {
                                            if (e.getValue() < maxPerNodeCnt) {
                                                e.setValue(e.getValue() + 1);

                                                if (--remainder == 0)
                                                    break;
                                            }
                                        }
                                    }
                                }
                            }
                            else {
                                List<Map.Entry<UUID, Integer>> entries = new ArrayList<>(cnts.entrySet());

                                // Randomize.
                                Collections.shuffle(entries);

                                for (Map.Entry<UUID, Integer> e : entries) {
                                    e.setValue(e.getValue() + 1);

                                    if (--remainder == 0)
                                        break;
                                }
                            }
                        }
                    }
                }

                assigns.assigns(cnts);

                cache.put(key, assigns);

                tx.commit();

                break;
            }
            catch (ClusterTopologyCheckedException e) {
                if (log.isDebugEnabled())
                    log.debug("Topology changed while reassigning (will retry): " + e.getMessage());

                U.sleep(10);
            }
        }
    }

    /**
     * Redeploys local services based on assignments.
     *
     * @param assigns Assignments.
     */
    private void redeploy(GridServiceAssignments assigns) {
        String svcName = assigns.name();

        Integer assignCnt = assigns.assigns().get(ctx.localNodeId());

        if (assignCnt == null)
            assignCnt = 0;

        Service svc = assigns.service();

        Collection<ServiceContextImpl> ctxs;

        synchronized (locSvcs) {
            ctxs = locSvcs.get(svcName);

            if (ctxs == null)
                locSvcs.put(svcName, ctxs = new ArrayList<>());
        }

        synchronized (ctxs) {
            if (ctxs.size() > assignCnt) {
                int cancelCnt = ctxs.size() - assignCnt;

                cancel(ctxs, cancelCnt);
            }
            else if (ctxs.size() < assignCnt) {
                int createCnt = assignCnt - ctxs.size();

                for (int i = 0; i < createCnt; i++) {
                    final Service cp = copyAndInject(svc);

                    final ExecutorService exe = Executors.newSingleThreadExecutor(threadFactory);

                    final ServiceContextImpl svcCtx = new ServiceContextImpl(assigns.name(),
                        UUID.randomUUID(), assigns.cacheName(), assigns.affinityKey(), cp, exe);

                    ctxs.add(svcCtx);

                    try {
                        // Initialize service.
                        cp.init(svcCtx);
                    }
                    catch (Throwable e) {
                        log.error("Failed to initialize service (service will not be deployed): " + assigns.name(), e);

                        ctxs.remove(svcCtx);

                        if (e instanceof Error)
                            throw (Error)e;

                        if (e instanceof RuntimeException)
                            throw (RuntimeException)e;

                        return;
                    }

                    if (log.isInfoEnabled())
                        log.info("Starting service instance [name=" + svcCtx.name() + ", execId=" +
                            svcCtx.executionId() + ']');

                    // Start service in its own thread.
                    exe.submit(new Runnable() {
                        @Override public void run() {
                            try {
                                cp.execute(svcCtx);
                            }
                            catch (InterruptedException | IgniteInterruptedCheckedException ignore) {
                                if (log.isDebugEnabled())
                                    log.debug("Service thread was interrupted [name=" + svcCtx.name() + ", execId=" +
                                        svcCtx.executionId() + ']');
                            }
                            catch (IgniteException e) {
                                if (e.hasCause(InterruptedException.class) ||
                                    e.hasCause(IgniteInterruptedCheckedException.class)) {
                                    if (log.isDebugEnabled())
                                        log.debug("Service thread was interrupted [name=" + svcCtx.name() +
                                            ", execId=" + svcCtx.executionId() + ']');
                                }
                                else {
                                    U.error(log, "Service execution stopped with error [name=" + svcCtx.name() +
                                        ", execId=" + svcCtx.executionId() + ']', e);
                                }
                            }
                            catch (Throwable e) {
                                log.error("Service execution stopped with error [name=" + svcCtx.name() +
                                    ", execId=" + svcCtx.executionId() + ']', e);
                            }
                            finally {
                                // Suicide.
                                exe.shutdownNow();

                                try {
                                    ctx.resource().cleanup(cp);
                                }
                                catch (IgniteCheckedException e) {
                                    log.error("Failed to clean up service (will ignore): " + svcCtx.name(), e);
                                }
                            }
                        }
                    });
                }
            }
        }
    }

    /**
     * @param svc Service.
     * @return Copy of service.
     */
    private Service copyAndInject(Service svc) {
        Marshaller m = ctx.config().getMarshaller();

        try {
            byte[] bytes = m.marshal(svc);

            Service cp = m.unmarshal(bytes, svc.getClass().getClassLoader());

            ctx.resource().inject(cp);

            return cp;
        }
        catch (IgniteCheckedException e) {
            log.error("Failed to copy service (will reuse same instance): " + svc.getClass(), e);

            return svc;
        }
    }

    /**
     * @param ctxs Contexts to cancel.
     * @param cancelCnt Number of contexts to cancel.
     */
    private void cancel(Iterable<ServiceContextImpl> ctxs, int cancelCnt) {
        for (Iterator<ServiceContextImpl> it = ctxs.iterator(); it.hasNext();) {
            ServiceContextImpl ctx = it.next();

            // Flip cancelled flag.
            ctx.setCancelled(true);

            // Notify service about cancellation.
            try {
                ctx.service().cancel(ctx);
            }
            catch (Throwable e) {
                log.error("Failed to cancel service (ignoring) [name=" + ctx.name() +
                    ", execId=" + ctx.executionId() + ']', e);
            }

            // Close out executor thread for the service.
            // This will cause the thread to be interrupted.
            ctx.executor().shutdownNow();

            it.remove();

            if (log.isInfoEnabled())
                log.info("Cancelled service instance [name=" + ctx.name() + ", execId=" +
                    ctx.executionId() + ']');

            if (--cancelCnt == 0)
                break;
        }
    }

    /**
     * Service deployment listener.
     */
    private class DeploymentListener implements CacheEntryUpdatedListener<Object, Object> {
        /** {@inheritDoc} */
        @Override public void onUpdated(final Iterable<CacheEntryEvent<?, ?>> deps) {
            depExe.submit(new BusyRunnable() {
                @Override public void run0() {
<<<<<<< HEAD
                    for (CacheEntryEvent<?, ?> e : deps) {
=======
                    for (Map.Entry<Object, Object> e : deps) {
>>>>>>> 66524698
                        if (!(e.getKey() instanceof GridServiceDeploymentKey))
                            continue;

                        GridServiceDeployment dep = (GridServiceDeployment)e.getValue();

                        if (dep != null) {
                            svcName.set(dep.configuration().getName());

                            // Ignore other utility cache events.
                            long topVer = ctx.discovery().topologyVersion();

                            ClusterNode oldest = U.oldest(ctx.discovery().nodes(topVer), null);

                            if (oldest.isLocal())
                                onDeployment(dep, topVer);
                        }
                        // Handle undeployment.
                        else {
                            String name = ((GridServiceDeploymentKey)e.getKey()).name();

                            svcName.set(name);

                            Collection<ServiceContextImpl> ctxs;

                            synchronized (locSvcs) {
                                ctxs = locSvcs.remove(name);
                            }

                            if (ctxs != null) {
                                synchronized (ctxs) {
                                    cancel(ctxs, ctxs.size());
                                }
                            }

                            // Finish deployment futures if undeployment happened.
                            GridFutureAdapter<?> fut = depFuts.remove(name);

                            if (fut != null)
                                fut.onDone();

                            // Complete undeployment future.
                            fut = undepFuts.remove(name);

                            if (fut != null)
                                fut.onDone();

                            GridServiceAssignmentsKey key = new GridServiceAssignmentsKey(name);

                            // Remove assignment on primary node in case of undeploy.
                            if (cache.cache().affinity().isPrimary(ctx.discovery().localNode(), key)) {
                                try {
                                    cache.remove(key);
                                }
                                catch (IgniteCheckedException ex) {
                                    log.error("Failed to remove assignments for undeployed service: " + name, ex);
                                }
                            }
                        }
                    }
                }
            });
        }

        /**
         * Deployment callback.
         *
         * @param dep Service deployment.
         * @param topVer Topology version.
         */
        private void onDeployment(final GridServiceDeployment dep, final long topVer) {
            // Retry forever.
            try {
                long newTopVer = ctx.discovery().topologyVersion();

                // If topology version changed, reassignment will happen from topology event.
                if (newTopVer == topVer)
                    reassign(dep, topVer);
            }
            catch (IgniteCheckedException e) {
                if (!(e instanceof ClusterTopologyCheckedException))
                    log.error("Failed to do service reassignment (will retry): " + dep.configuration().getName(), e);

                long newTopVer = ctx.discovery().topologyVersion();

                if (newTopVer != topVer) {
                    assert newTopVer > topVer;

                    // Reassignment will happen from topology event.
                    return;
                }

                ctx.timeout().addTimeoutObject(new GridTimeoutObject() {
                    private IgniteUuid id = IgniteUuid.randomUuid();

                    private long start = System.currentTimeMillis();

                    @Override public IgniteUuid timeoutId() {
                        return id;
                    }

                    @Override public long endTime() {
                        return start + RETRY_TIMEOUT;
                    }

                    @Override public void onTimeout() {
                        if (!busyLock.enterBusy())
                            return;

                        try {
                            // Try again.
                            onDeployment(dep, topVer);
                        }
                        finally {
                            busyLock.leaveBusy();
                        }
                    }
                });
            }
        }
    }

    /**
     * Topology listener.
     */
    private class TopologyListener implements GridLocalEventListener {
        /** {@inheritDoc} */
        @Override public void onEvent(final Event evt) {
            if (!busyLock.enterBusy())
                return;

            try {
                depExe.submit(new BusyRunnable() {
                    @Override public void run0() {
                        long topVer = ((DiscoveryEvent)evt).topologyVersion();

                        ClusterNode oldest = U.oldest(ctx.discovery().nodes(topVer), null);

                        if (oldest.isLocal()) {
                            final Collection<GridServiceDeployment> retries = new ConcurrentLinkedQueue<>();

                            if (ctx.deploy().enabled())
                                ctx.cache().context().deploy().ignoreOwnership(true);

                            try {
                                for (Cache.Entry<Object, Object> e : cache.entrySetx()) {
                                    if (!(e.getKey() instanceof GridServiceDeploymentKey))
                                        continue;

                                    GridServiceDeployment dep = (GridServiceDeployment)e.getValue();

                                    try {
                                        svcName.set(dep.configuration().getName());

                                        ctx.cache().internalCache(UTILITY_CACHE_NAME).context().affinity().
                                            affinityReadyFuture(topVer).get();

                                        reassign(dep, topVer);
                                    }
                                    catch (IgniteCheckedException ex) {
                                        if (!(e instanceof ClusterTopologyCheckedException))
                                            LT.error(log, ex, "Failed to do service reassignment (will retry): " +
                                                dep.configuration().getName());

                                        retries.add(dep);
                                    }
                                }
                            }
                            finally {
                                if (ctx.deploy().enabled())
                                    ctx.cache().context().deploy().ignoreOwnership(false);
                            }

                            if (!retries.isEmpty())
                                onReassignmentFailed(topVer, retries);
                        }

                        // Clean up zombie assignments.
                        for (Cache.Entry<Object, Object> e : cache.primaryEntrySetx()) {
                            if (!(e.getKey() instanceof GridServiceAssignmentsKey))
                                continue;

                            String name = ((GridServiceAssignmentsKey)e.getKey()).name();

                            try {
                                if (cache.get(new GridServiceDeploymentKey(name)) == null) {
                                    if (log.isDebugEnabled())
                                        log.debug("Removed zombie assignments: " + e.getValue());

                                    cache.remove(e.getKey());
                                }
                            }
                            catch (IgniteCheckedException ex) {
                                log.error("Failed to clean up zombie assignments for service: " + name, ex);
                            }
                        }
                    }
                });
            }
            finally {
                busyLock.leaveBusy();
            }
        }

        /**
         * Handler for reassignment failures.
         *
         * @param topVer Topology version.
         * @param retries Retries.
         */
        private void onReassignmentFailed(final long topVer, final Collection<GridServiceDeployment> retries) {
            if (!busyLock.enterBusy())
                return;

            try {
                // If topology changed again, let next event handle it.
                if (ctx.discovery().topologyVersion() != topVer)
                    return;

                for (Iterator<GridServiceDeployment> it = retries.iterator(); it.hasNext(); ) {
                    GridServiceDeployment dep = it.next();

                    try {
                        svcName.set(dep.configuration().getName());

                        reassign(dep, topVer);

                        it.remove();
                    }
                    catch (IgniteCheckedException e) {
                        if (!(e instanceof ClusterTopologyCheckedException))
                            LT.error(log, e, "Failed to do service reassignment (will retry): " +
                                dep.configuration().getName());
                    }
                }

                if (!retries.isEmpty()) {
                    ctx.timeout().addTimeoutObject(new GridTimeoutObject() {
                        private IgniteUuid id = IgniteUuid.randomUuid();

                        private long start = System.currentTimeMillis();

                        @Override public IgniteUuid timeoutId() {
                            return id;
                        }

                        @Override public long endTime() {
                            return start + RETRY_TIMEOUT;
                        }

                        @Override public void onTimeout() {
                            onReassignmentFailed(topVer, retries);
                        }
                    });
                }
            }
            finally {
                busyLock.leaveBusy();
            }
        }
    }

    /**
     * Assignment listener.
     */
    private class AssignmentListener implements CacheEntryUpdatedListener<Object, Object> {
        /** {@inheritDoc} */
        @Override public void onUpdated(final Iterable<CacheEntryEvent<?, ?>> assignCol) throws CacheEntryListenerException {
            depExe.submit(new BusyRunnable() {
                @Override public void run0() {
<<<<<<< HEAD
                    for (CacheEntryEvent<?, ?> e : assignCol) {
=======
                    for (Map.Entry<Object, Object> e : assignCol) {
>>>>>>> 66524698
                        if (!(e.getKey() instanceof GridServiceAssignmentsKey))
                            continue;

                        GridServiceAssignments assigns = (GridServiceAssignments)e.getValue();

                        if (assigns != null) {
                            svcName.set(assigns.name());

                            Throwable t = null;

                            try {
                                redeploy(assigns);
                            }
                            catch (Error | RuntimeException th) {
                                t = th;
                            }

                            GridServiceDeploymentFuture fut = depFuts.get(assigns.name());

                            if (fut != null && fut.configuration().equalsIgnoreNodeFilter(assigns.configuration())) {
                                depFuts.remove(assigns.name(), fut);

                                // Complete deployment futures once the assignments have been stored in cache.
                                fut.onDone(null, t);
                            }
                        }
                        // Handle undeployment.
                        else {
                            String name = ((GridServiceAssignmentsKey)e.getKey()).name();

                            svcName.set(name);

                            Collection<ServiceContextImpl> ctxs;

                            synchronized (locSvcs) {
                                ctxs = locSvcs.remove(name);
                            }

                            if (ctxs != null) {
                                synchronized (ctxs) {
                                    cancel(ctxs, ctxs.size());
                                }
                            }
                        }
                    }
                }
            });
        }
    }

    /**
     *
     */
    private abstract class BusyRunnable implements Runnable {
        /** {@inheritDoc} */
        @Override public void run() {
            if (!busyLock.enterBusy())
                return;

            svcName.set(null);

            try {
                run0();
            }
            catch (Throwable t) {
                log.error("Error when executing service: " + svcName.get(), t);
            }
            finally {
                busyLock.leaveBusy();

                svcName.set(null);
            }
        }

        /**
         * Abstract run method protected by busy lock.
         */
        public abstract void run0();
    }
}<|MERGE_RESOLUTION|>--- conflicted
+++ resolved
@@ -18,11 +18,6 @@
 package org.apache.ignite.internal.processors.service;
 
 import org.apache.ignite.*;
-<<<<<<< HEAD
-import org.apache.ignite.cache.*;
-=======
-import org.apache.ignite.cache.query.*;
->>>>>>> 66524698
 import org.apache.ignite.cluster.*;
 import org.apache.ignite.configuration.*;
 import org.apache.ignite.events.*;
@@ -44,11 +39,8 @@
 import org.jdk8.backport.*;
 import org.jetbrains.annotations.*;
 
-<<<<<<< HEAD
 import javax.cache.event.*;
-=======
 import javax.cache.*;
->>>>>>> 66524698
 import java.util.*;
 import java.util.concurrent.*;
 
@@ -909,11 +901,7 @@
         @Override public void onUpdated(final Iterable<CacheEntryEvent<?, ?>> deps) {
             depExe.submit(new BusyRunnable() {
                 @Override public void run0() {
-<<<<<<< HEAD
                     for (CacheEntryEvent<?, ?> e : deps) {
-=======
-                    for (Map.Entry<Object, Object> e : deps) {
->>>>>>> 66524698
                         if (!(e.getKey() instanceof GridServiceDeploymentKey))
                             continue;
 
@@ -1183,11 +1171,7 @@
         @Override public void onUpdated(final Iterable<CacheEntryEvent<?, ?>> assignCol) throws CacheEntryListenerException {
             depExe.submit(new BusyRunnable() {
                 @Override public void run0() {
-<<<<<<< HEAD
                     for (CacheEntryEvent<?, ?> e : assignCol) {
-=======
-                    for (Map.Entry<Object, Object> e : assignCol) {
->>>>>>> 66524698
                         if (!(e.getKey() instanceof GridServiceAssignmentsKey))
                             continue;
 
