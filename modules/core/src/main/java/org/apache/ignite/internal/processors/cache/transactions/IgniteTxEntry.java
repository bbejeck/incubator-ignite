/*
 * Licensed to the Apache Software Foundation (ASF) under one or more
 * contributor license agreements.  See the NOTICE file distributed with
 * this work for additional information regarding copyright ownership.
 * The ASF licenses this file to You under the Apache License, Version 2.0
 * (the "License"); you may not use this file except in compliance with
 * the License.  You may obtain a copy of the License at
 *
 *      http://www.apache.org/licenses/LICENSE-2.0
 *
 * Unless required by applicable law or agreed to in writing, software
 * distributed under the License is distributed on an "AS IS" BASIS,
 * WITHOUT WARRANTIES OR CONDITIONS OF ANY KIND, either express or implied.
 * See the License for the specific language governing permissions and
 * limitations under the License.
 */

package org.apache.ignite.internal.processors.cache.transactions;

import org.apache.ignite.*;
import org.apache.ignite.internal.processors.cache.*;
import org.apache.ignite.internal.processors.cache.distributed.*;
import org.apache.ignite.internal.processors.cache.version.*;
import org.apache.ignite.internal.util.lang.*;
import org.apache.ignite.internal.util.tostring.*;
import org.apache.ignite.internal.util.typedef.*;
import org.apache.ignite.internal.util.typedef.internal.*;
import org.apache.ignite.lang.*;
import org.apache.ignite.marshaller.optimized.*;
import org.jetbrains.annotations.*;

import javax.cache.*;
import javax.cache.expiry.*;
import javax.cache.processor.*;
import java.io.*;
import java.util.*;
import java.util.concurrent.atomic.*;

import static org.apache.ignite.internal.processors.cache.GridCacheOperation.*;

/**
 * Transaction entry. Note that it is essential that this class does not override
 * {@link #equals(Object)} method, as transaction entries should use referential
 * equality.
 */
public class IgniteTxEntry<K, V> implements GridPeerDeployAware, Externalizable, OptimizedMarshallable {
    /** Special value indicating that conflict expire time is not set. */
    public static final long CONFLICT_EXPIRE_TIME_NOT_SET = -1;

    /** */
    private static final long serialVersionUID = 0L;

    /** */
    @SuppressWarnings({"NonConstantFieldWithUpperCaseName", "AbbreviationUsage", "UnusedDeclaration"})
    private static Object GG_CLASS_ID;

    /** Owning transaction. */
    @GridToStringExclude
    private IgniteInternalTx<K, V> tx;

    /** Cache key. */
    @GridToStringInclude
    private K key;

    /** Key bytes. */
    private byte[] keyBytes;

    /** Cache ID. */
    private int cacheId;

    /** Transient tx key. */
    private IgniteTxKey<K> txKey;

    /** Cache value. */
    @GridToStringInclude
    private TxEntryValueHolder<K, V> val = new TxEntryValueHolder<>();

    /** Visible value for peek. */
    @GridToStringInclude
    private TxEntryValueHolder<K, V> prevVal = new TxEntryValueHolder<>();

    /** Filter bytes. */
    private byte[] filterBytes;

    /** Transform. */
    @GridToStringInclude
    private Collection<T2<EntryProcessor<K, V, ?>, Object[]>> entryProcessorsCol;

    /** Transform closure bytes. */
    @GridToStringExclude
    private byte[] transformClosBytes;

    /** Time to live. */
    private long ttl;

<<<<<<< HEAD
    /** Conflict expire time (explicit) */
    private long conflictExpireTime = CONFLICT_EXPIRE_TIME_NOT_SET;
=======
    /** DR expire time (explicit) */
    private long conflictExpireTime = CU.EXPIRE_TIME_CALCULATE;
>>>>>>> 46386e55

    /** Conflict version. */
    private GridCacheVersion conflictVer;

    /** Explicit lock version if there is one. */
    @GridToStringInclude
    private GridCacheVersion explicitVer;

    /** DHT version. */
    private transient volatile GridCacheVersion dhtVer;

    /** Put filters. */
    @GridToStringInclude
    private IgnitePredicate<Cache.Entry<K, V>>[] filters;

    /** Flag indicating whether filters passed. Used for fast-commit transactions. */
    private boolean filtersPassed;

    /** Flag indicating that filter is set and can not be replaced. */
    private transient boolean filtersSet;

    /** Underlying cache entry. */
    private transient volatile GridCacheEntryEx<K, V> entry;

    /** Cache registry. */
    private transient GridCacheContext<K, V> ctx;

    /** Prepared flag to prevent multiple candidate add. */
    @SuppressWarnings({"TransientFieldNotInitialized"})
    private transient AtomicBoolean prepared = new AtomicBoolean();

    /** Lock flag for colocated cache. */
    private transient boolean locked;

    /** Assigned node ID (required only for partitioned cache). */
    private transient UUID nodeId;

    /** Flag if this node is a back up node. */
    private boolean locMapped;

    /** Group lock entry flag. */
    private boolean grpLock;

    /** Deployment enabled flag. */
    private boolean depEnabled;

    /** Expiry policy. */
    private ExpiryPolicy expiryPlc;

    /** Expiry policy transfer flag. */
    private boolean transferExpiryPlc;

    /**
     * Required by {@link Externalizable}
     */
    public IgniteTxEntry() {
        /* No-op. */
    }

    /**
     * This constructor is meant for remote transactions.
     *
     * @param ctx Cache registry.
     * @param tx Owning transaction.
     * @param op Operation.
     * @param val Value.
     * @param ttl Time to live.
     * @param conflictExpireTime DR expire time.
     * @param entry Cache entry.
     * @param conflictVer Data center replication version.
     */
    public IgniteTxEntry(GridCacheContext<K, V> ctx,
        IgniteInternalTx<K, V> tx,
        GridCacheOperation op,
        V val,
        long ttl,
        long conflictExpireTime,
        GridCacheEntryEx<K, V> entry,
        @Nullable GridCacheVersion conflictVer) {
        assert ctx != null;
        assert tx != null;
        assert op != null;
        assert entry != null;

        this.ctx = ctx;
        this.tx = tx;
        this.val.value(op, val, false, false);
        this.entry = entry;
        this.ttl = ttl;
        this.conflictExpireTime = conflictExpireTime;
        this.conflictVer = conflictVer;

        key = entry.key();
        keyBytes = entry.keyBytes();

        cacheId = entry.context().cacheId();

        depEnabled = ctx.gridDeploy().enabled();
    }

    /**
     * This constructor is meant for local transactions.
     *
     * @param ctx Cache registry.
     * @param tx Owning transaction.
     * @param op Operation.
     * @param val Value.
     * @param entryProcessor Entry processor.
     * @param invokeArgs Optional arguments for EntryProcessor.
     * @param ttl Time to live.
     * @param entry Cache entry.
     * @param filters Put filters.
     * @param conflictVer Data center replication version.
     */
    public IgniteTxEntry(GridCacheContext<K, V> ctx,
        IgniteInternalTx<K, V> tx,
        GridCacheOperation op,
        V val,
        EntryProcessor<K, V, ?> entryProcessor,
        Object[] invokeArgs,
        long ttl,
        GridCacheEntryEx<K, V> entry,
        IgnitePredicate<Cache.Entry<K, V>>[] filters,
        GridCacheVersion conflictVer) {
        assert ctx != null;
        assert tx != null;
        assert op != null;
        assert entry != null;

        this.ctx = ctx;
        this.tx = tx;
        this.val.value(op, val, false, false);
        this.entry = entry;
        this.ttl = ttl;
        this.filters = filters;
        this.conflictVer = conflictVer;

        if (entryProcessor != null)
            addEntryProcessor(entryProcessor, invokeArgs);

        key = entry.key();
        keyBytes = entry.keyBytes();

        cacheId = entry.context().cacheId();

        depEnabled = ctx.gridDeploy().enabled();
    }

    /**
     * @return Cache context for this tx entry.
     */
    public GridCacheContext<K, V> context() {
        return ctx;
    }

    /**
     * @return Flag indicating if this entry is affinity mapped to the same node.
     */
    public boolean locallyMapped() {
        return locMapped;
    }

    /**
     * @param locMapped Flag indicating if this entry is affinity mapped to the same node.
     */
    public void locallyMapped(boolean locMapped) {
        this.locMapped = locMapped;
    }

    /**
     * @return {@code True} if this entry was added in group lock transaction and
     *      this is not a group lock entry.
     */
    public boolean groupLockEntry() {
        return grpLock;
    }

    /**
     * @param grpLock {@code True} if this entry was added in group lock transaction and
     *      this is not a group lock entry.
     */
    public void groupLockEntry(boolean grpLock) {
        this.grpLock = grpLock;
    }

    /**
     * @param ctx Context.
     * @return Clean copy of this entry.
     */
    public IgniteTxEntry<K, V> cleanCopy(GridCacheContext<K, V> ctx) {
        IgniteTxEntry<K, V> cp = new IgniteTxEntry<>();

        cp.key = key;
        cp.cacheId = cacheId;
        cp.ctx = ctx;

        cp.val = new TxEntryValueHolder<>();

        cp.keyBytes = keyBytes;
        cp.filters = filters;
        cp.val.value(val.op(), val.value(), val.hasWriteValue(), val.hasReadValue());
        cp.val.valueBytes(val.valueBytes());
        cp.entryProcessorsCol = entryProcessorsCol;
        cp.ttl = ttl;
        cp.conflictExpireTime = conflictExpireTime;
        cp.explicitVer = explicitVer;
        cp.grpLock = grpLock;
        cp.depEnabled = depEnabled;
        cp.conflictVer = conflictVer;
        cp.expiryPlc = expiryPlc;

        return cp;
    }

    /**
     * @return Node ID.
     */
    public UUID nodeId() {
        return nodeId;
    }

    /**
     * @param nodeId Node ID.
     */
    public void nodeId(UUID nodeId) {
        this.nodeId = nodeId;
    }

    /**
     * @return DHT version.
     */
    public GridCacheVersion dhtVersion() {
        return dhtVer;
    }

    /**
     * @param dhtVer DHT version.
     */
    public void dhtVersion(GridCacheVersion dhtVer) {
        this.dhtVer = dhtVer;
    }

    /**
     * @return {@code True} if tx entry was marked as locked.
     */
    public boolean locked() {
        return locked;
    }

    /**
     * Marks tx entry as locked.
     */
    public void markLocked() {
        locked = true;
    }

    /**
     * @param val Value to set.
     */
    void setAndMarkValid(V val) {
        setAndMarkValid(op(), val, this.val.hasWriteValue(), this.val.hasReadValue());
    }

    /**
     * @param op Operation.
     * @param val Value to set.
     */
    void setAndMarkValid(GridCacheOperation op, V val) {
        setAndMarkValid(op, val, this.val.hasWriteValue(), this.val.hasReadValue());
    }

    /**
     * @param op Operation.
     * @param val Value to set.
     * @param hasReadVal Has read value flag.
     * @param hasWriteVal Has write value flag.
     */
    void setAndMarkValid(GridCacheOperation op, V val, boolean hasWriteVal, boolean hasReadVal) {
        this.val.value(op, val, hasWriteVal, hasReadVal);

        markValid();
    }

    /**
     * Marks this entry as value-has-bean-read. Effectively, makes values enlisted to transaction visible
     * to further peek operations.
     */
    void markValid() {
        prevVal.value(val.op(), val.value(), val.hasWriteValue(), val.hasReadValue());
    }

    /**
     * Marks entry as prepared.
     *
     * @return True if entry was marked prepared by this call.
     */
    boolean markPrepared() {
        return prepared.compareAndSet(false, true);
    }

    /**
     * @return Entry key.
     */
    public K key() {
        return key;
    }

    /**
     * @return Cache ID.
     */
    public int cacheId() {
        return cacheId;
    }

    /**
     * @return Tx key.
     */
    public IgniteTxKey<K> txKey() {
        if (txKey == null)
            txKey = new IgniteTxKey<>(key, cacheId);

        return txKey;
    }

    /**
     *
     * @return Key bytes.
     */
    @Nullable public byte[] keyBytes() {
        byte[] bytes = keyBytes;

        if (bytes == null && entry != null) {
            bytes = entry.keyBytes();

            keyBytes = bytes;
        }

        return bytes;
    }

    /**
     * @param keyBytes Key bytes.
     */
    public void keyBytes(byte[] keyBytes) {
        initKeyBytes(keyBytes);
    }

    /**
     * @return Underlying cache entry.
     */
    public GridCacheEntryEx<K, V> cached() {
        return entry;
    }

    /**
     * @param entry Cache entry.
     * @param keyBytes Key bytes, possibly {@code null}.
     */
    public void cached(GridCacheEntryEx<K,V> entry, @Nullable byte[] keyBytes) {
        assert entry != null;

        assert entry.context() == ctx : "Invalid entry assigned to tx entry [txEntry=" + this +
            ", entry=" + entry + ", ctxNear=" + ctx.isNear() + ", ctxDht=" + ctx.isDht() + ']';

        this.entry = entry;

        initKeyBytes(keyBytes);
    }

    /**
     * Initialized key bytes locally and on the underlying entry.
     *
     * @param bytes Key bytes to initialize.
     */
    private void initKeyBytes(@Nullable byte[] bytes) {
        if (bytes != null) {
            keyBytes = bytes;

            while (true) {
                try {
                    if (entry != null)
                        entry.keyBytes(bytes);

                    break;
                }
                catch (GridCacheEntryRemovedException ignore) {
                    entry = ctx.cache().entryEx(key);
                }
            }
        }
        else if (entry != null) {
            bytes = entry.keyBytes();

            if (bytes != null)
                keyBytes = bytes;
        }
    }

    /**
     * @return Entry value.
     */
    @Nullable public V value() {
        return val.value();
    }

    /**
     * @return {@code True} if has value explicitly set.
     */
    public boolean hasValue() {
        return val.hasValue();
    }

    /**
     * @return {@code True} if has write value set.
     */
    public boolean hasWriteValue() {
        return val.hasWriteValue();
    }

    /**
     * @return {@code True} if has read value set.
     */
    public boolean hasReadValue() {
        return val.hasReadValue();
    }

    /**
     * @return Value visible for peek.
     */
    @Nullable public V previousValue() {
        return prevVal.value();
    }

    /**
     * @return {@code True} if has previous value explicitly set.
     */
    boolean hasPreviousValue() {
        return prevVal.hasValue();
    }

    /**
     * @return Previous operation to revert entry in case of filter failure.
     */
    @Nullable public GridCacheOperation previousOperation() {
        return prevVal.op();
    }

    /**
     * @return Value bytes.
     */
    @Nullable public byte[] valueBytes() {
        return val.valueBytes();
    }

    /**
     * @param valBytes Value bytes.
     */
    public void valueBytes(@Nullable byte[] valBytes) {
        val.valueBytes(valBytes);
    }

    /**
     * @return Time to live.
     */
    public long ttl() {
        return ttl;
    }

    /**
     * @param ttl Time to live.
     */
    public void ttl(long ttl) {
        this.ttl = ttl;
    }

    /**
     * @return Conflict expire time.
     */
    public long conflictExpireTime() {
        return conflictExpireTime;
    }

    /**
     * @param conflictExpireTime Conflict expire time.
     */
    public void conflictExpireTime(long conflictExpireTime) {
        this.conflictExpireTime = conflictExpireTime;
    }

    /**
     * @param val Entry value.
     * @param writeVal Write value flag.
     * @param readVal Read value flag.
     */
    public void value(@Nullable V val, boolean writeVal, boolean readVal) {
        this.val.value(this.val.op(), val, writeVal, readVal);
    }

    /**
     * Sets read value if this tx entrty does not have write value yet.
     *
     * @param val Read value to set.
     */
    public void readValue(@Nullable V val) {
        this.val.value(this.val.op(), val, false, true);
    }

    /**
     * @param entryProcessor Entry processor.
     * @param invokeArgs Optional arguments for EntryProcessor.
     */
    public void addEntryProcessor(EntryProcessor<K, V, ?> entryProcessor, Object[] invokeArgs) {
        if (entryProcessorsCol == null)
            entryProcessorsCol = new LinkedList<>();

        entryProcessorsCol.add(new T2<EntryProcessor<K, V, ?>, Object[]>(entryProcessor, invokeArgs));

        // Must clear transform closure bytes since collection has changed.
        transformClosBytes = null;

        val.op(TRANSFORM);
    }

    /**
     * @return Collection of entry processors.
     */
    public Collection<T2<EntryProcessor<K, V, ?>, Object[]>> entryProcessors() {
        return entryProcessorsCol;
    }

    /**
     * @param val Value.
     * @return New value.
     */
    @SuppressWarnings("unchecked")
    public V applyEntryProcessors(V val) {
        for (T2<EntryProcessor<K, V, ?>, Object[]> t : entryProcessors()) {
            try {
                CacheInvokeEntry<K, V> invokeEntry = new CacheInvokeEntry<>(ctx, key, val);

                EntryProcessor processor = t.get1();

                processor.process(invokeEntry, t.get2());

                val = invokeEntry.getValue();
            }
            catch (Exception ignore) {
                // No-op.
            }
        }

        return val;
    }

    /**
     * @param entryProcessorsCol Collection of entry processors.
     */
    public void entryProcessors(@Nullable Collection<T2<EntryProcessor<K, V, ?>, Object[]>> entryProcessorsCol) {
        this.entryProcessorsCol = entryProcessorsCol;

        // Must clear transform closure bytes since collection has changed.
        transformClosBytes = null;
    }

    /**
     * @return Cache operation.
     */
    public GridCacheOperation op() {
        return val.op();
    }

    /**
     * @param op Cache operation.
     */
    public void op(GridCacheOperation op) {
        val.op(op);
    }

    /**
     * @return {@code True} if read entry.
     */
    public boolean isRead() {
        return op() == READ;
    }

    /**
     * @param explicitVer Explicit version.
     */
    public void explicitVersion(GridCacheVersion explicitVer) {
        this.explicitVer = explicitVer;
    }

    /**
     * @return Explicit version.
     */
    public GridCacheVersion explicitVersion() {
        return explicitVer;
    }

    /**
     * @return Conflict version.
     */
    @Nullable public GridCacheVersion conflictVersion() {
        return conflictVer;
    }

    /**
     * @param conflictVer Conflict version.
     */
    public void conflictVersion(@Nullable GridCacheVersion conflictVer) {
        this.conflictVer = conflictVer;
    }

    /**
     * @return Put filters.
     */
    public IgnitePredicate<Cache.Entry<K, V>>[] filters() {
        return filters;
    }

    /**
     * @param filters Put filters.
     */
    public void filters(IgnitePredicate<Cache.Entry<K, V>>[] filters) {
        filterBytes = null;

        this.filters = filters;
    }

    /**
     * @return {@code True} if filters passed for fast-commit transactions.
     */
    public boolean filtersPassed() {
        return filtersPassed;
    }

    /**
     * @param filtersPassed {@code True} if filters passed for fast-commit transactions.
     */
    public void filtersPassed(boolean filtersPassed) {
        this.filtersPassed = filtersPassed;
    }

    /**
     * @return {@code True} if filters are set.
     */
    public boolean filtersSet() {
        return filtersSet;
    }

    /**
     * @param filtersSet {@code True} if filters are set and should not be replaced.
     */
    public void filtersSet(boolean filtersSet) {
        this.filtersSet = filtersSet;
    }

    /**
     * @param ctx Context.
     * @param transferExpiry {@code True} if expire policy should be marshalled.
     * @throws IgniteCheckedException If failed.
     */
    public void marshal(GridCacheSharedContext<K, V> ctx, boolean transferExpiry) throws IgniteCheckedException {
        // Do not serialize filters if they are null.
        if (depEnabled) {
            if (keyBytes == null)
                keyBytes = entry.getOrMarshalKeyBytes();

            if (transformClosBytes == null && entryProcessorsCol != null)
                transformClosBytes = CU.marshal(ctx, entryProcessorsCol);

            if (F.isEmptyOrNulls(filters))
                filterBytes = null;
            else if (filterBytes == null)
                filterBytes = CU.marshal(ctx, filters);
        }

        if (transferExpiry)
            transferExpiryPlc = expiryPlc != null && expiryPlc != this.ctx.expiry();

        val.marshal(ctx, context(), depEnabled);
    }

    /**
     * Unmarshalls entry.
     *
     * @param ctx Cache context.
     * @param near Near flag.
     * @param clsLdr Class loader.
     * @throws IgniteCheckedException If un-marshalling failed.
     */
    public void unmarshal(GridCacheSharedContext<K, V> ctx, boolean near, ClassLoader clsLdr) throws IgniteCheckedException {
        if (this.ctx == null) {
            GridCacheContext<K, V> cacheCtx = ctx.cacheContext(cacheId);

            if (cacheCtx.isNear() && !near)
                cacheCtx = cacheCtx.near().dht().context();
            else if (!cacheCtx.isNear() && near)
                cacheCtx = cacheCtx.dht().near().context();

            this.ctx = cacheCtx;
        }

        if (depEnabled) {
            // Don't unmarshal more than once by checking key for null.
            if (key == null)
                key = ctx.marshaller().unmarshal(keyBytes, clsLdr);

            // Unmarshal transform closure anyway if it exists.
            if (transformClosBytes != null && entryProcessorsCol == null)
                entryProcessorsCol = ctx.marshaller().unmarshal(transformClosBytes, clsLdr);

            if (filters == null && filterBytes != null) {
                filters = ctx.marshaller().unmarshal(filterBytes, clsLdr);

                if (filters == null)
                    filters = CU.empty();
            }
        }

        val.unmarshal(this.ctx, clsLdr, depEnabled);
    }

    /**
     * @param expiryPlc Expiry policy.
     */
    public void expiry(@Nullable ExpiryPolicy expiryPlc) {
        this.expiryPlc = expiryPlc;
    }

    /**
     * @return Expiry policy.
     */
    @Nullable public ExpiryPolicy expiry() {
        return expiryPlc;
    }

    /** {@inheritDoc} */
    @Override public void writeExternal(ObjectOutput out) throws IOException {
        out.writeBoolean(depEnabled);

        if (depEnabled) {
            U.writeByteArray(out, keyBytes);
            U.writeByteArray(out, transformClosBytes);
            U.writeByteArray(out, filterBytes);
        }
        else {
            out.writeObject(key);
            U.writeCollection(out, entryProcessorsCol);
            U.writeArray(out, filters);
        }

        out.writeInt(cacheId);

        val.writeTo(out);

        out.writeLong(ttl);

        CU.writeVersion(out, explicitVer);
        out.writeBoolean(grpLock);

        if (conflictExpireTime != CONFLICT_EXPIRE_TIME_NOT_SET) {
            out.writeBoolean(true);
            out.writeLong(conflictExpireTime);
        }
        else
            out.writeBoolean(false);

        CU.writeVersion(out, conflictVer);

        out.writeObject(transferExpiryPlc ? new IgniteExternalizableExpiryPolicy(expiryPlc) : null);
    }

    /** {@inheritDoc} */
    @SuppressWarnings({"unchecked"})
    @Override public void readExternal(ObjectInput in) throws IOException, ClassNotFoundException {
        depEnabled = in.readBoolean();

        if (depEnabled) {
            keyBytes = U.readByteArray(in);
            transformClosBytes = U.readByteArray(in);
            filterBytes = U.readByteArray(in);
        }
        else {
            key = (K)in.readObject();
            entryProcessorsCol = U.readCollection(in);
            filters = GridCacheUtils.readEntryFilterArray(in);
        }

        cacheId = in.readInt();

        val.readFrom(in);

        ttl = in.readLong();

        explicitVer = CU.readVersion(in);
        grpLock = in.readBoolean();

        conflictExpireTime = in.readBoolean() ? in.readLong() : CONFLICT_EXPIRE_TIME_NOT_SET;
        conflictVer = CU.readVersion(in);

        expiryPlc = (ExpiryPolicy)in.readObject();
    }

    /** {@inheritDoc} */
    @Override public Object ggClassId() {
        return GG_CLASS_ID;
    }

    /** {@inheritDoc} */
    @Override public Class<?> deployClass() {
        ClassLoader clsLdr = getClass().getClassLoader();

        V val = value();

        // First of all check classes that may be loaded by class loader other than application one.
        return key != null && !clsLdr.equals(key.getClass().getClassLoader()) ?
            key.getClass() : val != null ? val.getClass() : getClass();
    }

    /** {@inheritDoc} */
    @Override public ClassLoader classLoader() {
        return deployClass().getClassLoader();
    }

    /** {@inheritDoc} */
    @Override public String toString() {
        return GridToStringBuilder.toString(IgniteTxEntry.class, this,
            "keyBytesSize", keyBytes == null ? "null" : Integer.toString(keyBytes.length),
            "xidVer", tx == null ? "null" : tx.xidVersion());
    }

    /**
     * Auxiliary class to hold value, value-has-been-set flag, value update operation, value bytes.
     */
    private static class TxEntryValueHolder<K, V> {
        /** */
        @GridToStringInclude
        private V val;

        /** */
        @GridToStringExclude
        private byte[] valBytes;

        /** */
        @GridToStringInclude
        private GridCacheOperation op = NOOP;

        /** Flag indicating that value has been set for write. */
        private boolean hasWriteVal;

        /** Flag indicating that value has been set for read. */
        private boolean hasReadVal;

        /** Flag indicating that bytes were sent. */
        private boolean valBytesSent;

        /**
         * @param op Cache operation.
         * @param val Value.
         * @param hasWriteVal Write value presence flag.
         * @param hasReadVal Read value presence flag.
         */
        public void value(GridCacheOperation op, V val, boolean hasWriteVal, boolean hasReadVal) {
            if (hasReadVal && this.hasWriteVal)
                return;

            boolean clean = this.val != null;

            this.op = op;
            this.val = val;

            if (clean)
                valBytes = null;

            this.hasWriteVal = hasWriteVal || op == CREATE || op == UPDATE || op == DELETE;
            this.hasReadVal = hasReadVal || op == READ;
        }

        /**
         * @return {@code True} if has read or write value.
         */
        public boolean hasValue() {
            return hasWriteVal || hasReadVal;
        }

        /**
         * Gets stored value.
         *
         * @return Value.
         */
        public V value() {
            return val;
        }

        /**
         * @param val Stored value.
         */
        public void value(@Nullable V val) {
            boolean clean = this.val != null;

            this.val = val;

            if (clean)
                valBytes = null;
        }

        /**
         * Gets cache operation.
         *
         * @return Cache operation.
         */
        public GridCacheOperation op() {
            return op;
        }

        /**
         * Sets cache operation.
         *
         * @param op Cache operation.
         */
        public void op(GridCacheOperation op) {
            this.op = op;
        }

        /**
         * @return {@code True} if write value was set.
         */
        public boolean hasWriteValue() {
            return hasWriteVal;
        }

        /**
         * @return {@code True} if read value was set.
         */
        public boolean hasReadValue() {
            return hasReadVal;
        }

        /**
         * Sets value bytes.
         *
         * @param valBytes Value bytes to set.
         */
        public void valueBytes(@Nullable byte[] valBytes) {
            this.valBytes = valBytes;
        }

        /**
         * Gets value bytes.
         *
         * @return Value bytes.
         */
        public byte[] valueBytes() {
            return valBytes;
        }

        /**
         * @param sharedCtx Shared cache context.
         * @param ctx Cache context.
         * @param depEnabled Deployment enabled flag.
         * @throws IgniteCheckedException If marshaling failed.
         */
        public void marshal(GridCacheSharedContext<K, V> sharedCtx, GridCacheContext<K, V> ctx, boolean depEnabled)
            throws IgniteCheckedException {
            boolean valIsByteArr = val != null && val instanceof byte[];

            // Do not send write values to remote nodes.
            if (hasWriteVal && val != null && !valIsByteArr && valBytes == null &&
                (depEnabled || !ctx.isUnmarshalValues()))
                valBytes = CU.marshal(sharedCtx, val);

            valBytesSent = hasWriteVal && !valIsByteArr && valBytes != null && (depEnabled || !ctx.isUnmarshalValues());
        }

        /**
         * @param ctx Cache context.
         * @param ldr Class loader.
         * @param depEnabled Deployment enabled flag.
         * @throws IgniteCheckedException If unmarshalling failed.
         */
        public void unmarshal(GridCacheContext<K, V> ctx, ClassLoader ldr, boolean depEnabled) throws IgniteCheckedException {
            if (valBytes != null && val == null && (ctx.isUnmarshalValues() || op == TRANSFORM || depEnabled))
                val = ctx.marshaller().unmarshal(valBytes, ldr);
        }

        /**
         * @param out Data output.
         * @throws IOException If failed.
         */
        public void writeTo(ObjectOutput out) throws IOException {
            out.writeBoolean(hasWriteVal);
            out.writeBoolean(valBytesSent);

            if (hasWriteVal) {
                if (valBytesSent)
                    U.writeByteArray(out, valBytes);
                else {
                    if (val != null && val instanceof byte[]) {
                        out.writeBoolean(true);

                        U.writeByteArray(out, (byte[])val);
                    }
                    else {
                        out.writeBoolean(false);

                        out.writeObject(val);
                    }
                }
            }

            out.writeInt(op.ordinal());
        }

        /**
         * @param in Data input.
         * @throws IOException If failed.
         * @throws ClassNotFoundException If failed.
         */
        @SuppressWarnings("unchecked")
        public void readFrom(ObjectInput in) throws IOException, ClassNotFoundException {
            hasWriteVal = in.readBoolean();
            valBytesSent = in.readBoolean();

            if (hasWriteVal) {
                if (valBytesSent)
                    valBytes = U.readByteArray(in);
                else
                    val = in.readBoolean() ? (V)U.readByteArray(in) : (V)in.readObject();
            }

            op = fromOrdinal(in.readInt());
        }

        /** {@inheritDoc} */
        @Override public String toString() {
            return "[op=" + op +", val=" + val + ", valBytesLen=" + (valBytes == null ? 0 : valBytes.length) + ']';
        }
    }
}<|MERGE_RESOLUTION|>--- conflicted
+++ resolved
@@ -44,9 +44,6 @@
  * equality.
  */
 public class IgniteTxEntry<K, V> implements GridPeerDeployAware, Externalizable, OptimizedMarshallable {
-    /** Special value indicating that conflict expire time is not set. */
-    public static final long CONFLICT_EXPIRE_TIME_NOT_SET = -1;
-
     /** */
     private static final long serialVersionUID = 0L;
 
@@ -93,13 +90,8 @@
     /** Time to live. */
     private long ttl;
 
-<<<<<<< HEAD
-    /** Conflict expire time (explicit) */
-    private long conflictExpireTime = CONFLICT_EXPIRE_TIME_NOT_SET;
-=======
     /** DR expire time (explicit) */
     private long conflictExpireTime = CU.EXPIRE_TIME_CALCULATE;
->>>>>>> 46386e55
 
     /** Conflict version. */
     private GridCacheVersion conflictVer;
