/*
 * Licensed to the Apache Software Foundation (ASF) under one or more
 * contributor license agreements.  See the NOTICE file distributed with
 * this work for additional information regarding copyright ownership.
 * The ASF licenses this file to You under the Apache License, Version 2.0
 * (the "License"); you may not use this file except in compliance with
 * the License.  You may obtain a copy of the License at
 *
 *      http://www.apache.org/licenses/LICENSE-2.0
 *
 * Unless required by applicable law or agreed to in writing, software
 * distributed under the License is distributed on an "AS IS" BASIS,
 * WITHOUT WARRANTIES OR CONDITIONS OF ANY KIND, either express or implied.
 * See the License for the specific language governing permissions and
 * limitations under the License.
 */

package org.apache.ignite.internal.processors.cache;

import org.apache.ignite.*;
import org.apache.ignite.cache.*;
import org.apache.ignite.cache.eviction.*;
import org.apache.ignite.internal.managers.deployment.*;
import org.apache.ignite.internal.processors.cache.distributed.dht.*;
import org.apache.ignite.internal.processors.cache.extras.*;
import org.apache.ignite.internal.processors.cache.query.*;
import org.apache.ignite.internal.processors.cache.transactions.*;
import org.apache.ignite.internal.processors.cache.version.*;
import org.apache.ignite.internal.processors.dr.*;
import org.apache.ignite.internal.util.*;
import org.apache.ignite.internal.util.lang.*;
import org.apache.ignite.internal.util.offheap.unsafe.*;
import org.apache.ignite.internal.util.tostring.*;
import org.apache.ignite.internal.util.typedef.*;
import org.apache.ignite.internal.util.typedef.internal.*;
import org.apache.ignite.lang.*;
import org.jetbrains.annotations.*;

import javax.cache.*;
import javax.cache.expiry.*;
import javax.cache.processor.*;
import java.io.*;
import java.nio.*;
import java.util.*;
import java.util.concurrent.*;
import java.util.concurrent.atomic.*;

import static org.apache.ignite.events.EventType.*;
import static org.apache.ignite.internal.processors.cache.CacheFlag.*;
import static org.apache.ignite.internal.processors.dr.GridDrType.*;
import static org.apache.ignite.transactions.IgniteTxState.*;

/**
 * Adapter for cache entry.
 */
@SuppressWarnings({
    "NonPrivateFieldAccessedInSynchronizedContext", "TooBroadScope", "FieldAccessedSynchronizedAndUnsynchronized"})
public abstract class GridCacheMapEntry<K, V> implements GridCacheEntryEx<K, V> {
    /** */
    private static final sun.misc.Unsafe UNSAFE = GridUnsafe.unsafe();

    /** */
    private static final byte IS_DELETED_MASK = 0x01;

    /** */
    private static final byte IS_UNSWAPPED_MASK = 0x02;

    /** */
    public static final Comparator<GridCacheVersion> ATOMIC_VER_COMPARATOR = new GridCacheAtomicVersionComparator();

    /**
     * NOTE
     * ====
     * Make sure to recalculate this value any time when adding or removing fields from entry.
     * The size should be count as follows:
     * <ul>
     * <li>Primitives: byte/boolean = 1, short = 2, int/float = 4, long/double = 8</li>
     * <li>References: 8 each</li>
     * <li>Each nested object should be analyzed in the same way as above.</li>
     * </ul>
     */
    private static final int SIZE_OVERHEAD = 87 /*entry*/ + 32 /* version */;

    /** Static logger to avoid re-creation. Made static for test purpose. */
    protected static final AtomicReference<IgniteLogger> logRef = new AtomicReference<>();

    /** Logger. */
    protected static volatile IgniteLogger log;

    /** Cache registry. */
    @GridToStringExclude
    protected final GridCacheContext<K, V> cctx;

    /** Key. */
    @GridToStringInclude
    protected final K key;

    /** Value. */
    @GridToStringInclude
    protected V val;

    /** Start version. */
    @GridToStringInclude
    protected final long startVer;

    /** Version. */
    @GridToStringInclude
    protected GridCacheVersion ver;

    /** Next entry in the linked list. */
    @GridToStringExclude
    private volatile GridCacheMapEntry<K, V> next0;

    /** Next entry in the linked list. */
    @GridToStringExclude
    private volatile GridCacheMapEntry<K, V> next1;

    /** Key hash code. */
    @GridToStringInclude
    private final int hash;

    /** Key bytes. */
    @GridToStringExclude
    private volatile byte[] keyBytes;

    /** Value bytes. */
    @GridToStringExclude
    protected byte[] valBytes;

    /** Off-heap value pointer. */
    private long valPtr;

    /** Extras */
    @GridToStringInclude
    private GridCacheEntryExtras<K> extras;

    /**
     * Flags:
     * <ul>
     *     <li>Deleted flag - mask {@link #IS_DELETED_MASK}</li>
     *     <li>Unswapped flag - mask {@link #IS_UNSWAPPED_MASK}</li>
     * </ul>
     */
    @GridToStringInclude
    protected byte flags;

    /**
     * @param cctx Cache context.
     * @param key Cache key.
     * @param hash Key hash value.
     * @param val Entry value.
     * @param next Next entry in the linked list.
     * @param ttl Time to live.
     * @param hdrId Header id.
     */
    protected GridCacheMapEntry(GridCacheContext<K, V> cctx, K key, int hash, V val,
        GridCacheMapEntry<K, V> next, long ttl, int hdrId) {
        log = U.logger(cctx.kernalContext(), logRef, GridCacheMapEntry.class);

        if (cctx.portableEnabled())
            key = (K)cctx.kernalContext().portable().detachPortable(key);

        this.key = key;
        this.hash = hash;
        this.cctx = cctx;

        ttlAndExpireTimeExtras(ttl, toExpireTime(ttl));

        if (cctx.portableEnabled())
            val = (V)cctx.kernalContext().portable().detachPortable(val);

        synchronized (this) {
            value(val, null);
        }

        next(hdrId, next);

        ver = cctx.versions().next();

        startVer = ver.order();
    }

    /** {@inheritDoc} */
    @Override public long startVersion() {
        return startVer;
    }

    /**
     * Sets entry value. If off-heap value storage is enabled, will serialize value to off-heap.
     *
     * @param val Value to store.
     * @param valBytes Value bytes to store.
     */
    protected void value(@Nullable V val, @Nullable byte[] valBytes) {
        assert Thread.holdsLock(this);

        // In case we deal with GGFS cache, count updated data
        if (cctx.cache().isGgfsDataCache() && cctx.kernalContext().ggfsHelper().isGgfsBlockKey(key())) {
            int newSize = valueLength((byte[])val, valBytes != null ? GridCacheValueBytes.marshaled(valBytes) :
                GridCacheValueBytes.nil());
            int oldSize = valueLength((byte[])this.val, this.val == null ? valueBytesUnlocked() :
                GridCacheValueBytes.nil());

            int delta = newSize - oldSize;

            if (delta != 0 && !cctx.isNear())
                cctx.cache().onGgfsDataSizeChanged(delta);
        }

        if (!isOffHeapValuesOnly()) {
            this.val = val;
            this.valBytes = isStoreValueBytes() ? valBytes : null;

            valPtr = 0;
        }
        else {
            try {
                if (cctx.kernalContext().config().isPeerClassLoadingEnabled()) {
                    if (val != null || valBytes != null) {
                        if (val == null)
                            val = cctx.marshaller().unmarshal(valBytes, cctx.deploy().globalLoader());

                        if (val != null)
                            cctx.gridDeploy().deploy(val.getClass(), val.getClass().getClassLoader());
                    }

                    if (U.p2pLoader(val)) {
                        cctx.deploy().addDeploymentContext(
                            new GridDeploymentInfoBean((GridDeploymentInfo)val.getClass().getClassLoader()));
                    }
                }

                GridUnsafeMemory mem = cctx.unsafeMemory();

                assert mem != null;

                if (val != null || valBytes != null) {
                    boolean valIsByteArr = val instanceof byte[];

                    if (valBytes == null && !valIsByteArr)
                        valBytes = CU.marshal(cctx.shared(), val);

                    valPtr = mem.putOffHeap(valPtr, valIsByteArr ? (byte[])val : valBytes, valIsByteArr);
                }
                else {
                    mem.removeOffHeap(valPtr);

                    valPtr = 0;
                }
            }
            catch (IgniteCheckedException e) {
                U.error(log, "Failed to deserialize value [entry=" + this + ", val=" + val + ']');

                throw new IgniteException(e);
            }
        }
    }

    /**
     * Isolated method to get length of GGFS block.
     *
     * @param val Value.
     * @param valBytes Value bytes.
     * @return Length of value.
     */
    private int valueLength(@Nullable byte[] val, GridCacheValueBytes valBytes) {
        assert valBytes != null;

        return val != null ? val.length : valBytes.isNull() ? 0 : valBytes.get().length - (valBytes.isPlain() ? 0 : 6);
    }

    /**
     * @return Value bytes.
     */
    protected GridCacheValueBytes valueBytesUnlocked() {
        assert Thread.holdsLock(this);

        if (!isOffHeapValuesOnly()) {
            if (valBytes != null)
                return GridCacheValueBytes.marshaled(valBytes);

            try {
                if (valPtr != 0 && cctx.offheapTiered())
                    return offheapValueBytes();
            }
            catch (IgniteCheckedException e) {
                throw new IgniteException(e);
            }
        }
        else {
            if (valPtr != 0) {
                GridUnsafeMemory mem = cctx.unsafeMemory();

                assert mem != null;

                return mem.getOffHeap(valPtr);
            }
        }

        return GridCacheValueBytes.nil();
    }

    /** {@inheritDoc} */
    @Override public int memorySize() throws IgniteCheckedException {
        byte[] kb;
        GridCacheValueBytes vb;

        V v;

        int extrasSize;

        synchronized (this) {
            kb = keyBytes;
            vb = valueBytesUnlocked();

            v = val;

            extrasSize = extrasSize();
        }

        if (kb == null || (vb.isNull() && v != null)) {
            if (kb == null)
                kb = CU.marshal(cctx.shared(), key);

            if (vb.isNull())
                vb = (v != null && v instanceof byte[]) ? GridCacheValueBytes.plain(v) :
                    GridCacheValueBytes.marshaled(CU.marshal(cctx.shared(), v));

            synchronized (this) {
                if (keyBytes == null)
                    keyBytes = kb;

                // If value didn't change.
                if (!isOffHeapValuesOnly() && valBytes == null && val == v && cctx.config().isStoreValueBytes())
                    valBytes = vb.isPlain() ? null : vb.get();
            }
        }

        return SIZE_OVERHEAD + extrasSize + kb.length + (vb.isNull() ? 0 : vb.get().length);
    }

    /** {@inheritDoc} */
    @Override public boolean isInternal() {
        return key instanceof GridCacheInternal;
    }

    /** {@inheritDoc} */
    @Override public boolean isDht() {
        return false;
    }

    /** {@inheritDoc} */
    @Override public boolean isLocal() {
        return false;
    }

    /** {@inheritDoc} */
    @Override public boolean isNear() {
        return false;
    }

    /** {@inheritDoc} */
    @Override public boolean isReplicated() {
        return false;
    }

    /** {@inheritDoc} */
    @Override public boolean detached() {
        return false;
    }

    /** {@inheritDoc} */
    @Override public GridCacheContext<K, V> context() {
        return cctx;
    }

    /** {@inheritDoc} */
    @Override public boolean isNew() throws GridCacheEntryRemovedException {
        assert Thread.holdsLock(this);

        checkObsolete();

        return isStartVersion();
    }

    /** {@inheritDoc} */
    @Override public synchronized boolean isNewLocked() throws GridCacheEntryRemovedException {
        checkObsolete();

        return isStartVersion();
    }

    /**
     * @return {@code True} if start version.
     */
    public boolean isStartVersion() {
        return ver.nodeOrder() == cctx.localNode().order() && ver.order() == startVer;
    }

    /** {@inheritDoc} */
    @Override public boolean valid(long topVer) {
        return true;
    }

    /** {@inheritDoc} */
    @Override public int partition() {
        return 0;
    }

    /** {@inheritDoc} */
    @Override public boolean partitionValid() {
        return true;
    }

    /** {@inheritDoc} */
    @Nullable @Override public GridCacheEntryInfo<K, V> info() {
        GridCacheEntryInfo<K, V> info = null;

        long time = U.currentTimeMillis();

        try {
            synchronized (this) {
                if (!obsolete()) {
                    info = new GridCacheEntryInfo<>();

                    info.key(key);

                    long expireTime = expireTimeExtras();

                    boolean expired = expireTime != 0 && expireTime <= time;

                    info.keyBytes(keyBytes);
                    info.ttl(ttlExtras());
                    info.expireTime(expireTime);
                    info.version(ver);
                    info.setNew(isStartVersion());
                    info.setDeleted(deletedUnlocked());

                    if (!expired) {
                        info.value(cctx.kernalContext().config().isPeerClassLoadingEnabled() ?
                            rawGetOrUnmarshalUnlocked(false) : val);

                        GridCacheValueBytes valBytes = valueBytesUnlocked();

                        if (!valBytes.isNull()) {
                            if (valBytes.isPlain())
                                info.value((V)valBytes.get());
                            else
                                info.valueBytes(valBytes.get());
                        }
                    }
                }
            }
        }
        catch (IgniteCheckedException e) {
            throw new IgniteException("Failed to unmarshal object while creating entry info: " + this, e);
        }

        return info;
    }

    /** {@inheritDoc} */
    @Override public V unswap() throws IgniteCheckedException {
        return unswap(false, true);
    }

    /**
     * Unswaps an entry.
     *
     * @param ignoreFlags Whether to ignore swap flags.
     * @param needVal If {@code false} then do not to deserialize value during unswap.
     * @return Value.
     * @throws IgniteCheckedException If failed.
     */
    @Nullable @Override public V unswap(boolean ignoreFlags, boolean needVal) throws IgniteCheckedException {
        boolean swapEnabled = cctx.swap().swapEnabled() && (ignoreFlags || !cctx.hasFlag(SKIP_SWAP));

        if (!swapEnabled && !cctx.isOffHeapEnabled())
            return null;

        synchronized (this) {
            if (isStartVersion() && ((flags & IS_UNSWAPPED_MASK) == 0)) {
                GridCacheSwapEntry<V> e;

                if (cctx.offheapTiered()) {
                    e = cctx.swap().readOffheapPointer(this);

                    if (e != null) {
                        if (e.offheapPointer() > 0) {
                            valPtr = e.offheapPointer();

                            if (needVal) {
                                V val = unmarshalOffheap(false);

                                e.value(val);
                            }
                        }
                        else { // Read from swap.
                            valPtr = 0;

                            if (cctx.portableEnabled() && !e.valueIsByteArray())
                                e.valueBytes(null); // Clear bytes marshalled with portable marshaller.
                        }
                    }
                }
                else
                    e = detached() ? cctx.swap().read(this, true, true, true) : cctx.swap().readAndRemove(this);

                if (log.isDebugEnabled())
                    log.debug("Read swap entry [swapEntry=" + e + ", cacheEntry=" + this + ']');

                flags |= IS_UNSWAPPED_MASK;

                // If there is a value.
                if (e != null) {
                    long delta = e.expireTime() == 0 ? 0 : e.expireTime() - U.currentTimeMillis();

                    if (delta >= 0) {
                        V val = e.value();

                        if (cctx.portableEnabled())
                            val = (V)cctx.kernalContext().portable().detachPortable(val);

                        // Set unswapped value.
                        update(val, e.valueBytes(), e.expireTime(), e.ttl(), e.version());

                        // Must update valPtr again since update() will reset it.
                        if (cctx.offheapTiered() && e.offheapPointer() > 0)
                            valPtr = e.offheapPointer();

                        return val;
                    }
                    else
                        clearIndex(e.value());
                }
            }
        }

        return null;
    }

    /**
     * @throws IgniteCheckedException If failed.
     */
    private void swap() throws IgniteCheckedException {
        if (cctx.isSwapOrOffheapEnabled() && !deletedUnlocked() && hasValueUnlocked() && !detached()) {
            assert Thread.holdsLock(this);

            long expireTime = expireTimeExtras();

            if (expireTime > 0 && U.currentTimeMillis() >= expireTime) { // Don't swap entry if it's expired.
                // Entry might have been updated.
                if (cctx.offheapTiered()) {
                    cctx.swap().removeOffheap(key, getOrMarshalKeyBytes());

                    valPtr = 0;
                }

                return;
            }

            if (val == null && cctx.offheapTiered() && valPtr != 0) {
                if (log.isDebugEnabled())
                    log.debug("Value did not change, skip write swap entry: " + this);

                if (cctx.swap().offheapEvictionEnabled())
                    cctx.swap().enableOffheapEviction(key(), getOrMarshalKeyBytes());

                return;
            }

            boolean plain = val instanceof byte[];

            IgniteUuid valClsLdrId = null;

            if (val != null)
                valClsLdrId = cctx.deploy().getClassLoaderId(val.getClass().getClassLoader());

            cctx.swap().write(key(),
                getOrMarshalKeyBytes(),
                plain ? ByteBuffer.wrap((byte[])val) : swapValueBytes(),
                plain,
                ver,
                ttlExtras(),
                expireTime,
                cctx.deploy().getClassLoaderId(U.detectObjectClassLoader(key)),
                valClsLdrId);

            if (log.isDebugEnabled())
                log.debug("Wrote swap entry: " + this);
        }
    }

    /**
     * @throws IgniteCheckedException If failed.
     */
    protected final void releaseSwap() throws IgniteCheckedException {
        if (cctx.isSwapOrOffheapEnabled()) {
            synchronized (this){
                cctx.swap().remove(key(), getOrMarshalKeyBytes());
            }

            if (log.isDebugEnabled())
                log.debug("Removed swap entry [entry=" + this + ']');
        }
    }

    /**
     * @param tx Transaction.
     * @param key Key.
     * @param reload flag.
     * @param subjId Subject ID.
     * @param taskName Task name.
     * @return Read value.
     * @throws IgniteCheckedException If failed.
     */
    @SuppressWarnings({"RedundantTypeArguments"})
<<<<<<< HEAD
    @Nullable protected V readThrough(@Nullable IgniteInternalTx<K, V> tx, K key, boolean reload, UUID subjId,
        String taskName) throws IgniteCheckedException {
=======
    @Nullable protected V readThrough(@Nullable IgniteInternalTx<K, V> tx, K key, boolean reload,
        IgnitePredicate<Cache.Entry<K, V>>[] filter, UUID subjId, String taskName) throws IgniteCheckedException {
>>>>>>> 422ffb14
        return cctx.store().loadFromStore(tx, key);
    }

    /** {@inheritDoc} */
    @Nullable @Override public final V innerGet(@Nullable IgniteInternalTx<K, V> tx,
        boolean readSwap,
        boolean readThrough,
        boolean failFast,
        boolean unmarshal,
        boolean updateMetrics,
        boolean evt,
        boolean tmp,
        UUID subjId,
        Object transformClo,
        String taskName,
<<<<<<< HEAD
=======
        IgnitePredicate<Cache.Entry<K, V>>[] filter,
>>>>>>> 422ffb14
        @Nullable IgniteCacheExpiryPolicy expirePlc)
        throws IgniteCheckedException, GridCacheEntryRemovedException, GridCacheFilterFailedException {
        cctx.denyOnFlag(LOCAL);

        return innerGet0(tx,
            readSwap,
            readThrough,
            evt,
            unmarshal,
            updateMetrics,
            tmp,
            subjId,
            transformClo,
            taskName,
            expirePlc);
    }

    /** {@inheritDoc} */
    @SuppressWarnings({"unchecked", "RedundantTypeArguments", "TooBroadScope"})
    private V innerGet0(IgniteInternalTx<K, V> tx,
        boolean readSwap,
        boolean readThrough,
        boolean evt,
        boolean unmarshal,
        boolean updateMetrics,
        boolean tmp,
        UUID subjId,
        Object transformClo,
        String taskName,
<<<<<<< HEAD
=======
        IgnitePredicate<Cache.Entry<K, V>>[] filter,
>>>>>>> 422ffb14
        @Nullable IgniteCacheExpiryPolicy expiryPlc)
        throws IgniteCheckedException, GridCacheEntryRemovedException {
        // Disable read-through if there is no store.
        if (readThrough && !cctx.readThrough())
            readThrough = false;

        GridCacheMvccCandidate<K> owner;

        V old;
        V ret = null;

<<<<<<< HEAD
=======
        if (!F.isEmptyOrNulls(filter) && !cctx.isAll(
            (new CacheEntryImpl<>(key, rawGetOrUnmarshal(true))), filter))
            return CU.<V>failed(failFast);

>>>>>>> 422ffb14
        GridCacheVersion startVer;

        boolean expired = false;

        V expiredVal = null;

        boolean hasOldBytes;

        synchronized (this) {
            checkObsolete();

            // Cache version for optimistic check.
            startVer = ver;

            GridCacheMvcc<K> mvcc = mvccExtras();

            owner = mvcc == null ? null : mvcc.anyOwner();

            double delta;

            long expireTime = expireTimeExtras();

            if (expireTime > 0) {
                delta = expireTime - U.currentTimeMillis();

                if (log.isDebugEnabled())
                    log.debug("Checked expiration time for entry [timeLeft=" + delta + ", entry=" + this + ']');

                if (delta <= 0)
                    expired = true;
            }

            V val = this.val;

            hasOldBytes = valBytes != null || valPtr != 0;

            if ((unmarshal || isOffHeapValuesOnly()) && !expired && val == null && hasOldBytes)
                val = rawGetOrUnmarshalUnlocked(tmp);

            boolean valid = valid(tx != null ? tx.topologyVersion() : cctx.affinity().affinityTopologyVersion());

            // Attempt to load from swap.
            if (val == null && !hasOldBytes && readSwap) {
                // Only promote when loading initial state.
                if (isNew() || !valid) {
                    // If this entry is already expired (expiration time was too low),
                    // we simply remove from swap and clear index.
                    if (expired) {
                        releaseSwap();

                        // Previous value is guaranteed to be null
                        clearIndex(null);
                    }
                    else {
                        // Read and remove swap entry.
                        if (tmp) {
                            unswap(false, false);

                            val = rawGetOrUnmarshalUnlocked(true);
                        }
                        else
                            val = unswap();

                        // Recalculate expiration after swap read.
                        if (expireTime > 0) {
                            delta = expireTime - U.currentTimeMillis();

                            if (log.isDebugEnabled())
                                log.debug("Checked expiration time for entry [timeLeft=" + delta +
                                    ", entry=" + this + ']');

                            if (delta <= 0)
                                expired = true;
                        }
                    }
                }
            }

            old = expired || !valid ? null : val;

            if (expired) {
                expiredVal = val;

                value(null, null);
            }

            if (old == null && !hasOldBytes) {
                if (updateMetrics && cctx.cache().configuration().isStatisticsEnabled())
                    cctx.cache().metrics0().onRead(false);
            }
            else {
                if (updateMetrics && cctx.cache().configuration().isStatisticsEnabled())
                    cctx.cache().metrics0().onRead(true);

                // Set retVal here for event notification.
                ret = old;
            }

            if (evt && expired) {
                if (cctx.events().isRecordable(EVT_CACHE_OBJECT_EXPIRED)) {
                    cctx.events().addEvent(partition(),
                        key,
                        tx,
                        owner,
                        EVT_CACHE_OBJECT_EXPIRED,
                        null,
                        false,
                        expiredVal,
                        expiredVal != null || hasOldBytes,
                        subjId,
                        null,
                        taskName);
                }

                cctx.continuousQueries().onEntryExpired(this, key, expiredVal, null);

                // No more notifications.
                evt = false;
            }

            if (evt && !expired && cctx.events().isRecordable(EVT_CACHE_OBJECT_READ)) {
                cctx.events().addEvent(partition(), key, tx, owner, EVT_CACHE_OBJECT_READ, ret, ret != null, old,
                    hasOldBytes || old != null, subjId,
                    transformClo != null ? transformClo.getClass().getName() : null, taskName);

                // No more notifications.
                evt = false;
            }

            if (ret != null && expiryPlc != null) {
                long ttl = expiryPlc.forAccess();

                if (ttl != CU.TTL_NOT_CHANGED) {
                    updateTtl(ttl);

                    expiryPlc.ttlUpdated(key(),
                        getOrMarshalKeyBytes(),
                        version(),
                        hasReaders() ? ((GridDhtCacheEntry)this).readers() : null);
                }
            }
        }

        if (ret != null)
            // If return value is consistent, then done.
            return ret;

        boolean loadedFromStore = false;

        if (ret == null && readThrough) {
            IgniteInternalTx tx0 = null;

            if (tx != null && tx.local()) {
                if (cctx.isReplicated() || cctx.isColocated() || tx.near())
                    tx0 = tx;
                else if (tx.dht()) {
                    GridCacheVersion ver = ((GridDhtTxLocalAdapter)tx).nearXidVersion();

                    tx0 = cctx.dht().near().context().tm().tx(ver);
                }
            }

            ret = readThrough(tx0, key, false, subjId, taskName);

            loadedFromStore = true;
        }

        synchronized (this) {
            long ttl = ttlExtras();

            // If version matched, set value.
            if (startVer.equals(ver)) {
                if (ret != null) {
                    // Detach value before index update.
                    if (cctx.portableEnabled())
                        ret = (V)cctx.kernalContext().portable().detachPortable(ret);

                    GridCacheVersion nextVer = nextVersion();

                    V prevVal = rawGetOrUnmarshalUnlocked(false);

                    long expTime = toExpireTime(ttl);

                    if (loadedFromStore)
                        // Update indexes before actual write to entry.
                        updateIndex(ret, null, expTime, nextVer, prevVal);

                    boolean hadValPtr = valPtr != 0;

                    // Don't change version for read-through.
                    update(ret, null, expTime, ttl, nextVer);

                    if (hadValPtr && cctx.offheapTiered())
                        cctx.swap().removeOffheap(key, getOrMarshalKeyBytes());

                    if (cctx.deferredDelete() && deletedUnlocked() && !isInternal() && !detached())
                        deletedUnlocked(false);
                }

                if (evt && cctx.events().isRecordable(EVT_CACHE_OBJECT_READ))
                    cctx.events().addEvent(partition(), key, tx, owner, EVT_CACHE_OBJECT_READ, ret, ret != null,
                        old, hasOldBytes, subjId, transformClo != null ? transformClo.getClass().getName() : null,
                        taskName);
            }
        }

        return ret;
    }

    /** {@inheritDoc} */
    @SuppressWarnings({"unchecked", "TooBroadScope"})
<<<<<<< HEAD
    @Nullable @Override public final V innerReload()
=======
    @Nullable @Override public final V innerReload(IgnitePredicate<Cache.Entry<K, V>>[] filter)
>>>>>>> 422ffb14
        throws IgniteCheckedException, GridCacheEntryRemovedException {
        cctx.denyOnFlag(READ);

        CU.checkStore(cctx);

        GridCacheVersion startVer;

        boolean wasNew;

        synchronized (this) {
            checkObsolete();

            // Cache version for optimistic check.
            startVer = ver;

            wasNew = isNew();
        }

        String taskName = cctx.kernalContext().job().currentTaskName();

        // Check before load.
        V ret = readThrough(null, key, true, cctx.localNodeId(), taskName);

        boolean touch = false;

        try {
            synchronized (this) {
                long ttl = ttlExtras();

                // Generate new version.
                GridCacheVersion nextVer = cctx.versions().nextForLoad(ver);

                // If entry was loaded during read step.
                if (wasNew && !isNew())
                    // Map size was updated on entry creation.
                    return ret;

                // If version matched, set value.
                if (startVer.equals(ver)) {
                    releaseSwap();

                    V old = rawGetOrUnmarshalUnlocked(false);

                    long expTime = toExpireTime(ttl);

                    // Detach value before index update.
                    if (cctx.portableEnabled())
                        ret = (V)cctx.kernalContext().portable().detachPortable(ret);

                    // Update indexes.
                    if (ret != null) {
                        updateIndex(ret, null, expTime, nextVer, old);

                        if (cctx.deferredDelete() && !isInternal() && !detached() && deletedUnlocked())
                            deletedUnlocked(false);
                    }
                    else {
                        clearIndex(old);

                        if (cctx.deferredDelete() && !isInternal() && !detached() && !deletedUnlocked())
                            deletedUnlocked(true);
                    }

                    update(ret, null, expTime, ttl, nextVer);

                    touch = true;

                    // If value was set - return, otherwise try again.
                    return ret;
                }
            }

            touch = true;

            return ret;
        }
        finally {
            if (touch)
                cctx.evicts().touch(this, cctx.affinity().affinityTopologyVersion());
        }
    }

    /**
     * @param nodeId Node ID.
     */
    protected void recordNodeId(UUID nodeId) {
        // No-op.
    }

    /** {@inheritDoc} */
    @Override public final GridCacheUpdateTxResult<V> innerSet(
        @Nullable IgniteInternalTx<K, V> tx,
        UUID evtNodeId,
        UUID affNodeId,
        V val,
        @Nullable byte[] valBytes,
        boolean writeThrough,
        boolean retval,
        long ttl,
        boolean evt,
        boolean metrics,
        long topVer,
        IgnitePredicate<Cache.Entry<K, V>>[] filter,
        GridDrType drType,
        long drExpireTime,
        @Nullable GridCacheVersion explicitVer,
        @Nullable UUID subjId,
        String taskName
    ) throws IgniteCheckedException, GridCacheEntryRemovedException {
        V old;

        boolean valid = valid(tx != null ? tx.topologyVersion() : topVer);

        // Lock should be held by now.
        if (!cctx.isAll(this, filter))
            return new GridCacheUpdateTxResult<>(false, null);

        final GridCacheVersion newVer;

        boolean intercept = cctx.config().getInterceptor() != null;

        synchronized (this) {
            checkObsolete();

            if (cctx.kernalContext().config().isCacheSanityCheckEnabled()) {
                if (tx != null && tx.groupLock())
                    groupLockSanityCheck(tx);
                else
                    assert tx == null || (!tx.local() && tx.onePhaseCommit()) || tx.ownsLock(this) :
                        "Transaction does not own lock for update [entry=" + this + ", tx=" + tx + ']';
            }

            // Load and remove from swap if it is new.
            boolean startVer = isStartVersion();

            if (startVer)
                unswap(true, retval);

            newVer = explicitVer != null ? explicitVer : tx == null ?
                nextVersion() : tx.writeVersion();

            assert newVer != null : "Failed to get write version for tx: " + tx;

            if (tx != null && !tx.local() && tx.onePhaseCommit() && explicitVer == null) {
                if (!(isNew() || !valid) && ver.compareTo(newVer) > 0) {
                    if (log.isDebugEnabled())
                        log.debug("Skipping entry update for one-phase commit since current entry version is " +
                            "greater than write version [entry=" + this + ", newVer=" + newVer + ']');

                    return new GridCacheUpdateTxResult<>(false, null);
                }
            }

            old = (retval || intercept) ? rawGetOrUnmarshalUnlocked(!retval) : this.val;

            GridCacheValueBytes oldBytes = valueBytesUnlocked();

            if (intercept) {
                V interceptorVal = (V)cctx.config().getInterceptor().onBeforePut(key, old, val);

                if (interceptorVal == null)
                    return new GridCacheUpdateTxResult<>(false, cctx.<V>unwrapTemporary(old));
                else if (interceptorVal != val) {
                    val = cctx.unwrapTemporary(interceptorVal);

                    valBytes = null;
                }
            }

            // Determine new ttl and expire time.
            long expireTime;

            if (drExpireTime >= 0) {
                assert ttl >= 0 : ttl;

                expireTime = drExpireTime;
            }
            else {
                if (ttl == -1L) {
                    ttl = ttlExtras();
                    expireTime = expireTimeExtras();
                }
                else
                    expireTime = toExpireTime(ttl);
            }

            assert ttl >= 0 : ttl;
            assert expireTime >= 0 : expireTime;

            // Detach value before index update.
            if (cctx.portableEnabled())
                val = (V)cctx.kernalContext().portable().detachPortable(val);

            // Update index inside synchronization since it can be updated
            // in load methods without actually holding entry lock.
            if (val != null || valBytes != null) {
                updateIndex(val, valBytes, expireTime, newVer, old);

                if (cctx.deferredDelete() && deletedUnlocked() && !isInternal() && !detached())
                    deletedUnlocked(false);
            }

            update(val, valBytes, expireTime, ttl, newVer);

            drReplicate(drType, val, valBytes, newVer);

            recordNodeId(affNodeId);

            if (metrics && cctx.cache().configuration().isStatisticsEnabled())
                cctx.cache().metrics0().onWrite();

            if (evt && newVer != null && cctx.events().isRecordable(EVT_CACHE_OBJECT_PUT)) {
                V evtOld = cctx.unwrapTemporary(old);

                cctx.events().addEvent(partition(), key, evtNodeId, tx == null ? null : tx.xid(),
                    newVer, EVT_CACHE_OBJECT_PUT, val, val != null, evtOld, evtOld != null || hasValueUnlocked(),
                    subjId, null, taskName);
            }

            if (cctx.isLocal() || cctx.isReplicated() || (tx != null && tx.local() && !isNear()))
                cctx.continuousQueries().onEntryUpdate(this, key, val, valueBytesUnlocked(), old, oldBytes, false);

            cctx.dataStructures().onEntryUpdated(key, false);
        }

        if (log.isDebugEnabled())
            log.debug("Updated cache entry [val=" + val + ", old=" + old + ", entry=" + this + ']');

        // Persist outside of synchronization. The correctness of the
        // value will be handled by current transaction.
        if (writeThrough)
            cctx.store().putToStore(tx, key, val, newVer);

        if (intercept)
            cctx.config().getInterceptor().onAfterPut(key, val);

        return valid ? new GridCacheUpdateTxResult<>(true, retval ? old : null) :
            new GridCacheUpdateTxResult<V>(false, null);
    }

    /** {@inheritDoc} */
    @Override public final GridCacheUpdateTxResult<V> innerRemove(
        @Nullable IgniteInternalTx<K, V> tx,
        UUID evtNodeId,
        UUID affNodeId,
        boolean writeThrough,
        boolean retval,
        boolean evt,
        boolean metrics,
        long topVer,
        IgnitePredicate<Cache.Entry<K, V>>[] filter,
        GridDrType drType,
        @Nullable GridCacheVersion explicitVer,
        @Nullable UUID subjId,
        String taskName
    ) throws IgniteCheckedException, GridCacheEntryRemovedException {
        assert cctx.transactional();

        V old;

        GridCacheVersion newVer;

        boolean valid = valid(tx != null ? tx.topologyVersion() : topVer);

        // Lock should be held by now.
        if (!cctx.isAll(this, filter))
            return new GridCacheUpdateTxResult<>(false, null);

        GridCacheVersion obsoleteVer = null;

        GridCacheVersion enqueueVer = null;

        boolean intercept = cctx.config().getInterceptor() != null;

        IgniteBiTuple<Boolean, V> interceptRes = null;

        try {
            synchronized (this) {
                checkObsolete();

                if (tx != null && tx.groupLock() && cctx.kernalContext().config().isCacheSanityCheckEnabled())
                    groupLockSanityCheck(tx);
                else
                    assert tx == null || (!tx.local() && tx.onePhaseCommit()) || tx.ownsLock(this) :
                        "Transaction does not own lock for remove[entry=" + this + ", tx=" + tx + ']';

                boolean startVer = isStartVersion();

                if (startVer) {
                    if (tx != null && !tx.local() && tx.onePhaseCommit())
                        // Must promote to check version for one-phase commit tx.
                        unswap(true, retval);
                    else
                        // Release swap.
                        releaseSwap();
                }

                newVer = explicitVer != null ? explicitVer : tx == null ? nextVersion() : tx.writeVersion();

                if (tx != null && !tx.local() && tx.onePhaseCommit() && explicitVer == null) {
                    if (!startVer && ver.compareTo(newVer) > 0) {
                        if (log.isDebugEnabled())
                            log.debug("Skipping entry removal for one-phase commit since current entry version is " +
                                "greater than write version [entry=" + this + ", newVer=" + newVer + ']');

                        return new GridCacheUpdateTxResult<>(false, null);
                    }

                    if (!detached())
                        enqueueVer = newVer;
                }

                old = (retval || intercept) ? rawGetOrUnmarshalUnlocked(!retval) : val;

                if (intercept) {
                    interceptRes = cctx.config().<K, V>getInterceptor().onBeforeRemove(key, old);

                    if (cctx.cancelRemove(interceptRes))
                        return new GridCacheUpdateTxResult<>(false, cctx.<V>unwrapTemporary(interceptRes.get2()));
                }

                GridCacheValueBytes oldBytes = valueBytesUnlocked();

                if (old == null)
                    old = saveValueForIndexUnlocked();

                // Clear indexes inside of synchronization since indexes
                // can be updated without actually holding entry lock.
                clearIndex(old);

                boolean hadValPtr = valPtr != 0;

                update(null, null, 0, 0, newVer);

                if (cctx.offheapTiered() && hadValPtr) {
                    boolean rmv = cctx.swap().removeOffheap(key, getOrMarshalKeyBytes());

                    assert rmv;
                }

                if (cctx.deferredDelete() && !detached() && !isInternal()) {
                    if (!deletedUnlocked()) {
                        deletedUnlocked(true);

                        if (tx != null) {
                            GridCacheMvcc<K> mvcc = mvccExtras();

                            if (mvcc == null || mvcc.isEmpty(tx.xidVersion()))
                                clearReaders();
                            else
                                clearReader(tx.originatingNodeId());
                        }
                    }
                }

                drReplicate(drType, null, null, newVer);

                if (metrics && cctx.cache().configuration().isStatisticsEnabled())
                    cctx.cache().metrics0().onRemove();

                if (tx == null)
                    obsoleteVer = newVer;
                else {
                    // Only delete entry if the lock is not explicit.
                    if (tx.groupLock() || lockedBy(tx.xidVersion()))
                        obsoleteVer = tx.xidVersion();
                    else if (log.isDebugEnabled())
                        log.debug("Obsolete version was not set because lock was explicit: " + this);
                }

                if (evt && newVer != null && cctx.events().isRecordable(EVT_CACHE_OBJECT_REMOVED)) {
                    V evtOld = cctx.unwrapTemporary(old);

                    cctx.events().addEvent(partition(), key, evtNodeId, tx == null ? null : tx.xid(), newVer,
                        EVT_CACHE_OBJECT_REMOVED, null, false, evtOld, evtOld != null || hasValueUnlocked(), subjId,
                        null, taskName);
                }

                if (cctx.isLocal() || cctx.isReplicated() || (tx != null && tx.local() && !isNear()))
                    cctx.continuousQueries().onEntryUpdate(this, key, null, null, old, oldBytes, false);

                cctx.dataStructures().onEntryUpdated(key, true);
            }
        }
        finally {
            if (enqueueVer != null) {
                assert cctx.deferredDelete();

                cctx.onDeferredDelete(this, enqueueVer);
            }
        }

        // Persist outside of synchronization. The correctness of the
        // value will be handled by current transaction.
        if (writeThrough)
            cctx.store().removeFromStore(tx, key);

        if (!cctx.deferredDelete()) {
            boolean marked = false;

            synchronized (this) {
                // If entry is still removed.
                if (newVer == ver) {
                    if (obsoleteVer == null || !(marked = markObsolete0(obsoleteVer, true))) {
                        if (log.isDebugEnabled())
                            log.debug("Entry could not be marked obsolete (it is still used): " + this);
                    }
                    else {
                        recordNodeId(affNodeId);

                        // If entry was not marked obsolete, then removed lock
                        // will be registered whenever removeLock is called.
                        cctx.mvcc().addRemoved(cctx, obsoleteVer);

                        if (log.isDebugEnabled())
                            log.debug("Entry was marked obsolete: " + this);
                    }
                }
            }

            if (marked)
                onMarkedObsolete();
        }

        if (intercept)
            cctx.config().getInterceptor().onAfterRemove(key, old);

        return valid ?
            new GridCacheUpdateTxResult<>(true,
                cctx.<V>unwrapTemporary(interceptRes != null ? interceptRes.get2() : old)) :
            new GridCacheUpdateTxResult<V>(false, null);
    }

    /** {@inheritDoc} */
    @SuppressWarnings("unchecked")
    @Override public GridTuple3<Boolean, V, EntryProcessorResult<Object>> innerUpdateLocal(
        GridCacheVersion ver,
        GridCacheOperation op,
        @Nullable Object writeObj,
        @Nullable Object[] invokeArgs,
        boolean writeThrough,
        boolean retval,
        @Nullable ExpiryPolicy expiryPlc,
        boolean evt,
        boolean metrics,
        @Nullable IgnitePredicate<Cache.Entry<K, V>>[] filter,
        boolean intercept,
        @Nullable UUID subjId,
        String taskName
    ) throws IgniteCheckedException, GridCacheEntryRemovedException {
        assert cctx.isLocal() && cctx.atomic();

        V old;

        boolean res = true;

        IgniteBiTuple<Boolean, ?> interceptorRes = null;

        EntryProcessorResult<Object> invokeRes = null;

        synchronized (this) {
            boolean needVal = retval || intercept || op == GridCacheOperation.TRANSFORM || !F.isEmpty(filter);

            checkObsolete();

            // Load and remove from swap if it is new.
            if (isNew())
                unswap(true, retval);

            // Possibly get old value form store.
            old = needVal ? rawGetOrUnmarshalUnlocked(!retval) : val;

            GridCacheValueBytes oldBytes = valueBytesUnlocked();

<<<<<<< HEAD
            if (needVal && old == null && (cctx.readThrough() && (op == GridCacheOperation.TRANSFORM || cctx.loadPreviousValue()))) {
                old = readThrough(null, key, false, subjId, taskName);
=======
            boolean readThrough = false;

            if (needVal && old == null &&
                (cctx.readThrough() && (op == GridCacheOperation.TRANSFORM || cctx.loadPreviousValue()))) {
                old = readThrough(null, key, false, CU.<K, V>empty(), subjId, taskName);
>>>>>>> 422ffb14

                long ttl = 0;
                long expireTime = 0;

                if (expiryPlc != null && old != null) {
                    ttl = CU.toTtl(expiryPlc.getExpiryForCreation());

                    if (ttl == CU.TTL_ZERO) {
                        ttl = 1;
                        expireTime = U.currentTimeMillis() - 1;
                    }
                    else if (ttl == CU.TTL_NOT_CHANGED)
                        ttl = 0;
                    else
                        expireTime = CU.toExpireTime(ttl);
                }

                // Detach value before index update.
                if (cctx.portableEnabled())
                    old = (V)cctx.kernalContext().portable().detachPortable(old);

                if (old != null)
                    updateIndex(old, null, expireTime, ver, null);
                else
                    clearIndex(null);

                update(old, null, expireTime, ttl, ver);
            }

            // Apply metrics.
            if (metrics && cctx.cache().configuration().isStatisticsEnabled() && needVal) {
                // PutIfAbsent methods mustn't update hit/miss statistics
                if (op != GridCacheOperation.UPDATE || F.isEmpty(filter) || filter != cctx.noPeekArray())
                    cctx.cache().metrics0().onRead(old != null);
            }

            // Check filter inside of synchronization.
            if (!F.isEmpty(filter)) {
                boolean pass = cctx.isAll(wrapFilterLocked(), filter);

                if (!pass) {
                    if (expiryPlc != null && !readThrough && filter != cctx.noPeekArray() && hasValueUnlocked()) {
                        long ttl = CU.toTtl(expiryPlc.getExpiryForAccess());

                        if (ttl != CU.TTL_NOT_CHANGED)
                            updateTtl(ttl);
                    }

                    return new T3<>(false, retval ? old : null, null);
                }
            }

            String transformCloClsName = null;

            V updated;

            // Calculate new value.
            if (op == GridCacheOperation.TRANSFORM) {
                transformCloClsName = writeObj.getClass().getName();

                EntryProcessor<K, V, ?> entryProcessor = (EntryProcessor<K, V, ?>)writeObj;

                assert entryProcessor != null;

                CacheInvokeEntry<K, V> entry = new CacheInvokeEntry<>(cctx, key, old);

                try {
                    Object computed = entryProcessor.process(entry, invokeArgs);

                    updated = cctx.unwrapTemporary(entry.getValue());

                    invokeRes = computed != null ? new CacheInvokeResult<>(cctx.unwrapTemporary(computed)) : null;
                }
                catch (Exception e) {
                    updated = old;

                    invokeRes = new CacheInvokeResult<>(e);
                }

                if (!entry.modified()) {
                    if (expiryPlc != null && !readThrough && hasValueUnlocked()) {
                        long newTtl = CU.toTtl(expiryPlc.getExpiryForAccess());

                        if (newTtl != CU.TTL_NOT_CHANGED)
                            updateTtl(newTtl);
                    }

                    return new GridTuple3<>(false, null, invokeRes);
                }
            }
            else
                updated = (V)writeObj;

            op = updated == null ? GridCacheOperation.DELETE : GridCacheOperation.UPDATE;

            if (intercept) {
                if (op == GridCacheOperation.UPDATE) {
                    updated = (V)cctx.config().getInterceptor().onBeforePut(key, old, updated);

                    if (updated == null)
                        return new GridTuple3<>(false, cctx.<V>unwrapTemporary(old), invokeRes);
                }
                else {
                    interceptorRes = cctx.config().getInterceptor().onBeforeRemove(key, old);

                    if (cctx.cancelRemove(interceptorRes))
                        return new GridTuple3<>(false, cctx.<V>unwrapTemporary(interceptorRes.get2()), invokeRes);
                }
            }

            boolean hadVal = hasValueUnlocked();

            long ttl = 0;
            long expireTime = 0;

            if (op == GridCacheOperation.UPDATE) {
                if (expiryPlc != null) {
                    ttl = CU.toTtl(hadVal ? expiryPlc.getExpiryForUpdate() : expiryPlc.getExpiryForCreation());

                    if (ttl == CU.TTL_NOT_CHANGED) {
                        ttl = ttlExtras();

                        expireTime = expireTimeExtras();
                    }
                    else
                        expireTime = toExpireTime(ttl);
                }
                else {
                    ttl = ttlExtras();

                    expireTime = expireTimeExtras();
                }
            }

            if (ttl == CU.TTL_ZERO)
                op = GridCacheOperation.DELETE;

            // Try write-through.
            if (op == GridCacheOperation.UPDATE) {
                // Detach value before index update.
                if (cctx.portableEnabled())
                    updated = (V)cctx.kernalContext().portable().detachPortable(updated);

                if (writeThrough)
                    // Must persist inside synchronization in non-tx mode.
                    cctx.store().putToStore(null, key, updated, ver);

                // Update index inside synchronization since it can be updated
                // in load methods without actually holding entry lock.
                updateIndex(updated, null, expireTime, ver, old);

                update(updated, null, expireTime, ttl, ver);

                if (evt) {
                    V evtOld = null;

                    if (transformCloClsName != null && cctx.events().isRecordable(EVT_CACHE_OBJECT_READ)) {
                        evtOld = cctx.unwrapTemporary(old);

                        cctx.events().addEvent(partition(), key, cctx.localNodeId(), null,
                            (GridCacheVersion)null, EVT_CACHE_OBJECT_READ, evtOld, evtOld != null || hadVal, evtOld,
                            evtOld != null || hadVal, subjId, transformCloClsName, taskName);
                    }

                    if (cctx.events().isRecordable(EVT_CACHE_OBJECT_PUT)) {
                        if (evtOld == null)
                            evtOld = cctx.unwrapTemporary(old);

                        cctx.events().addEvent(partition(), key, cctx.localNodeId(), null,
                            (GridCacheVersion)null, EVT_CACHE_OBJECT_PUT, updated, updated != null, evtOld,
                            evtOld != null || hadVal, subjId, null, taskName);
                    }
                }
            }
            else {
                if (writeThrough)
                    // Must persist inside synchronization in non-tx mode.
                    cctx.store().removeFromStore(null, key);

                // Update index inside synchronization since it can be updated
                // in load methods without actually holding entry lock.
                clearIndex(old);

                update(null, null, 0, 0, ver);

                if (evt) {
                    V evtOld = null;

                    if (transformCloClsName != null && cctx.events().isRecordable(EVT_CACHE_OBJECT_READ))
                        cctx.events().addEvent(partition(), key, cctx.localNodeId(), null,
                            (GridCacheVersion)null, EVT_CACHE_OBJECT_READ, evtOld, evtOld != null || hadVal, evtOld,
                            evtOld != null || hadVal, subjId, transformCloClsName, taskName);

                    if (cctx.events().isRecordable(EVT_CACHE_OBJECT_REMOVED)) {
                        if (evtOld == null)
                            evtOld = cctx.unwrapTemporary(old);

                        cctx.events().addEvent(partition(), key, cctx.localNodeId(), null, (GridCacheVersion) null,
                            EVT_CACHE_OBJECT_REMOVED, null, false, evtOld, evtOld != null || hadVal, subjId, null,
                            taskName);
                    }
                }

                res = hadVal;
            }

            if (res)
                updateMetrics(op, metrics);

            cctx.continuousQueries().onEntryUpdate(this, key, val, valueBytesUnlocked(), old, oldBytes, false);

            cctx.dataStructures().onEntryUpdated(key, op == GridCacheOperation.DELETE);

            if (intercept) {
                if (op == GridCacheOperation.UPDATE)
                    cctx.config().getInterceptor().onAfterPut(key, val);
                else
                    cctx.config().getInterceptor().onAfterRemove(key, old);
            }
        }

        return new GridTuple3<>(res, cctx.<V>unwrapTemporary(interceptorRes != null ? interceptorRes.get2() : old), invokeRes);
    }

    /** {@inheritDoc} */
    @Override public GridCacheUpdateAtomicResult<K, V> innerUpdate(
        GridCacheVersion newVer,
        UUID evtNodeId,
        UUID affNodeId,
        GridCacheOperation op,
        @Nullable Object writeObj,
        @Nullable byte[] valBytes,
        @Nullable Object[] invokeArgs,
        boolean writeThrough,
        boolean retval,
        @Nullable IgniteCacheExpiryPolicy expiryPlc,
        boolean evt,
        boolean metrics,
        boolean primary,
        boolean verCheck,
        @Nullable IgnitePredicate<Cache.Entry<K, V>>[] filter,
        GridDrType drType,
        long drTtl,
        long drExpireTime,
        @Nullable GridCacheVersion drVer,
        boolean drResolve,
        boolean intercept,
        @Nullable UUID subjId,
        String taskName
    ) throws IgniteCheckedException, GridCacheEntryRemovedException, GridClosureException {
        assert cctx.atomic();

        V old;

        boolean res = true;

        V updated;

        GridCacheVersion enqueueVer = null;

        GridCacheVersionConflictContext<K, V> drRes = null;

        EntryProcessorResult<?> invokeRes = null;

        long newTtl = -1L;
        long newExpireTime = 0L;
        long newDrExpireTime = -1L; // Explicit DR expire time which possibly will be sent to DHT node.

        synchronized (this) {
            boolean needVal = intercept || retval || op == GridCacheOperation.TRANSFORM || !F.isEmptyOrNulls(filter);

            checkObsolete();

            // Load and remove from swap if it is new.
            if (isNew())
                unswap(true, retval);

            Object transformClo = null;

            if (drResolve) {
                GridCacheVersion oldDrVer = version().drVersion();

                boolean drNeedResolve = cctx.conflictNeedResolve(oldDrVer, drVer);

                if (drNeedResolve) {
                    // Get old value.
                    V oldVal = rawGetOrUnmarshalUnlocked(true);

                    if (writeObj == null && valBytes != null)
                        writeObj = cctx.marshaller().unmarshal(valBytes, cctx.deploy().globalLoader());

                    if (op == GridCacheOperation.TRANSFORM) {
                        transformClo = writeObj;

                        writeObj = ((IgniteClosure<V, V>)writeObj).apply(oldVal);
                    }

                    K k = key();

                    if (drTtl >= 0L) {
                        // DR TTL is set explicitly
                        assert drExpireTime >= 0L;

                        newTtl = drTtl;
                        newExpireTime = drExpireTime;
                    }
                    else {
                        long ttl = expiryPlc != null ? (isNew() ? expiryPlc.forCreate() : expiryPlc.forUpdate()) : -1L;

                        newTtl = ttl < 0 ? ttlExtras() : ttl;
                        newExpireTime = CU.toExpireTime(newTtl);
                    }

                    GridCacheVersionedEntryEx<K, V> oldEntry = versionedEntry();
                    GridCacheVersionedEntryEx<K, V> newEntry =
                        new GridCachePlainVersionedEntry<>(k, (V)writeObj, newTtl, newExpireTime, drVer);

                    drRes = cctx.conflictResolve(oldEntry, newEntry, verCheck);

                    assert drRes != null;

                    if (drRes.isUseOld()) {
                        // Handle special case with atomic comparator.
                        if (!isNew() &&                                            // Not initial value,
                            verCheck &&                                            // and atomic version check,
                            oldDrVer.dataCenterId() == drVer.dataCenterId() &&     // and data centers are equal,
                            ATOMIC_VER_COMPARATOR.compare(oldDrVer, drVer) == 0 && // and both versions are equal,
                            cctx.writeThrough() &&                                 // and store is enabled,
                            primary)                                               // and we are primary.
                        {
                            V val = rawGetOrUnmarshalUnlocked(false);

                            if (val == null) {
                                assert deletedUnlocked();

                                cctx.store().removeFromStore(null, key());
                            }
                            else
                                cctx.store().putToStore(null, key(), val, ver);
                        }

                        old = retval ? rawGetOrUnmarshalUnlocked(false) : val;

                        return new GridCacheUpdateAtomicResult<>(false,
                            old,
                            null,
                            invokeRes,
                            0L,
                            -1L,
                            null,
                            null,
                            false);
                    }
                    else if (drRes.isUseNew())
                        op = writeObj != null ? GridCacheOperation.UPDATE : GridCacheOperation.DELETE;
                    else {
                        assert drRes.isMerge();

                        writeObj = drRes.mergeValue();
                        valBytes = null;

                        drVer = null; // Update will be considered as local.

                        op = writeObj != null ? GridCacheOperation.UPDATE : GridCacheOperation.DELETE;
                    }

                    newTtl = drRes.ttl();
                    newExpireTime = drRes.expireTime();

                    // Explicit DR expire time will be passed to remote node only in that case.
                    if (!drRes.explicitTtl() && !drRes.isMerge()) {
                        if (drRes.isUseNew() && newEntry.dataCenterId() != cctx.dataCenterId() ||
                            drRes.isUseOld() && oldEntry.dataCenterId() != cctx.dataCenterId())
                            newDrExpireTime = drRes.expireTime();
                    }
                }
                else
                    // Nullify DR version on this update, so that we will use regular version during next updates.
                    drVer = null;
            }

            if (drRes == null) { // Perform version check only in case there will be no explicit conflict resolution.
                if (verCheck) {
                    if (!isNew() && ATOMIC_VER_COMPARATOR.compare(ver, newVer) >= 0) {
                        if (ATOMIC_VER_COMPARATOR.compare(ver, newVer) == 0 && cctx.writeThrough() && primary) {
                            if (log.isDebugEnabled())
                                log.debug("Received entry update with same version as current (will update store) " +
                                    "[entry=" + this + ", newVer=" + newVer + ']');

                            V val = rawGetOrUnmarshalUnlocked(false);

                            if (val == null) {
                                assert deletedUnlocked();

                                cctx.store().removeFromStore(null, key());
                            }
                            else
                                cctx.store().putToStore(null, key(), val, ver);
                        }
                        else {
                            if (log.isDebugEnabled())
                                log.debug("Received entry update with smaller version than current (will ignore) " +
                                    "[entry=" + this + ", newVer=" + newVer + ']');
                        }

                        old = retval ? rawGetOrUnmarshalUnlocked(false) : val;

                        return new GridCacheUpdateAtomicResult<>(false,
                            old,
                            null,
                            invokeRes,
                            -1L,
                            -1L,
                            null,
                            null,
                            false);
                    }
                }
                else
                    assert isNew() || ATOMIC_VER_COMPARATOR.compare(ver, newVer) <= 0 :
                        "Invalid version for inner update [entry=" + this + ", newVer=" + newVer + ']';
            }

            // Possibly get old value form store.
            old = needVal ? rawGetOrUnmarshalUnlocked(!retval) : val;

            GridCacheValueBytes oldBytes = valueBytesUnlocked();

            boolean readThrough = false;

            if (needVal && old == null && (cctx.readThrough() && (op == GridCacheOperation.TRANSFORM || cctx.loadPreviousValue()))) {
                old = readThrough(null, key, false, subjId, taskName);

                readThrough = true;

                // Detach value before index update.
                if (cctx.portableEnabled())
                    old = (V)cctx.kernalContext().portable().detachPortable(old);

                long ttl = 0;
                long expireTime = 0;

                if (expiryPlc != null && old != null) {
                    ttl = expiryPlc.forCreate();

                    if (ttl == CU.TTL_ZERO) {
                        ttl = 1;
                        expireTime = U.currentTimeMillis() - 1;
                    }
                    else if (ttl == CU.TTL_NOT_CHANGED)
                        ttl = 0;
                    else
                        expireTime = CU.toExpireTime(ttl);
                }

                if (old != null)
                    updateIndex(old, null, expireTime, ver, null);
                else
                    clearIndex(null);

                update(old, null, expireTime, ttl, ver);

                if (deletedUnlocked() && old != null && !isInternal())
                    deletedUnlocked(false);
            }

            // Apply metrics.
            if (metrics && cctx.cache().configuration().isStatisticsEnabled() && needVal) {
                // PutIfAbsent methods mustn't update hit/miss statistics
                if (op != GridCacheOperation.UPDATE || F.isEmpty(filter) || filter != cctx.noPeekArray())
                    cctx.cache().metrics0().onRead(old != null);
            }

            // Check filter inside of synchronization.
            if (!F.isEmptyOrNulls(filter)) {
                boolean pass = cctx.isAll(wrapFilterLocked(), filter);

                if (!pass) {
                    if (expiryPlc != null && !readThrough && hasValueUnlocked() && filter != cctx.noPeekArray()) {
                        newTtl = expiryPlc.forAccess();

                        if (newTtl != CU.TTL_NOT_CHANGED) {
                            updateTtl(newTtl);

                            expiryPlc.ttlUpdated(key,
                                getOrMarshalKeyBytes(),
                                version(),
                                hasReaders() ? ((GridDhtCacheEntry<K, V>)this).readers() : null);
                        }
                    }

                    return new GridCacheUpdateAtomicResult<>(false,
                        retval ? old : null,
                        null,
                        invokeRes,
                        -1L,
                        -1L,
                        null,
                        null,
                        false);
                }
            }

            // Calculate new value.
            if (op == GridCacheOperation.TRANSFORM) {
                transformClo = writeObj;

                EntryProcessor<K, V, ?> entryProcessor = (EntryProcessor<K, V, ?>)writeObj;

                CacheInvokeEntry<K, V> entry = new CacheInvokeEntry<>(cctx, key, old);

                try {
                    Object computed = entryProcessor.process(entry, invokeArgs);

                    updated = cctx.unwrapTemporary(entry.getValue());

                    if (computed != null)
                        invokeRes = new CacheInvokeResult<>(cctx.unwrapTemporary(computed));

                    valBytes = null;
                }
                catch (Exception e) {
                    invokeRes = new CacheInvokeResult<>(e);

                    updated = old;

                    valBytes = oldBytes.getIfMarshaled();
                }

                if (!entry.modified()) {
                    if (expiryPlc != null && !readThrough && hasValueUnlocked()) {
                        newTtl = expiryPlc.forAccess();

                        if (newTtl != CU.TTL_NOT_CHANGED) {
                            updateTtl(newTtl);

                            expiryPlc.ttlUpdated(key,
                                getOrMarshalKeyBytes(),
                                version(),
                                hasReaders() ? ((GridDhtCacheEntry)this).readers() : null);
                        }
                    }

                    return new GridCacheUpdateAtomicResult<>(false,
                        retval ? old : null,
                        null,
                        invokeRes,
                        -1L,
                        -1L,
                        null,
                        null,
                        false);
                }
            }
            else
                updated = (V)writeObj;

            op = updated == null ? GridCacheOperation.DELETE : GridCacheOperation.UPDATE;

            assert op == GridCacheOperation.UPDATE || (op == GridCacheOperation.DELETE && updated == null);

            boolean hadVal = hasValueUnlocked();

            // Incorporate DR version into new version if needed.
            if (drVer != null && drVer != newVer)
                newVer = new GridCacheVersionEx(newVer.topologyVersion(),
                    newVer.globalTime(),
                    newVer.order(),
                    newVer.nodeOrder(),
                    newVer.dataCenterId(),
                    drVer);

            IgniteBiTuple<Boolean, V> interceptRes = null;

            long ttl0 = newTtl;

            if (op == GridCacheOperation.UPDATE) {
                if (drRes == null) {
                    // Calculate TTL and expire time for local update.
                    if (drTtl >= 0L) {
                        assert drExpireTime >= 0L : drExpireTime;

                        ttl0 = drTtl;
                        newExpireTime = drExpireTime;
                    }
                    else {
                        assert drExpireTime == CU.TTL_NOT_CHANGED : drExpireTime;

                        if (expiryPlc != null)
                            newTtl = hadVal ? expiryPlc.forUpdate() : expiryPlc.forCreate();
                        else
                            newTtl = CU.TTL_NOT_CHANGED;

                        if (newTtl == CU.TTL_NOT_CHANGED) {
                            ttl0 = ttlExtras();
                            newExpireTime = expireTimeExtras();
                        }
                        else {
                            ttl0 = newTtl;
                            newExpireTime = toExpireTime(ttl0);
                        }
                    }
                }
                else if (newTtl == CU.TTL_NOT_CHANGED)
                    ttl0 = ttlExtras();
            }

            if (ttl0 == CU.TTL_ZERO) {
                op = GridCacheOperation.DELETE;

                updated = null;
            }

            if (op == GridCacheOperation.UPDATE) {
                if (intercept) {
                    V interceptorVal = (V)cctx.config().getInterceptor().onBeforePut(key, old, updated);

                    if (interceptorVal == null)
                        return new GridCacheUpdateAtomicResult<>(false,
                            retval ? old : null,
                            null,
                            invokeRes,
                            -1L,
                            -1L,
                            null,
                            null,
                            false);
                    else if (interceptorVal != updated) {
                        updated = cctx.unwrapTemporary(interceptorVal);
                        valBytes = null;
                    }
                }

                // Try write-through.
                if (writeThrough)
                    // Must persist inside synchronization in non-tx mode.
                    cctx.store().putToStore(null, key, updated, newVer);

                if (!hadVal) {
                    boolean new0 = isNew();

                    assert deletedUnlocked() || new0 || isInternal(): "Invalid entry [entry=" + this + ", locNodeId=" +
                        cctx.localNodeId() + ']';

                    if (!new0 && !isInternal())
                        deletedUnlocked(false);
                }
                else {
                    assert !deletedUnlocked() : "Invalid entry [entry=" + this +
                        ", locNodeId=" + cctx.localNodeId() + ']';

                    // Do not change size.
                }

                if (cctx.portableEnabled())
                    updated = (V)cctx.kernalContext().portable().detachPortable(updated);

                // Update index inside synchronization since it can be updated
                // in load methods without actually holding entry lock.
                updateIndex(updated, valBytes, newExpireTime, newVer, old);

                update(updated, valBytes, newExpireTime, ttl0, newVer);

                drReplicate(drType, updated, valBytes, newVer);

                recordNodeId(affNodeId);

                if (evt) {
                    V evtOld = null;

                    if (transformClo != null && cctx.events().isRecordable(EVT_CACHE_OBJECT_READ)) {
                        evtOld = cctx.unwrapTemporary(old);

                        cctx.events().addEvent(partition(), key, evtNodeId, null,
                            newVer, EVT_CACHE_OBJECT_READ, evtOld, evtOld != null || hadVal, evtOld,
                            evtOld != null || hadVal, subjId, transformClo.getClass().getName(), taskName);
                    }

                    if (newVer != null && cctx.events().isRecordable(EVT_CACHE_OBJECT_PUT)) {
                        if (evtOld == null)
                            evtOld = cctx.unwrapTemporary(old);

                        cctx.events().addEvent(partition(), key, evtNodeId, null,
                            newVer, EVT_CACHE_OBJECT_PUT, updated, updated != null, evtOld,
                            evtOld != null || hadVal, subjId, null, taskName);
                    }
                }
            }
            else {
                if (intercept) {
                    interceptRes = cctx.config().<K, V>getInterceptor().onBeforeRemove(key, old);

                    if (cctx.cancelRemove(interceptRes))
                        return new GridCacheUpdateAtomicResult<>(false,
                            cctx.<V>unwrapTemporary(interceptRes.get2()),
                            null,
                            invokeRes,
                            -1L,
                            -1L,
                            null,
                            null,
                            false);
                }

                if (writeThrough)
                    // Must persist inside synchronization in non-tx mode.
                    cctx.store().removeFromStore(null, key);

                // Update index inside synchronization since it can be updated
                // in load methods without actually holding entry lock.
                clearIndex(old);

                if (hadVal) {
                    assert !deletedUnlocked();

                    if (!isInternal())
                        deletedUnlocked(true);
                }
                else {
                    boolean new0 = isNew();

                    assert deletedUnlocked() || new0 || isInternal() : "Invalid entry [entry=" + this + ", locNodeId=" +
                        cctx.localNodeId() + ']';

                    if (new0) {
                        if (!isInternal())
                            deletedUnlocked(true);
                    }
                }

                enqueueVer = newVer;

                boolean hasValPtr = valPtr != 0;

                // Clear value on backup. Entry will be removed from cache when it got evicted from queue.
                update(null, null, 0, 0, newVer);

                if (cctx.offheapTiered() && hasValPtr) {
                    boolean rmv = cctx.swap().removeOffheap(key, getOrMarshalKeyBytes());

                    assert rmv;
                }

                clearReaders();

                recordNodeId(affNodeId);

                drReplicate(drType, null, null, newVer);

                if (evt) {
                    V evtOld = null;

                    if (transformClo != null && cctx.events().isRecordable(EVT_CACHE_OBJECT_READ)) {
                        evtOld = cctx.unwrapTemporary(old);

                        cctx.events().addEvent(partition(), key, evtNodeId, null,
                            newVer, EVT_CACHE_OBJECT_READ, evtOld, evtOld != null || hadVal, evtOld,
                            evtOld != null || hadVal, subjId, transformClo.getClass().getName(), taskName);
                    }

                    if (newVer != null && cctx.events().isRecordable(EVT_CACHE_OBJECT_REMOVED)) {
                        if (evtOld == null)
                            evtOld = cctx.unwrapTemporary(old);

                        cctx.events().addEvent(partition(), key, evtNodeId, null, newVer,
                            EVT_CACHE_OBJECT_REMOVED, null, false, evtOld, evtOld != null || hadVal,
                            subjId, null, taskName);
                    }
                }

                res = hadVal;

                // Do not propagate zeroed TTL and expire time.
                newTtl = -1L;
                newDrExpireTime = -1L;
            }

            if (res)
                updateMetrics(op, metrics);

            if (primary)
                cctx.continuousQueries().onEntryUpdate(this, key, val, valueBytesUnlocked(), old, oldBytes, false);

            cctx.dataStructures().onEntryUpdated(key, op == GridCacheOperation.DELETE);

            if (intercept) {
                if (op == GridCacheOperation.UPDATE)
                    cctx.config().getInterceptor().onAfterPut(key, val);
                else
                    cctx.config().getInterceptor().onAfterRemove(key, old);

                if (interceptRes != null)
                    old = cctx.unwrapTemporary(interceptRes.get2());
            }
        }

        if (log.isDebugEnabled())
            log.debug("Updated cache entry [val=" + val + ", old=" + old + ", entry=" + this + ']');

        return new GridCacheUpdateAtomicResult<>(res,
            old,
            updated,
            invokeRes,
            newTtl,
            newDrExpireTime,
            enqueueVer,
            drRes,
            true);
    }

    /**
     * Perform DR if needed.
     *
     * @param drType DR type.
     * @param val Value.
     * @param valBytes Value bytes.
     * @param ver Version.
     * @throws IgniteCheckedException In case of exception.
     */
    private void drReplicate(GridDrType drType, @Nullable V val, @Nullable byte[] valBytes, GridCacheVersion ver)
        throws IgniteCheckedException {
        if (cctx.isDrEnabled() && drType != DR_NONE && !isInternal())
            cctx.dr().replicate(key, keyBytes, val, valBytes, rawTtl(), rawExpireTime(), ver.drVersion(), drType);
    }

    /**
     * @return {@code true} if entry has readers. It makes sense only for dht entry.
     * @throws GridCacheEntryRemovedException If removed.
     */
    protected boolean hasReaders() throws GridCacheEntryRemovedException {
        return false;
    }

    /**
     *
     */
    protected void clearReaders() {
        // No-op.
    }

    /**
     * @param nodeId Node ID to clear.
     */
    protected void clearReader(UUID nodeId) throws GridCacheEntryRemovedException {
        // No-op.
    }

    /** {@inheritDoc} */
    @Override public boolean clear(GridCacheVersion ver, boolean readers,
        @Nullable IgnitePredicate<Cache.Entry<K, V>>[] filter) throws IgniteCheckedException {
        cctx.denyOnFlag(READ);

        boolean ret;
        boolean rmv;
        boolean marked;

        while (true) {
            ret = false;
            rmv = false;
            marked = false;

            // For optimistic check.
            GridCacheVersion startVer = null;

            if (!F.isEmptyOrNulls(filter)) {
                synchronized (this) {
                    startVer = this.ver;
                }

                if (!cctx.isAll(this, filter))
                    return false;
            }

            synchronized (this) {
                if (startVer != null && !startVer.equals(this.ver))
                    // Version has changed since filter checking.
                    continue;

                V val = saveValueForIndexUnlocked();

                try {
                    if ((!hasReaders() || readers)) {
                        // markObsolete will clear the value.
                        if (!(marked = markObsolete0(ver, true))) {
                            if (log.isDebugEnabled())
                                log.debug("Entry could not be marked obsolete (it is still used): " + this);

                            break;
                        }

                        clearReaders();
                    }
                    else {
                        if (log.isDebugEnabled())
                            log.debug("Entry could not be marked obsolete (it still has readers): " + this);

                        break;
                    }
                }
                catch (GridCacheEntryRemovedException ignore) {
                    if (log.isDebugEnabled())
                        log.debug("Got removed entry when clearing (will simply return): " + this);

                    ret = true;

                    break;
                }

                if (log.isDebugEnabled())
                    log.debug("Entry has been marked obsolete: " + this);

                clearIndex(val);

                releaseSwap();

                ret = true;
                rmv = true;

                break;
            }
        }

        if (marked)
            onMarkedObsolete();

        if (rmv)
            cctx.cache().removeEntry(this); // Clear cache.

        return ret;
    }

    /** {@inheritDoc} */
    @Override public synchronized GridCacheVersion obsoleteVersion() {
        return obsoleteVersionExtras();
    }

    /** {@inheritDoc} */
    @Override public boolean markObsolete(GridCacheVersion ver) {
        boolean obsolete;

        synchronized (this) {
            obsolete = markObsolete0(ver, true);
        }

        if (obsolete)
            onMarkedObsolete();

        return obsolete;
    }

    /** {@inheritDoc} */
    @Override public boolean markObsoleteIfEmpty(@Nullable GridCacheVersion ver) throws IgniteCheckedException {
        boolean obsolete = false;
        boolean deferred = false;

        try {
            synchronized (this) {
                if (obsoleteVersionExtras() != null)
                    return false;

                if (!hasValueUnlocked() || checkExpired()) {
                    if (ver == null)
                        ver = nextVersion();

                    if (cctx.deferredDelete() && !isStartVersion() && !detached() && !isInternal()) {
                        if (!deletedUnlocked()) {
                            update(null, null, 0L, 0L, ver);

                            deletedUnlocked(true);

                            deferred = true;
                        }
                    }
                    else
                        obsolete = markObsolete0(ver, true);
                }
            }
        }
        finally {
            if (obsolete)
                onMarkedObsolete();

            if (deferred)
                cctx.onDeferredDelete(this, ver);
        }

        return obsolete;
    }

    /** {@inheritDoc} */
    @Override public boolean markObsoleteVersion(GridCacheVersion ver) {
        assert cctx.deferredDelete();

        boolean marked;

        synchronized (this) {
            if (obsoleteVersionExtras() != null)
                return true;

            if (!this.ver.equals(ver))
                return false;

            marked = markObsolete0(ver, true);
        }

        if (marked)
            onMarkedObsolete();

        return marked;
    }

    /**
     * <p>
     * Note that {@link #onMarkedObsolete()} should always be called after this method
     * returns {@code true}.
     *
     * @param ver Version.
     * @param clear {@code True} to clear.
     * @return {@code True} if entry is obsolete, {@code false} if entry is still used by other threads or nodes.
     */
    protected final boolean markObsolete0(GridCacheVersion ver, boolean clear) {
        assert Thread.holdsLock(this);

        GridCacheVersion obsoleteVer = obsoleteVersionExtras();

        if (ver != null) {
            // If already obsolete, then do nothing.
            if (obsoleteVer != null)
                return true;

            GridCacheMvcc<K> mvcc = mvccExtras();

            if (mvcc == null || mvcc.isEmpty(ver)) {
                obsoleteVer = ver;

                obsoleteVersionExtras(obsoleteVer);

                if (clear)
                    value(null, null);
            }

            return obsoleteVer != null;
        }
        else
            return obsoleteVer != null;
    }

    /** {@inheritDoc} */
    @Override public void onMarkedObsolete() {
        // No-op.
    }

    /** {@inheritDoc} */
    @Override public final synchronized boolean obsolete() {
        return obsoleteVersionExtras() != null;
    }

    /** {@inheritDoc} */
    @Override public final synchronized boolean obsolete(GridCacheVersion exclude) {
        GridCacheVersion obsoleteVer = obsoleteVersionExtras();

        return obsoleteVer != null && !obsoleteVer.equals(exclude);
    }

    /** {@inheritDoc} */
    @Override public synchronized boolean invalidate(@Nullable GridCacheVersion curVer, GridCacheVersion newVer)
        throws IgniteCheckedException {
        assert newVer != null;

        if (curVer == null || ver.equals(curVer)) {
            V val = saveValueForIndexUnlocked();

            value(null, null);

            ver = newVer;

            releaseSwap();

            clearIndex(val);

            onInvalidate();
        }

        return obsoleteVersionExtras() != null;
    }

    /**
     * Called when entry invalidated.
     */
    protected void onInvalidate() {
        // No-op.
    }

    /** {@inheritDoc} */
    @Override public boolean invalidate(@Nullable IgnitePredicate<Cache.Entry<K, V>>[] filter)
        throws GridCacheEntryRemovedException, IgniteCheckedException {
        if (F.isEmptyOrNulls(filter)) {
            synchronized (this) {
                checkObsolete();

                invalidate(null, nextVersion());

                return true;
            }
        }
        else {
            // For optimistic checking.
            GridCacheVersion startVer;

            synchronized (this){
                checkObsolete();

                startVer = ver;
            }

            if (!cctx.isAll(this, filter))
                return false;

            synchronized (this) {
                checkObsolete();

                if (startVer.equals(ver)) {
                    invalidate(null, nextVersion());

                    return true;
                }
            }

            // If version has changed then repeat the process.
            return invalidate(filter);
        }
    }

    /** {@inheritDoc} */
    @Override public boolean compact(@Nullable IgnitePredicate<Cache.Entry<K, V>>[] filter)
        throws GridCacheEntryRemovedException, IgniteCheckedException {
        // For optimistic checking.
        GridCacheVersion startVer;

        synchronized (this) {
            checkObsolete();

            startVer = ver;
        }

        if (!cctx.isAll(this, filter))
            return false;

        synchronized (this) {
            checkObsolete();

            if (deletedUnlocked())
                return false; // Cannot compact soft-deleted entries.

            if (startVer.equals(ver)) {
                if (hasValueUnlocked() && !checkExpired()) {
                    if (!isOffHeapValuesOnly()) {
                        if (val != null)
                            valBytes = null;
                    }

                    return false;
                }
                else
                    return clear(nextVersion(), false, filter);
            }
        }

        // If version has changed do it again.
        return compact(filter);
    }

    /**
     *
     * @param val New value.
     * @param valBytes New value bytes.
     * @param expireTime Expiration time.
     * @param ttl Time to live.
     * @param ver Update version.
     */
    protected final void update(@Nullable V val, @Nullable byte[] valBytes, long expireTime, long ttl,
        GridCacheVersion ver) {
        assert ver != null;
        assert Thread.holdsLock(this);
        assert ttl >= 0 : ttl;

        long oldExpireTime = expireTimeExtras();

        if (oldExpireTime != 0 && expireTime != oldExpireTime && cctx.config().isEagerTtl())
            cctx.ttl().removeTrackedEntry(this);

        value(val, valBytes);

        ttlAndExpireTimeExtras(ttl, expireTime);

        if (expireTime != 0 && expireTime != oldExpireTime && cctx.config().isEagerTtl())
            cctx.ttl().addTrackedEntry(this);

        this.ver = ver;
    }

    /**
     * @param ttl Time to live.
     */
    private void updateTtl(long ttl) {
        assert ttl >= 0 || ttl == CU.TTL_ZERO : ttl;
        assert Thread.holdsLock(this);

        long expireTime;

        if (ttl == CU.TTL_ZERO) {
            ttl = 1;
            expireTime = U.currentTimeMillis() - 1;
        }
        else
            expireTime = toExpireTime(ttl);

        long oldExpireTime = expireTimeExtras();

        if (oldExpireTime != 0 && expireTime != oldExpireTime && cctx.config().isEagerTtl())
            cctx.ttl().removeTrackedEntry(this);

        ttlAndExpireTimeExtras(ttl, expireTime);

        if (expireTime != 0 && expireTime != oldExpireTime && cctx.config().isEagerTtl())
            cctx.ttl().addTrackedEntry(this);
    }

    /**
     * @return {@code true} If value bytes should be stored.
     */
    protected boolean isStoreValueBytes() {
        return cctx.config().isStoreValueBytes();
    }

    /**
     * @return {@code True} if values should be stored off-heap.
     */
    protected boolean isOffHeapValuesOnly() {
        return cctx.config().getMemoryMode() == CacheMemoryMode.OFFHEAP_VALUES;
    }

    /**
     * @param ttl Time to live.
     * @return Expiration time.
     */
    public static long toExpireTime(long ttl) {
        long expireTime = ttl == 0 ? 0 : U.currentTimeMillis() + ttl;

        // Account for overflow.
        if (expireTime < 0)
            expireTime = 0;

        return expireTime;
    }

    /**
     * @throws GridCacheEntryRemovedException If entry is obsolete.
     */
    protected void checkObsolete() throws GridCacheEntryRemovedException {
        assert Thread.holdsLock(this);

        if (obsoleteVersionExtras() != null)
            throw new GridCacheEntryRemovedException();
    }

    /** {@inheritDoc} */
    @Override public K key() {
        return key;
    }

    /** {@inheritDoc} */
    @Override public IgniteTxKey<K> txKey() {
        return cctx.txKey(key);
    }

    /** {@inheritDoc} */
    @Override public synchronized GridCacheVersion version() throws GridCacheEntryRemovedException {
        checkObsolete();

        return ver;
    }

    /**
     * Gets hash value for the entry key.
     *
     * @return Hash value.
     */
    int hash() {
        return hash;
    }

    /**
     * Gets next entry in bucket linked list within a hash map segment.
     *
     * @param segId Segment ID.
     * @return Next entry.
     */
    GridCacheMapEntry<K, V> next(int segId) {
        return segId % 2 == 0 ? next0 : next1;
    }

    /**
     * Sets next entry in bucket linked list within a hash map segment.
     *
     * @param segId Segment ID.
     * @param next Next entry.
     */
    void next(int segId, @Nullable GridCacheMapEntry<K, V> next) {
        if (segId % 2 == 0)
            next0 = next;
        else
            next1 = next;
    }

    /** {@inheritDoc} */
    @Nullable @Override public V peek(GridCachePeekMode mode, IgnitePredicate<Cache.Entry<K, V>>[] filter)
        throws GridCacheEntryRemovedException {
        try {
            GridTuple<V> peek = peek0(false, mode, filter, cctx.tm().localTxx());

            return peek != null ? peek.get() : null;
        }
        catch (GridCacheFilterFailedException ignore) {
            assert false;

            return null;
        }
        catch (IgniteCheckedException e) {
            throw new IgniteException("Unable to perform entry peek() operation.", e);
        }
    }

    /** {@inheritDoc} */
    @Nullable @Override public V peek(boolean heap,
        boolean offheap,
        boolean swap,
        long topVer)
        throws GridCacheEntryRemovedException, IgniteCheckedException
    {
        assert heap || offheap || swap;

        try {
            if (heap) {
                GridTuple<V> val = peekGlobal(false, topVer, null);

                if (val != null)
                    return val.get();
            }

            if (offheap || swap) {
                GridCacheSwapEntry<V>  e = cctx.swap().read(this, false, offheap, swap);

                return e != null ? e.value() : null;
            }

            return null;
        }
        catch (GridCacheFilterFailedException ignored) {
            assert false;

            return null;
        }
    }

    /** {@inheritDoc} */
    @Override public V peek(Collection<GridCachePeekMode> modes, IgnitePredicate<Cache.Entry<K, V>>[] filter)
        throws GridCacheEntryRemovedException {
        assert modes != null;

        for (GridCachePeekMode mode : modes) {
            try {
                GridTuple<V> val = peek0(false, mode, filter, cctx.tm().localTxx());

                if (val != null)
                    return val.get();
            }
            catch (GridCacheFilterFailedException ignored) {
                assert false;

                return null;
            }
            catch (IgniteCheckedException e) {
                throw new IgniteException("Unable to perform entry peek() operation.", e);
            }
        }

        return null;
    }

    /** {@inheritDoc} */
    @Nullable @Override public V peekFailFast(GridCachePeekMode mode,
        IgnitePredicate<Cache.Entry<K, V>>[] filter)
        throws GridCacheEntryRemovedException, GridCacheFilterFailedException {
        try {
            GridTuple<V> peek = peek0(true, mode, filter, cctx.tm().localTxx());

            return peek != null ? peek.get() : null;
        }
        catch (IgniteCheckedException e) {
            throw new IgniteException("Unable to perform entry peek() operation.", e);
        }
    }

    /**
     * @param failFast Fail-fast flag.
     * @param mode Peek mode.
     * @param filter Filter.
     * @param tx Transaction to peek value at (if mode is TX value).
     * @return Peeked value.
     * @throws IgniteCheckedException In case of error.
     * @throws GridCacheEntryRemovedException If removed.
     * @throws GridCacheFilterFailedException If filter failed.
     */
    @SuppressWarnings({"RedundantTypeArguments"})
    @Nullable @Override public GridTuple<V> peek0(boolean failFast, GridCachePeekMode mode,
        IgnitePredicate<Cache.Entry<K, V>>[] filter, @Nullable IgniteInternalTx<K, V> tx)
        throws GridCacheEntryRemovedException, GridCacheFilterFailedException, IgniteCheckedException {
        assert tx == null || tx.local();

        long topVer = tx != null ? tx.topologyVersion() : cctx.affinity().affinityTopologyVersion();

        switch (mode) {
            case TX:
                return peekTx(failFast, filter, tx);

            case GLOBAL:
                return peekGlobal(failFast, topVer, filter);

            case NEAR_ONLY:
                return peekGlobal(failFast, topVer, filter);

            case PARTITIONED_ONLY:
                return peekGlobal(failFast, topVer, filter);

            case SMART:
                /*
                 * If there is no ongoing transaction, or transaction is NOT in ACTIVE state,
                 * which means that it is either rolling back, preparing to commit, or committing,
                 * then we only check the global cache storage because value has already been
                 * validated against filter and enlisted into transaction and, therefore, second
                 * validation against the same enlisted value will be invalid (it will always be false).
                 *
                 * However, in ACTIVE state, we must also validate against other values that
                 * may have enlisted into the same transaction and that's why we pass 'true'
                 * to 'e.peek(true)' method in this case.
                 */
                return tx == null || tx.state() != ACTIVE ? peekGlobal(failFast, topVer, filter) :
                    peekTxThenGlobal(failFast, filter, tx);

            case SWAP:
                return peekSwap(failFast, filter);

            case DB:
                return F.t(peekDb(failFast, filter));

            default: // Should never be reached.
                assert false;

                return null;
        }
    }

    /** {@inheritDoc} */
    @Override public V poke(V val) throws GridCacheEntryRemovedException, IgniteCheckedException {
        assert val != null;

        V old;

        synchronized (this) {
            checkObsolete();

            if (isNew() || !valid(-1))
                unswap(true, true);

            if (deletedUnlocked())
                return null;

            old = rawGetOrUnmarshalUnlocked(false);

            GridCacheVersion nextVer = nextVersion();

            // Update index inside synchronization since it can be updated
            // in load methods without actually holding entry lock.
            long expireTime = expireTimeExtras();

            if (cctx.portableEnabled())
                val = (V)cctx.kernalContext().portable().detachPortable(val);

            updateIndex(val, null, expireTime, nextVer, old);

            update(val, null, expireTime, ttlExtras(), nextVer);
        }

        if (log.isDebugEnabled())
            log.debug("Poked cache entry [newVal=" + val + ", oldVal=" + old + ", entry=" + this + ']');

        return old;
    }

    /**
     * Checks that entries in group locks transactions are not locked during commit.
     *
     * @param tx Transaction to check.
     * @throws GridCacheEntryRemovedException If entry is obsolete.
     * @throws IgniteCheckedException If entry was externally locked.
     */
    private void groupLockSanityCheck(IgniteInternalTx<K, V> tx) throws GridCacheEntryRemovedException, IgniteCheckedException {
        assert tx.groupLock();

        IgniteTxEntry<K, V> txEntry = tx.entry(txKey());

        if (txEntry.groupLockEntry()) {
            if (lockedByAny())
                throw new IgniteCheckedException("Failed to update cache entry (entry was externally locked while " +
                    "accessing entry within group lock transaction) [entry=" + this + ", tx=" + tx + ']');
        }
    }

    /**
     * @param failFast Fail fast flag.
     * @param filter Filter.
     * @param tx Transaction to peek value at (if mode is TX value).
     * @return Peeked value.
     * @throws GridCacheFilterFailedException If filter failed.
     * @throws GridCacheEntryRemovedException If entry got removed.
     * @throws IgniteCheckedException If unexpected cache failure occurred.
     */
    @Nullable private GridTuple<V> peekTxThenGlobal(boolean failFast, IgnitePredicate<Cache.Entry<K, V>>[] filter,
        IgniteInternalTx<K, V> tx) throws GridCacheFilterFailedException, GridCacheEntryRemovedException, IgniteCheckedException {
        GridTuple<V> peek = peekTx(failFast, filter, tx);

        // If transaction has value (possibly null, which means value is to be deleted).
        if (peek != null)
            return peek;

        long topVer = tx == null ? cctx.affinity().affinityTopologyVersion() : tx.topologyVersion();

        return peekGlobal(failFast, topVer, filter);
    }

    /**
     * @param failFast Fail fast flag.
     * @param filter Filter.
     * @param tx Transaction to peek value at (if mode is TX value).
     * @return Peeked value.
     * @throws GridCacheFilterFailedException If filter failed.
     */
    @Nullable private GridTuple<V> peekTx(boolean failFast,
        IgnitePredicate<Cache.Entry<K, V>>[] filter,
        @Nullable IgniteInternalTx<K, V> tx) throws GridCacheFilterFailedException {
        return tx == null ? null : tx.peek(cctx, failFast, key, filter);
    }

    /**
     * @param failFast Fail fast flag.
     * @param topVer Topology version.
     * @param filter Filter.
     * @return Peeked value.
     * @throws GridCacheFilterFailedException If filter failed.
     * @throws GridCacheEntryRemovedException If entry got removed.
     * @throws IgniteCheckedException If unexpected cache failure occurred.
     */
    @SuppressWarnings({"RedundantTypeArguments"})
    @Nullable private GridTuple<V> peekGlobal(boolean failFast, long topVer,
        IgnitePredicate<Cache.Entry<K, V>>[] filter)
        throws GridCacheEntryRemovedException, GridCacheFilterFailedException, IgniteCheckedException {
        if (!valid(topVer))
            return null;

        boolean rmv = false;

        try {
            while (true) {
                GridCacheVersion ver;
                V val;

                synchronized (this) {
                    if (checkExpired()) {
                        rmv = markObsolete0(cctx.versions().next(this.ver), true);

                        return null;
                    }

                    checkObsolete();

                    ver = this.ver;
                    val = rawGetOrUnmarshalUnlocked(false);
                }

                if (!cctx.isAll(wrap(), filter))
                    return F.t(CU.<V>failed(failFast));

                if (F.isEmptyOrNulls(filter) || ver.equals(version()))
                    return F.t(val);
            }
        }
        finally {
            if (rmv) {
                onMarkedObsolete();

                cctx.cache().map().removeEntry(this);
            }
        }
    }

    /**
     * @param failFast Fail fast flag.
     * @param filter Filter.
     * @return Value from swap storage.
     * @throws IgniteCheckedException In case of any errors.
     * @throws GridCacheFilterFailedException If filter failed.
     */
    @SuppressWarnings({"unchecked"})
    @Nullable private GridTuple<V> peekSwap(boolean failFast, IgnitePredicate<Cache.Entry<K, V>>[] filter)
        throws IgniteCheckedException, GridCacheFilterFailedException {
        if (!cctx.isAll(wrap(), filter))
            return F.t((V)CU.failed(failFast));

        synchronized (this) {
            if (checkExpired())
                return null;
        }

        GridCacheSwapEntry<V> e = cctx.swap().read(this, false, true, true);

        return e != null ? F.t(e.value()) : null;
    }

    /**
     * @param failFast Fail fast flag.
     * @param filter Filter.
     * @return Value from persistent store.
     * @throws IgniteCheckedException In case of any errors.
     * @throws GridCacheFilterFailedException If filter failed.
     */
    @SuppressWarnings({"unchecked"})
    @Nullable private V peekDb(boolean failFast, IgnitePredicate<Cache.Entry<K, V>>[] filter)
        throws IgniteCheckedException, GridCacheFilterFailedException {
        if (!cctx.isAll(wrap(), filter))
            return CU.failed(failFast);

        synchronized (this) {
            if (checkExpired())
                return null;
        }

        return cctx.store().loadFromStore(cctx.tm().localTxx(), key);
    }

    /**
     * TODO: GG-4009: do we need to generate event and invalidate value?
     *
     * @return {@code true} if expired.
     * @throws IgniteCheckedException In case of failure.
     */
    private boolean checkExpired() throws IgniteCheckedException {
        assert Thread.holdsLock(this);

        long expireTime = expireTimeExtras();

        if (expireTime > 0) {
            long delta = expireTime - U.currentTimeMillis();

            if (log.isDebugEnabled())
                log.debug("Checked expiration time for entry [timeLeft=" + delta + ", entry=" + this + ']');

            if (delta <= 0) {
                releaseSwap();

                clearIndex(saveValueForIndexUnlocked());

                return true;
            }
        }

        return false;
    }

    /**
     * @return Value.
     */
    @Override public synchronized V rawGet() {
        return val;
    }

    /** {@inheritDoc} */
    @Nullable @Override public synchronized V rawGetOrUnmarshal(boolean tmp) throws IgniteCheckedException {
        return rawGetOrUnmarshalUnlocked(tmp);
    }

    /**
     * @param tmp If {@code true} can return temporary instance.
     * @return Value (unmarshalled if needed).
     * @throws IgniteCheckedException If failed.
     */
    @Nullable public V rawGetOrUnmarshalUnlocked(boolean tmp) throws IgniteCheckedException {
        assert Thread.holdsLock(this);

        V val = this.val;

        if (val != null)
            return val;

        GridCacheValueBytes valBytes = valueBytesUnlocked();

        if (!valBytes.isNull())
            val = valBytes.isPlain() ? (V)valBytes.get() : cctx.marshaller().<V>unmarshal(valBytes.get(),
                cctx.deploy().globalLoader());

        if (val == null && cctx.offheapTiered() && valPtr != 0)
            val = unmarshalOffheap(tmp);

        return val;
    }

    /** {@inheritDoc} */
    @Override public synchronized boolean hasValue() {
        return hasValueUnlocked();
    }

    /**
     * @return {@code True} if this entry has value.
     */
    protected boolean hasValueUnlocked() {
        assert Thread.holdsLock(this);

        return val != null || valBytes != null || valPtr != 0;
    }

    /** {@inheritDoc} */
    @Override public synchronized V rawPut(V val, long ttl) {
        V old = this.val;

        update(val, null, toExpireTime(ttl), ttl, nextVersion());

        return old;
    }

    /** {@inheritDoc} */
    @SuppressWarnings({"RedundantTypeArguments"})
    @Override public boolean initialValue(
        V val,
        byte[] valBytes,
        GridCacheVersion ver,
        long ttl,
        long expireTime,
        boolean preload,
        long topVer,
        GridDrType drType)
        throws IgniteCheckedException, GridCacheEntryRemovedException {
        if (cctx.isUnmarshalValues() && valBytes != null && val == null && isNewLocked())
            val = cctx.marshaller().<V>unmarshal(valBytes, cctx.deploy().globalLoader());

        synchronized (this) {
            checkObsolete();

            if (isNew() || (!preload && deletedUnlocked())) {
                long expTime = expireTime < 0 ? toExpireTime(ttl) : expireTime;

                if (cctx.portableEnabled())
                    val = (V)cctx.kernalContext().portable().detachPortable(val);

                if (val != null || valBytes != null)
                    updateIndex(val, valBytes, expTime, ver, null);

                // Version does not change for load ops.
                update(val, valBytes, expTime, ttl, ver);

                boolean skipQryNtf = false;

                if (val == null && valBytes == null) {
                    skipQryNtf = true;

                    if (cctx.deferredDelete() && !isInternal()) {
                        assert !deletedUnlocked();

                        deletedUnlocked(true);
                    }
                }
                else if (deletedUnlocked())
                    deletedUnlocked(false);

                drReplicate(drType, val, valBytes, ver);

                if (!skipQryNtf) {
                    if (cctx.affinity().primary(cctx.localNode(), key, topVer)) {
                        cctx.continuousQueries().onEntryUpdate(this,
                            key,
                            val,
                            valueBytesUnlocked(),
                            null,
                            null,
                            preload);
                    }

                    cctx.dataStructures().onEntryUpdated(key, false);
                }

                return true;
            }

            return false;
        }
    }

    /** {@inheritDoc} */
    @Override public synchronized boolean initialValue(K key, GridCacheSwapEntry <V> unswapped) throws
        IgniteCheckedException,
        GridCacheEntryRemovedException {
        checkObsolete();

        if (isNew()) {
            V val = unswapped.value();

            if (cctx.portableEnabled()) {
                val = (V)cctx.kernalContext().portable().detachPortable(val);

                if (cctx.offheapTiered() && !unswapped.valueIsByteArray())
                    unswapped.valueBytes(cctx.convertPortableBytes(unswapped.valueBytes()));
            }

            // Version does not change for load ops.
            update(val,
                unswapped.valueBytes(),
                unswapped.expireTime(),
                unswapped.ttl(),
                unswapped.version()
            );

            return true;
        }

        return false;
    }

    /** {@inheritDoc} */
    @Override public synchronized GridCacheVersionedEntryEx<K, V> versionedEntry() throws IgniteCheckedException {
        boolean isNew = isStartVersion();

        return new GridCachePlainVersionedEntry<>(key, isNew ? unswap(true, true) : rawGetOrUnmarshalUnlocked(false),
            ttlExtras(), expireTimeExtras(), ver.drVersion(), isNew);
    }

    /** {@inheritDoc} */
    @Override public synchronized boolean versionedValue(V val, GridCacheVersion curVer, GridCacheVersion newVer)
        throws IgniteCheckedException, GridCacheEntryRemovedException {
        checkObsolete();

        if (curVer == null || curVer.equals(ver)) {
            if (val != this.val) {
                if (newVer == null)
                    newVer = nextVersion();

                V old = rawGetOrUnmarshalUnlocked(false);

                long ttl = ttlExtras();

                long expTime = toExpireTime(ttl);

                // Detach value before index update.
                if (cctx.portableEnabled())
                    val = (V)cctx.kernalContext().portable().detachPortable(val);

                if (val != null) {
                    updateIndex(val, null, expTime, newVer, old);

                    if (deletedUnlocked())
                        deletedUnlocked(false);
                }

                // Version does not change for load ops.
                update(val, null, expTime, ttl, newVer);
            }

            return true;
        }

        return false;
    }

    /**
     * Gets next version for this cache entry.
     *
     * @return Next version.
     */
    private GridCacheVersion nextVersion() {
        // Do not change topology version when generating next version.
        return cctx.versions().next(ver);
    }

    /** {@inheritDoc} */
    @Override public synchronized boolean hasLockCandidate(GridCacheVersion ver) throws GridCacheEntryRemovedException {
        checkObsolete();

        GridCacheMvcc<K> mvcc = mvccExtras();

        return mvcc != null && mvcc.hasCandidate(ver);
    }

    /** {@inheritDoc} */
    @Override public synchronized boolean hasLockCandidate(long threadId) throws GridCacheEntryRemovedException {
        checkObsolete();

        GridCacheMvcc<K> mvcc = mvccExtras();

        return mvcc != null && mvcc.localCandidate(threadId) != null;
    }

    /** {@inheritDoc} */
    @Override public synchronized boolean lockedByAny(GridCacheVersion... exclude)
        throws GridCacheEntryRemovedException {
        checkObsolete();

        GridCacheMvcc<K> mvcc = mvccExtras();

        return mvcc != null && !mvcc.isEmpty(exclude);
    }

    /** {@inheritDoc} */
    @Override public boolean lockedByThread() throws GridCacheEntryRemovedException {
        return lockedByThread(Thread.currentThread().getId());
    }

    /** {@inheritDoc} */
    @Override public synchronized boolean lockedLocally(GridCacheVersion lockVer) throws GridCacheEntryRemovedException {
        checkObsolete();

        GridCacheMvcc<K> mvcc = mvccExtras();

        return mvcc != null && mvcc.isLocallyOwned(lockVer);
    }

    /** {@inheritDoc} */
    @Override public synchronized boolean lockedByThread(long threadId, GridCacheVersion exclude)
        throws GridCacheEntryRemovedException {
        checkObsolete();

        GridCacheMvcc<K> mvcc = mvccExtras();

        return mvcc != null && mvcc.isLocallyOwnedByThread(threadId, false, exclude);
    }

    /** {@inheritDoc} */
    @Override public synchronized boolean lockedLocallyByIdOrThread(GridCacheVersion lockVer, long threadId)
        throws GridCacheEntryRemovedException {
        GridCacheMvcc<K> mvcc = mvccExtras();

        return mvcc != null && mvcc.isLocallyOwnedByIdOrThread(lockVer, threadId);
    }

    /** {@inheritDoc} */
    @Override public synchronized boolean lockedByThread(long threadId) throws GridCacheEntryRemovedException {
        checkObsolete();

        GridCacheMvcc<K> mvcc = mvccExtras();

        return mvcc != null && mvcc.isLocallyOwnedByThread(threadId, true);
    }

    /** {@inheritDoc} */
    @Override public synchronized boolean lockedBy(GridCacheVersion ver) throws GridCacheEntryRemovedException {
        checkObsolete();

        GridCacheMvcc<K> mvcc = mvccExtras();

        return mvcc != null && mvcc.isOwnedBy(ver);
    }

    /** {@inheritDoc} */
    @Override public synchronized boolean lockedByThreadUnsafe(long threadId) {
        GridCacheMvcc<K> mvcc = mvccExtras();

        return mvcc != null && mvcc.isLocallyOwnedByThread(threadId, true);
    }

    /** {@inheritDoc} */
    @Override public synchronized boolean lockedByUnsafe(GridCacheVersion ver) {
        GridCacheMvcc<K> mvcc = mvccExtras();

        return mvcc != null && mvcc.isOwnedBy(ver);
    }

    /** {@inheritDoc} */
    @Override public synchronized boolean lockedLocallyUnsafe(GridCacheVersion lockVer) {
        GridCacheMvcc<K> mvcc = mvccExtras();

        return mvcc != null && mvcc.isLocallyOwned(lockVer);
    }

    /** {@inheritDoc} */
    @Override public synchronized boolean hasLockCandidateUnsafe(GridCacheVersion ver) {
        GridCacheMvcc<K> mvcc = mvccExtras();

        return mvcc != null && mvcc.hasCandidate(ver);
    }

    /** {@inheritDoc} */
    @Override public synchronized Collection<GridCacheMvccCandidate<K>> localCandidates(GridCacheVersion... exclude)
        throws GridCacheEntryRemovedException {
        checkObsolete();

        GridCacheMvcc<K> mvcc = mvccExtras();

        return mvcc == null ? Collections.<GridCacheMvccCandidate<K>>emptyList() : mvcc.localCandidates(exclude);
    }

    /** {@inheritDoc} */
    @Override public Collection<GridCacheMvccCandidate<K>> remoteMvccSnapshot(GridCacheVersion... exclude) {
        return Collections.emptyList();
    }

    /** {@inheritDoc} */
    @Nullable @Override public synchronized GridCacheMvccCandidate<K> candidate(GridCacheVersion ver)
        throws GridCacheEntryRemovedException {
        checkObsolete();

        GridCacheMvcc<K> mvcc = mvccExtras();

        return mvcc == null ? null : mvcc.candidate(ver);
    }

    /** {@inheritDoc} */
    @Override public synchronized GridCacheMvccCandidate<K> localCandidate(long threadId)
        throws GridCacheEntryRemovedException {
        checkObsolete();

        GridCacheMvcc<K> mvcc = mvccExtras();

        return mvcc == null ? null : mvcc.localCandidate(threadId);
    }

    /** {@inheritDoc} */
    @Override public GridCacheMvccCandidate<K> candidate(UUID nodeId, long threadId)
        throws GridCacheEntryRemovedException {
        boolean loc = cctx.nodeId().equals(nodeId);

        synchronized (this) {
            checkObsolete();

            GridCacheMvcc<K> mvcc = mvccExtras();

            return mvcc == null ? null : loc ? mvcc.localCandidate(threadId) :
                mvcc.remoteCandidate(nodeId, threadId);
        }
    }

    /** {@inheritDoc} */
    @Override public synchronized GridCacheMvccCandidate<K> localOwner() throws GridCacheEntryRemovedException {
        checkObsolete();

        GridCacheMvcc<K> mvcc = mvccExtras();

        return mvcc == null ? null : mvcc.localOwner();
    }

    /** {@inheritDoc} */
    @Override public synchronized long rawExpireTime() {
        return expireTimeExtras();
    }

    /** {@inheritDoc} */
    @SuppressWarnings({"IfMayBeConditional"})
    @Override public long expireTime() throws GridCacheEntryRemovedException {
        IgniteTxLocalAdapter<K, V> tx;

        if (cctx.isDht())
            tx = cctx.dht().near().context().tm().localTx();
        else
            tx = cctx.tm().localTx();

        if (tx != null) {
            long time = tx.entryExpireTime(txKey());

            if (time > 0)
                return time;
        }

        synchronized (this) {
            checkObsolete();

            return expireTimeExtras();
        }
    }

    /** {@inheritDoc} */
    @Override public long expireTimeUnlocked() {
        assert Thread.holdsLock(this);

        return expireTimeExtras();
    }

    /** {@inheritDoc} */
    @Override public boolean onTtlExpired(GridCacheVersion obsoleteVer) {
        boolean obsolete = false;
        boolean deferred = false;

        try {
            synchronized (this) {
                V expiredVal = val;

                boolean hasOldBytes = valBytes != null || valPtr != 0;

                boolean expired = checkExpired();

                if (expired) {
                    if (cctx.deferredDelete() && !detached() && !isInternal()) {
                        if (!deletedUnlocked()) {
                            update(null, null, 0L, 0L, ver);

                            deletedUnlocked(true);

                            deferred = true;
                        }
                    }
                    else {
                        if (markObsolete0(obsoleteVer, true))
                            obsolete = true; // Success, will return "true".
                    }

                    if (cctx.events().isRecordable(EVT_CACHE_OBJECT_EXPIRED)) {
                        cctx.events().addEvent(partition(),
                            key,
                            cctx.localNodeId(),
                            null,
                            EVT_CACHE_OBJECT_EXPIRED,
                            null,
                            false,
                            expiredVal,
                            expiredVal != null || hasOldBytes,
                            null,
                            null,
                            null);
                    }

                    cctx.continuousQueries().onEntryExpired(this, key, expiredVal, null);
                }
            }
        }
        catch (IgniteCheckedException e) {
            U.error(log, "Failed to clean up expired cache entry: " + this, e);
        }
        finally {
            if (obsolete)
                onMarkedObsolete();

            if (deferred)
                cctx.onDeferredDelete(this, obsoleteVer);
        }

        return obsolete;
    }

    /** {@inheritDoc} */
    @Override public synchronized long rawTtl() {
        return ttlExtras();
    }

    /** {@inheritDoc} */
    @SuppressWarnings({"IfMayBeConditional"})
    @Override public long ttl() throws GridCacheEntryRemovedException {
        IgniteTxLocalAdapter<K, V> tx;

        if (cctx.isDht())
            tx = cctx.dht().near().context().tm().localTx();
        else
            tx = cctx.tm().localTx();

        if (tx != null) {
            long entryTtl = tx.entryTtl(txKey());

            if (entryTtl > 0)
                return entryTtl;
        }

        synchronized (this) {
            checkObsolete();

            return ttlExtras();
        }
    }

    /** {@inheritDoc} */
    @Override public void updateTtl(@Nullable GridCacheVersion ver, long ttl) {
        synchronized (this) {
            updateTtl(ttl);

            /*
            TODO IGNITE-41.
            try {
                if (var == null || ver.equals(version()))
                    updateTtl(ttl);
            }
            catch (GridCacheEntryRemovedException ignored) {
                // No-op.
            }
            */
        }
    }

    /** {@inheritDoc} */
    @Override public synchronized void keyBytes(byte[] keyBytes) throws GridCacheEntryRemovedException {
        checkObsolete();

        if (keyBytes != null)
            this.keyBytes = keyBytes;
    }

    /** {@inheritDoc} */
    @Override public synchronized byte[] keyBytes() {
        return keyBytes;
    }

    /** {@inheritDoc} */
    @Override public byte[] getOrMarshalKeyBytes() throws IgniteCheckedException {
        byte[] bytes = keyBytes();

        if (bytes != null)
            return bytes;

        bytes = CU.marshal(cctx.shared(), key);

        synchronized (this) {
            keyBytes = bytes;
        }

        return bytes;
    }

    /** {@inheritDoc} */
    @Override public synchronized GridCacheValueBytes valueBytes() throws GridCacheEntryRemovedException {
        checkObsolete();

        return valueBytesUnlocked();
    }

    /** {@inheritDoc} */
    @Nullable @Override public GridCacheValueBytes valueBytes(@Nullable GridCacheVersion ver)
        throws IgniteCheckedException, GridCacheEntryRemovedException {
        V val = null;
        GridCacheValueBytes valBytes = GridCacheValueBytes.nil();

        synchronized (this) {
            checkObsolete();

            if (ver == null || this.ver.equals(ver)) {
                val = this.val;
                ver = this.ver;
                valBytes = valueBytesUnlocked();

                if (valBytes.isNull() && cctx.offheapTiered() && valPtr != 0)
                    valBytes = offheapValueBytes();
            }
            else
                ver = null;
        }

        if (valBytes.isNull()) {
            if (val != null)
                valBytes = (val instanceof byte[]) ? GridCacheValueBytes.plain(val) :
                    GridCacheValueBytes.marshaled(CU.marshal(cctx.shared(), val));

            if (ver != null && !isOffHeapValuesOnly()) {
                synchronized (this) {
                    checkObsolete();

                    if (this.val == val)
                        this.valBytes = isStoreValueBytes() ? valBytes.getIfMarshaled() : null;
                }
            }
        }

        return valBytes;
    }

    /**
     * Updates cache index.
     *
     * @param val Value.
     * @param valBytes Value bytes.
     * @param expireTime Expire time.
     * @param ver New entry version.
     * @param prevVal Previous value.
     * @throws IgniteCheckedException If update failed.
     */
    protected void updateIndex(@Nullable V val, @Nullable byte[] valBytes, long expireTime, GridCacheVersion ver,
        @Nullable V prevVal) throws IgniteCheckedException {
        assert Thread.holdsLock(this);
        assert val != null || valBytes != null : "null values in update index for key: " + key;

        try {
            GridCacheQueryManager<K, V> qryMgr = cctx.queries();

            if (qryMgr != null)
                qryMgr.store(key, keyBytes, val, valBytes, ver, expireTime);
        }
        catch (IgniteCheckedException e) {
            throw new GridCacheIndexUpdateException(e);
        }
    }

    /**
     * Clears index.
     *
     * @param prevVal Previous value (if needed for index update).
     * @throws IgniteCheckedException If failed.
     */
    protected void clearIndex(@Nullable V prevVal) throws IgniteCheckedException {
        assert Thread.holdsLock(this);

        try {
            GridCacheQueryManager<K, V> qryMgr = cctx.queries();

            if (qryMgr != null)
                qryMgr.remove(key(), keyBytes());
        }
        catch (IgniteCheckedException e) {
            throw new GridCacheIndexUpdateException(e);
        }
    }

    /**
     * This method will return current value only if clearIndex(V) will require previous value (this is the case
     * for Mongo caches). If previous value is not required, this method will return {@code null}.
     *
     * @return Previous value or {@code null}.
     * @throws IgniteCheckedException If failed to retrieve previous value.
     */
    protected V saveValueForIndexUnlocked() throws IgniteCheckedException {
        assert Thread.holdsLock(this);

        if (!cctx.cache().isMongoDataCache() && !cctx.cache().isMongoMetaCache())
            return null;

        return rawGetOrUnmarshalUnlocked(false);
    }

    /** {@inheritDoc} */
    @SuppressWarnings("unchecked")
    @Override public Cache.Entry<K, V> wrap() {
        try {
            IgniteInternalTx<K, V> tx = cctx.tm().userTx();

            V val;

            if (tx != null) {
                GridTuple<V> peek = tx.peek(cctx, false, key, null);

                val = peek == null ? rawGetOrUnmarshal(false) : peek.get();
            }
            else
                val = rawGetOrUnmarshal(false);

            return new CacheEntryImpl<>(key, val);
        }
        catch (GridCacheFilterFailedException ignored) {
            throw new IgniteException("Should never happen.");
        }
        catch (IgniteCheckedException e) {
            throw new IgniteException("Failed to wrap entry: " + this, e);
        }
    }

    /** {@inheritDoc} */
    @Override public Cache.Entry<K, V> wrapLazyValue() {
        return new LazyValueEntry(key);
    }

        /** {@inheritDoc} */
    @Override public Cache.Entry<K, V> wrapFilterLocked() throws IgniteCheckedException {
        return new CacheEntryImpl<>(key, rawGetOrUnmarshal(true));
    }

    /** {@inheritDoc} */
    @Override public EvictableEntry<K, V> wrapEviction() {
        return new EvictableEntryImpl<>(this);
    }

    /** {@inheritDoc} */
    @Override public synchronized CacheVersionedEntryImpl<K, V> wrapVersioned() {
        return new CacheVersionedEntryImpl<>(key, null, ver);
    }

    /** {@inheritDoc} */
    @Override public boolean evictInternal(boolean swap, GridCacheVersion obsoleteVer,
        @Nullable IgnitePredicate<Cache.Entry<K, V>>[] filter) throws IgniteCheckedException {
        boolean marked = false;

        try {
            if (F.isEmptyOrNulls(filter)) {
                synchronized (this) {
                    V prev = saveValueForIndexUnlocked();

                    if (!hasReaders() && markObsolete0(obsoleteVer, false)) {
                        if (swap) {
                            if (!isStartVersion()) {
                                try {
                                    // Write to swap.
                                    swap();
                                }
                                catch (IgniteCheckedException e) {
                                    U.error(log, "Failed to write entry to swap storage: " + this, e);
                                }
                            }
                        }
                        else
                            clearIndex(prev);

                        // Nullify value after swap.
                        value(null, null);

                        marked = true;

                        return true;
                    }
                }
            }
            else {
                // For optimistic check.
                while (true) {
                    GridCacheVersion v;

                    synchronized (this) {
                        v = ver;
                    }

                    if (!cctx.isAll(/*version needed for sync evicts*/wrapVersioned(), filter))
                        return false;

                    synchronized (this) {
                        if (!v.equals(ver))
                            // Version has changed since entry passed the filter. Do it again.
                            continue;

                        V prevVal = saveValueForIndexUnlocked();

                        if (!hasReaders() && markObsolete0(obsoleteVer, false)) {
                            if (swap) {
                                if (!isStartVersion()) {
                                    try {
                                        // Write to swap.
                                        swap();
                                    }
                                    catch (IgniteCheckedException e) {
                                        U.error(log, "Failed to write entry to swap storage: " + this, e);
                                    }
                                }
                            }
                            else
                                clearIndex(prevVal);

                            // Nullify value after swap.
                            value(null, null);

                            marked = true;

                            return true;
                        }
                        else
                            return false;
                    }
                }
            }
        }
        catch (GridCacheEntryRemovedException ignore) {
            if (log.isDebugEnabled())
                log.debug("Got removed entry when evicting (will simply return): " + this);

            return true;
        }
        finally {
            if (marked)
                onMarkedObsolete();
        }

        return false;
    }

    /** {@inheritDoc} */
    @Override public GridCacheBatchSwapEntry<K, V> evictInBatchInternal(GridCacheVersion obsoleteVer)
        throws IgniteCheckedException {
        assert Thread.holdsLock(this);
        assert cctx.isSwapOrOffheapEnabled();

        GridCacheBatchSwapEntry<K, V> ret = null;

        try {
            if (!hasReaders() && markObsolete0(obsoleteVer, false)) {
                if (!isStartVersion() && hasValueUnlocked()) {
                    boolean plain = val instanceof byte[];

                    IgniteUuid valClsLdrId = null;

                    if (val != null)
                        valClsLdrId = cctx.deploy().getClassLoaderId(U.detectObjectClassLoader(val));

                    ret = new GridCacheBatchSwapEntry<>(key(),
                        getOrMarshalKeyBytes(),
                        partition(),
                        plain ? ByteBuffer.wrap((byte[])val) : swapValueBytes(),
                        plain,
                        ver,
                        ttlExtras(),
                        expireTimeExtras(),
                        cctx.deploy().getClassLoaderId(U.detectObjectClassLoader(key)),
                        valClsLdrId);
                }

                value(null, null);
            }
        }
        catch (GridCacheEntryRemovedException ignored) {
            if (log.isDebugEnabled())
                log.debug("Got removed entry when evicting (will simply return): " + this);
        }

        return ret;
    }

    /**
     * Create value bytes wrapper from the given object.
     *
     * @return Value bytes wrapper.
     * @throws IgniteCheckedException If failed.
     */
    private ByteBuffer swapValueBytes() throws IgniteCheckedException {
        assert val != null || valBytes != null || valPtr != 0;

        if (cctx.offheapTiered() && cctx.portableEnabled()) {
            if (val != null)
                return cctx.portable().marshal(val, false);

            V val0 = cctx.marshaller().unmarshal(valBytes, U.gridClassLoader());

            return cctx.portable().marshal(val0, false);
        }
        else {
            GridCacheValueBytes res = valueBytesUnlocked();

            if (res.isNull())
                res = GridCacheValueBytes.marshaled(CU.marshal(cctx.shared(), val));

            assert res.get() != null;

            return ByteBuffer.wrap(res.get());
        }
    }

    /**
     * @param filter Entry filter.
     * @return {@code True} if entry is visitable.
     */
    public boolean visitable(IgnitePredicate<Cache.Entry<K, V>>[] filter) {
        try {
            if (obsoleteOrDeleted() || (filter != CU.<K, V>empty() &&
                !cctx.isAll(wrapLazyValue(), filter)))
                return false;
        }
        catch (IgniteCheckedException e) {
            U.error(log, "An exception was thrown while filter checking.", e);

            RuntimeException ex = e.getCause(RuntimeException.class);

            if (ex != null)
                throw ex;

            Error err = e.getCause(Error.class);

            if (err != null)
                throw err;

            return false;
        }

        IgniteInternalTx<K, V> tx = cctx.tm().localTxx();

        return tx == null || !tx.removed(txKey());
    }

    /**
     * Ensures that internal data storage is created.
     *
     * @param size Amount of data to ensure.
     * @return {@code true} if data storage was created.
     */
    private boolean ensureData(int size) {
        if (attributeDataExtras() == null) {
            attributeDataExtras(new GridLeanMap<String, Object>(size));

            return true;
        }
        else
            return false;
    }

    /** {@inheritDoc} */
    @SuppressWarnings({"unchecked"})
    @Nullable @Override public <V1> V1 addMeta(String name, V1 val) {
        A.notNull(name, "name", val, "val");

        synchronized (this) {
            ensureData(1);

            return (V1)attributeDataExtras().put(name, val);
        }
    }

    /** {@inheritDoc} */
    @SuppressWarnings({"unchecked"})
    @Nullable @Override public <V1> V1 meta(String name) {
        A.notNull(name, "name");

        synchronized (this) {
            GridLeanMap<String, Object> attrData = attributeDataExtras();

            return attrData == null ? null : (V1)attrData.get(name);
        }
    }

    /** {@inheritDoc} */
    @SuppressWarnings({"unchecked"})
    @Nullable @Override public <V1> V1 removeMeta(String name) {
        A.notNull(name, "name");

        synchronized (this) {
            GridLeanMap<String, Object> attrData = attributeDataExtras();

            if (attrData == null)
                return null;

            V1 old = (V1)attrData.remove(name);

            if (attrData.isEmpty())
                attributeDataExtras(null);

            return old;
        }
    }

    /** {@inheritDoc} */
    @SuppressWarnings({"unchecked"})
    @Override public <V1> boolean removeMeta(String name, V1 val) {
        A.notNull(name, "name", val, "val");

        synchronized (this) {
            GridLeanMap<String, Object> attrData = attributeDataExtras();

            if (attrData == null)
                return false;

            V1 old = (V1)attrData.get(name);

            if (old != null && old.equals(val)) {
                attrData.remove(name);

                if (attrData.isEmpty())
                    attributeDataExtras(null);

                return true;
            }

            return false;
        }
    }

    /** {@inheritDoc} */
    @Override public boolean hasMeta(String name) {
        return meta(name) != null;
    }

    /** {@inheritDoc} */
    @SuppressWarnings({"unchecked"})
    @Nullable @Override public <V1> V1 putMetaIfAbsent(String name, V1 val) {
        A.notNull(name, "name", val, "val");

        synchronized (this) {
            V1 v = meta(name);

            if (v == null)
                return addMeta(name, val);

            return v;
        }
    }

    /** {@inheritDoc} */
    @SuppressWarnings({"unchecked", "ClassReferencesSubclass"})
    @Nullable @Override public <V1> V1 putMetaIfAbsent(String name, Callable<V1> c) {
        A.notNull(name, "name", c, "c");

        synchronized (this) {
            V1 v = meta(name);

            if (v == null)
                try {
                    return addMeta(name, c.call());
                }
                catch (Exception e) {
                    throw F.wrap(e);
                }

            return v;
        }
    }

    /** {@inheritDoc} */
    @SuppressWarnings({"RedundantTypeArguments"})
    @Override public <V1> boolean replaceMeta(String name, V1 curVal, V1 newVal) {
        A.notNull(name, "name", newVal, "newVal", curVal, "curVal");

        synchronized (this) {
            if (hasMeta(name)) {
                V1 val = this.<V1>meta(name);

                if (val != null && val.equals(curVal)) {
                    addMeta(name, newVal);

                    return true;
                }
            }

            return false;
        }
    }

    /**
     * Convenience way for super-classes which implement {@link Externalizable} to
     * serialize metadata. Super-classes must call this method explicitly from
     * within {@link Externalizable#writeExternal(ObjectOutput)} methods implementation.
     *
     * @param out Output to write to.
     * @throws IOException If I/O error occurred.
     */
    @SuppressWarnings({"TooBroadScope"})
    protected void writeExternalMeta(ObjectOutput out) throws IOException {
        Map<String, Object> cp;

        // Avoid code warning (suppressing is bad here, because we need this warning for other places).
        synchronized (this) {
            cp = new GridLeanMap<>(attributeDataExtras());
        }

        out.writeObject(cp);
    }

    /**
     * Convenience way for super-classes which implement {@link Externalizable} to
     * serialize metadata. Super-classes must call this method explicitly from
     * within {@link Externalizable#readExternal(ObjectInput)} methods implementation.
     *
     * @param in Input to read from.
     * @throws IOException If I/O error occurred.
     * @throws ClassNotFoundException If some class could not be found.
     */
    @SuppressWarnings({"unchecked"})
    protected void readExternalMeta(ObjectInput in) throws IOException, ClassNotFoundException {
        GridLeanMap<String, Object> cp = (GridLeanMap<String, Object>)in.readObject();

        synchronized (this) {
            attributeDataExtras(cp);
        }
    }

    /** {@inheritDoc} */
    @Override public boolean deleted() {
        if (!cctx.deferredDelete())
            return false;

        synchronized (this) {
            return deletedUnlocked();
        }
    }

    /** {@inheritDoc} */
    @Override public synchronized boolean obsoleteOrDeleted() {
        return obsoleteVersionExtras() != null ||
            (cctx.deferredDelete() && (deletedUnlocked() || !hasValueUnlocked()));
    }

    /**
     * @return {@code True} if deleted.
     */
    @SuppressWarnings("SimplifiableIfStatement")
    protected boolean deletedUnlocked() {
        assert Thread.holdsLock(this);

        if (!cctx.deferredDelete())
            return false;

        return (flags & IS_DELETED_MASK) != 0;
    }

    /**
     * @param deleted {@code True} if deleted.
     */
    protected void deletedUnlocked(boolean deleted) {
        assert Thread.holdsLock(this);
        assert cctx.deferredDelete();

        if (deleted) {
            assert !deletedUnlocked();

            flags |= IS_DELETED_MASK;

            cctx.decrementPublicSize(this);
        }
        else {
            assert deletedUnlocked();

            flags &= ~IS_DELETED_MASK;

            cctx.incrementPublicSize(this);
        }
    }

    /**
     * @return Attribute data.
     */
    @Nullable private GridLeanMap<String, Object> attributeDataExtras() {
        return extras != null ? extras.attributesData() : null;
    }

    /**
     * @param attrData Attribute data.
     */
    private void attributeDataExtras(@Nullable GridLeanMap<String, Object> attrData) {
        extras = (extras != null) ? extras.attributesData(attrData) : attrData != null ?
            new GridCacheAttributesEntryExtras<K>(attrData) : null;
    }

    /**
     * @return MVCC.
     */
    @Nullable protected GridCacheMvcc<K> mvccExtras() {
        return extras != null ? extras.mvcc() : null;
    }

    /**
     * @param mvcc MVCC.
     */
    protected void mvccExtras(@Nullable GridCacheMvcc<K> mvcc) {
        extras = (extras != null) ? extras.mvcc(mvcc) : mvcc != null ? new GridCacheMvccEntryExtras<>(mvcc) : null;
    }

    /**
     * @return Obsolete version.
     */
    @Nullable protected GridCacheVersion obsoleteVersionExtras() {
        return extras != null ? extras.obsoleteVersion() : null;
    }

    /**
     * @param obsoleteVer Obsolete version.
     */
    protected void obsoleteVersionExtras(@Nullable GridCacheVersion obsoleteVer) {
        extras = (extras != null) ? extras.obsoleteVersion(obsoleteVer) : obsoleteVer != null ?
            new GridCacheObsoleteEntryExtras<K>(obsoleteVer) : null;
    }

    /**
     * Updates metrics.
     *
     * @param op Operation.
     * @param metrics Update merics flag.
     */
    private void updateMetrics(GridCacheOperation op, boolean metrics) {
        if (metrics && cctx.cache().configuration().isStatisticsEnabled()) {
            if (op == GridCacheOperation.DELETE)
                cctx.cache().metrics0().onRemove();
            else
                cctx.cache().metrics0().onWrite();
        }
    }

    /**
     * @return TTL.
     */
    public long ttlExtras() {
        return extras != null ? extras.ttl() : 0;
    }

    /**
     * @return Expire time.
     */
    public long expireTimeExtras() {
        return extras != null ? extras.expireTime() : 0L;
    }

    /**
     * @param ttl TTL.
     * @param expireTime Expire time.
     */
    protected void ttlAndExpireTimeExtras(long ttl, long expireTime) {
        extras = (extras != null) ? extras.ttlAndExpireTime(ttl, expireTime) : ttl != 0 ?
            new GridCacheTtlEntryExtras<K>(ttl, expireTime) : null;
    }

    /**
     * @return Size of extras object.
     */
    private int extrasSize() {
        return extras != null ? extras.size() : 0;
    }

    /**
     * @return Value bytes read from offheap.
     * @throws IgniteCheckedException If failed.
     */
    private GridCacheValueBytes offheapValueBytes() throws IgniteCheckedException {
        assert cctx.offheapTiered() && valPtr != 0;

        long ptr = valPtr;

        boolean plainByteArr = UNSAFE.getByte(ptr++) != 0;

        if (plainByteArr || !cctx.portableEnabled()) {
            int size = UNSAFE.getInt(ptr);

            byte[] bytes = U.copyMemory(ptr + 4, size);

            return plainByteArr ? GridCacheValueBytes.plain(bytes) : GridCacheValueBytes.marshaled(bytes);
        }

        assert cctx.portableEnabled();

        return GridCacheValueBytes.marshaled(CU.marshal(cctx.shared(), cctx.portable().unmarshal(valPtr, true)));
    }

    /**
     * @param tmp If {@code true} can return temporary object.
     * @return Unmarshalled value.
     * @throws IgniteCheckedException If unmarshalling failed.
     */
    private V unmarshalOffheap(boolean tmp) throws IgniteCheckedException {
        assert cctx.offheapTiered() && valPtr != 0;

        if (cctx.portableEnabled())
            return (V)cctx.portable().unmarshal(valPtr, !tmp);

        long ptr = valPtr;

        boolean plainByteArr = UNSAFE.getByte(ptr++) != 0;

        int size = UNSAFE.getInt(ptr);

        byte[] res = U.copyMemory(ptr + 4, size);

        if (plainByteArr)
            return (V)res;

        IgniteUuid valClsLdrId = U.readGridUuid(ptr + 4 + size);

        ClassLoader ldr = valClsLdrId != null ? cctx.deploy().getClassLoader(valClsLdrId) :
            cctx.deploy().localLoader();

        return cctx.marshaller().unmarshal(res, ldr);
    }

    /** {@inheritDoc} */
    @Override public boolean equals(Object o) {
        // Identity comparison left on purpose.
        return o == this;
    }

    /** {@inheritDoc} */
    @Override public int hashCode() {
        return hash;
    }

    /** {@inheritDoc} */
    @Override public synchronized String toString() {
        return S.toString(GridCacheMapEntry.class, this);
    }

    /**
     *
     */
    private class LazyValueEntry implements Cache.Entry<K, V> {
        /** */
        private final K key;

        /**
         * @param key Key.
         */
        private LazyValueEntry(K key) {
            this.key = key;
        }

        /** {@inheritDoc} */
        @Override public K getKey() {
            return key;
        }

        /** {@inheritDoc} */
        @SuppressWarnings("unchecked")
        @Override public V getValue() {
            try {
                IgniteInternalTx<K, V> tx = cctx.tm().userTx();

                if (tx != null) {
                    GridTuple<V> peek = tx.peek(cctx, false, key, null);

                    if (peek != null)
                        return peek.get();
                }

                if (detached())
                    return rawGet();

                for (;;) {
                    GridCacheEntryEx<K, V> e = cctx.cache().peekEx(key);

                    if (e == null)
                        return null;

                    try {
                        return e.peek(GridCachePeekMode.GLOBAL, CU.<K, V>empty());
                    }
                    catch (GridCacheEntryRemovedException ignored) {
                        // No-op.
                    }
                }
            }
            catch (GridCacheFilterFailedException ignored) {
                throw new IgniteException("Should never happen.");
            }
        }

        /** {@inheritDoc} */
        @SuppressWarnings("unchecked")
        @Override public <T> T unwrap(Class<T> cls) {
            if (cls.isAssignableFrom(IgniteCache.class))
                return (T)cctx.grid().jcache(cctx.name());

            if (cls.isAssignableFrom(getClass()))
                return (T)this;

            if (cls.isAssignableFrom(EvictableEntry.class))
                return (T)wrapEviction();

            if (cls.isAssignableFrom(CacheVersionedEntryImpl.class))
                return (T)wrapVersioned();

            if (cls.isAssignableFrom(GridCacheMapEntry.this.getClass()))
                return (T)GridCacheMapEntry.this;

            throw new IllegalArgumentException("Unwrapping to class is not supported: " + cls);
        }

        /** {@inheritDoc} */
        @Override public String toString() {
            return "IteratorEntry [key=" + key + ']';
        }
    }
}<|MERGE_RESOLUTION|>--- conflicted
+++ resolved
@@ -615,13 +615,8 @@
      * @throws IgniteCheckedException If failed.
      */
     @SuppressWarnings({"RedundantTypeArguments"})
-<<<<<<< HEAD
     @Nullable protected V readThrough(@Nullable IgniteInternalTx<K, V> tx, K key, boolean reload, UUID subjId,
         String taskName) throws IgniteCheckedException {
-=======
-    @Nullable protected V readThrough(@Nullable IgniteInternalTx<K, V> tx, K key, boolean reload,
-        IgnitePredicate<Cache.Entry<K, V>>[] filter, UUID subjId, String taskName) throws IgniteCheckedException {
->>>>>>> 422ffb14
         return cctx.store().loadFromStore(tx, key);
     }
 
@@ -637,10 +632,6 @@
         UUID subjId,
         Object transformClo,
         String taskName,
-<<<<<<< HEAD
-=======
-        IgnitePredicate<Cache.Entry<K, V>>[] filter,
->>>>>>> 422ffb14
         @Nullable IgniteCacheExpiryPolicy expirePlc)
         throws IgniteCheckedException, GridCacheEntryRemovedException, GridCacheFilterFailedException {
         cctx.denyOnFlag(LOCAL);
@@ -670,10 +661,6 @@
         UUID subjId,
         Object transformClo,
         String taskName,
-<<<<<<< HEAD
-=======
-        IgnitePredicate<Cache.Entry<K, V>>[] filter,
->>>>>>> 422ffb14
         @Nullable IgniteCacheExpiryPolicy expiryPlc)
         throws IgniteCheckedException, GridCacheEntryRemovedException {
         // Disable read-through if there is no store.
@@ -685,13 +672,6 @@
         V old;
         V ret = null;
 
-<<<<<<< HEAD
-=======
-        if (!F.isEmptyOrNulls(filter) && !cctx.isAll(
-            (new CacheEntryImpl<>(key, rawGetOrUnmarshal(true))), filter))
-            return CU.<V>failed(failFast);
-
->>>>>>> 422ffb14
         GridCacheVersion startVer;
 
         boolean expired = false;
@@ -903,11 +883,7 @@
 
     /** {@inheritDoc} */
     @SuppressWarnings({"unchecked", "TooBroadScope"})
-<<<<<<< HEAD
     @Nullable @Override public final V innerReload()
-=======
-    @Nullable @Override public final V innerReload(IgnitePredicate<Cache.Entry<K, V>>[] filter)
->>>>>>> 422ffb14
         throws IgniteCheckedException, GridCacheEntryRemovedException {
         cctx.denyOnFlag(READ);
 
@@ -1382,16 +1358,8 @@
 
             GridCacheValueBytes oldBytes = valueBytesUnlocked();
 
-<<<<<<< HEAD
             if (needVal && old == null && (cctx.readThrough() && (op == GridCacheOperation.TRANSFORM || cctx.loadPreviousValue()))) {
                 old = readThrough(null, key, false, subjId, taskName);
-=======
-            boolean readThrough = false;
-
-            if (needVal && old == null &&
-                (cctx.readThrough() && (op == GridCacheOperation.TRANSFORM || cctx.loadPreviousValue()))) {
-                old = readThrough(null, key, false, CU.<K, V>empty(), subjId, taskName);
->>>>>>> 422ffb14
 
                 long ttl = 0;
                 long expireTime = 0;
