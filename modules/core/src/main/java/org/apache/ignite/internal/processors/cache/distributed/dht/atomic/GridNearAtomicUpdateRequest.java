/*
 * Licensed to the Apache Software Foundation (ASF) under one or more
 * contributor license agreements.  See the NOTICE file distributed with
 * this work for additional information regarding copyright ownership.
 * The ASF licenses this file to You under the Apache License, Version 2.0
 * (the "License"); you may not use this file except in compliance with
 * the License.  You may obtain a copy of the License at
 *
 *      http://www.apache.org/licenses/LICENSE-2.0
 *
 * Unless required by applicable law or agreed to in writing, software
 * distributed under the License is distributed on an "AS IS" BASIS,
 * WITHOUT WARRANTIES OR CONDITIONS OF ANY KIND, either express or implied.
 * See the License for the specific language governing permissions and
 * limitations under the License.
 */

package org.apache.ignite.internal.processors.cache.distributed.dht.atomic;

import org.apache.ignite.*;
import org.apache.ignite.cache.*;
import org.apache.ignite.internal.*;
import org.apache.ignite.internal.processors.cache.*;
import org.apache.ignite.internal.processors.cache.distributed.*;
import org.apache.ignite.internal.processors.cache.version.*;
import org.apache.ignite.internal.util.*;
import org.apache.ignite.internal.util.tostring.*;
import org.apache.ignite.internal.util.typedef.internal.*;
import org.apache.ignite.lang.*;
import org.apache.ignite.plugin.extensions.communication.*;
import org.jetbrains.annotations.*;

import javax.cache.*;
import javax.cache.expiry.*;
import javax.cache.processor.*;
import java.io.*;
import java.nio.*;
import java.util.*;

import static org.apache.ignite.internal.processors.cache.GridCacheOperation.*;

/**
 * Lite DHT cache update request sent from near node to primary node.
 */
public class GridNearAtomicUpdateRequest<K, V> extends GridCacheMessage<K, V> implements GridCacheDeployable {
    /** */
    private static final long serialVersionUID = 0L;

    /** Message index. */
    public static final int CACHE_MSG_IDX = nextIndexId();

    /** Target node ID. */
    @GridDirectTransient
    private UUID nodeId;

    /** Future version. */
    private GridCacheVersion futVer;

    /** Fast map flag. */
    private boolean fastMap;

    /** Update version. Set to non-null if fastMap is {@code true}. */
    private GridCacheVersion updateVer;

    /** Topology version. */
    private long topVer;

    /** Write synchronization mode. */
    private CacheWriteSynchronizationMode syncMode;

    /** Update operation. */
    private GridCacheOperation op;

    /** Keys to update. */
    @GridDirectTransient
    @GridToStringInclude
    private List<K> keys;

    /** Key bytes. */
    @GridDirectCollection(byte[].class)
    private List<byte[]> keyBytes;

    /** Values to update. */
    @GridDirectTransient
    private List<Object> vals;

    /** Value bytes. */
    @GridDirectCollection(GridCacheValueBytes.class)
    private List<GridCacheValueBytes> valBytes;

    /** Optional arguments for entry processor. */
    @GridDirectTransient
    private Object[] invokeArgs;

    /** Entry processor arguments bytes. */
    private byte[][] invokeArgsBytes;

    /** Conflict versions. */
    @GridDirectCollection(GridCacheVersion.class)
    private List<GridCacheVersion> conflictVers;

    /** Conflict TTLs. */
    private GridLongList conflictTtls;

    /** Conflict expire times. */
    private GridLongList conflictExpireTimes;

    /** Return value flag. */
    private boolean retval;

    /** Expiry policy. */
    @GridDirectTransient
    private ExpiryPolicy expiryPlc;

    /** Expiry policy bytes. */
    private byte[] expiryPlcBytes;

    /** Filter. */
    @GridDirectTransient
    private IgnitePredicate<Cache.Entry<K, V>>[] filter;

    /** Filter bytes. */
    private byte[][] filterBytes;

    /** Flag indicating whether request contains primary keys. */
    private boolean hasPrimary;

    /** Force transform backups flag. */
    private boolean forceTransformBackups;

    /** Subject ID. */
    private UUID subjId;

    /** Task name hash. */
    private int taskNameHash;

    /**
     * Empty constructor required by {@link Externalizable}.
     */
    public GridNearAtomicUpdateRequest() {
        // No-op.
    }

    /**
     * Constructor.
     *
     * @param cacheId Cache ID.
     * @param nodeId Node ID.
     * @param futVer Future version.
     * @param fastMap Fast map scheme flag.
     * @param updateVer Update version set if fast map is performed.
     * @param topVer Topology version.
     * @param syncMode Synchronization mode.
     * @param op Cache update operation.
     * @param retval Return value required flag.
     * @param forceTransformBackups Force transform backups flag.
     * @param expiryPlc Expiry policy.
     * @param invokeArgs Optional arguments for entry processor.
     * @param filter Optional filter for atomic check.
     * @param subjId Subject ID.
     * @param taskNameHash Task name hash code.
     */
    public GridNearAtomicUpdateRequest(
        int cacheId,
        UUID nodeId,
        GridCacheVersion futVer,
        boolean fastMap,
        @Nullable GridCacheVersion updateVer,
        long topVer,
        CacheWriteSynchronizationMode syncMode,
        GridCacheOperation op,
        boolean retval,
        boolean forceTransformBackups,
        @Nullable ExpiryPolicy expiryPlc,
        @Nullable Object[] invokeArgs,
        @Nullable IgnitePredicate<Cache.Entry<K, V>>[] filter,
        @Nullable UUID subjId,
        int taskNameHash
    ) {
        this.cacheId = cacheId;
        this.nodeId = nodeId;
        this.futVer = futVer;
        this.fastMap = fastMap;
        this.updateVer = updateVer;

        this.topVer = topVer;
        this.syncMode = syncMode;
        this.op = op;
        this.retval = retval;
        this.forceTransformBackups = forceTransformBackups;
        this.expiryPlc = expiryPlc;
        this.invokeArgs = invokeArgs;
        this.filter = filter;
        this.subjId = subjId;
        this.taskNameHash = taskNameHash;

        keys = new ArrayList<>();
        vals = new ArrayList<>();
    }

    /** {@inheritDoc} */
    @Override public int lookupIndex() {
        return CACHE_MSG_IDX;
    }

    /**
     * @return Mapped node ID.
     */
    public UUID nodeId() {
        return nodeId;
    }

    /**
     * @param nodeId Node ID.
     */
    public void nodeId(UUID nodeId) {
        this.nodeId = nodeId;
    }

    /**
     * @return Subject ID.
     */
    public UUID subjectId() {
        return subjId;
    }

    /**
     * @return Task name hash.
     */
    public int taskNameHash() {
        return taskNameHash;
    }

    /**
     * @return Future version.
     */
    public GridCacheVersion futureVersion() {
        return futVer;
    }

    /**
     * @return Flag indicating whether this is fast-map udpate.
     */
    public boolean fastMap() {
        return fastMap;
    }

    /**
     * @return Update version for fast-map request.
     */
    public GridCacheVersion updateVersion() {
        return updateVer;
    }

    /**
     * @return Topology version.
     */
    @Override public long topologyVersion() {
        return topVer;
    }

    /**
     * @return Cache write synchronization mode.
     */
    public CacheWriteSynchronizationMode writeSynchronizationMode() {
        return syncMode;
    }

    /**
     * @return Expiry policy.
     */
    public ExpiryPolicy expiry() {
        return expiryPlc;
    }

    /**
     * @return Return value flag.
     */
    public boolean returnValue() {
        return retval;
    }

    /**
     * @return Filter.
     */
    @Nullable public IgnitePredicate<Cache.Entry<K, V>>[] filter() {
        return filter;
    }

    /**
     * @param key Key to add.
     * @param val Optional update value.
     * @param conflictTtl Conflict TTL (optional).
     * @param conflictExpireTime Conflict expire time (optional).
<<<<<<< HEAD
     * @param conflicVer Conflict version (optional).
=======
     * @param conflictVer Conflict version (optional).
>>>>>>> 510fd17e
     * @param primary If given key is primary on this mapping.
     */
    public void addUpdateEntry(K key,
        @Nullable Object val,
        long conflictTtl,
        long conflictExpireTime,
<<<<<<< HEAD
        @Nullable GridCacheVersion conflicVer,
=======
        @Nullable GridCacheVersion conflictVer,
>>>>>>> 510fd17e
        boolean primary) {
        assert val != null || op == DELETE;
        assert op != TRANSFORM || val instanceof EntryProcessor;

        keys.add(key);
        vals.add(val);

        hasPrimary |= primary;

        // In case there is no conflict, do not create the list.
<<<<<<< HEAD
        if (conflicVer != null) {
=======
        if (conflictVer != null) {
>>>>>>> 510fd17e
            if (conflictVers == null) {
                conflictVers = new ArrayList<>();

                for (int i = 0; i < keys.size() - 1; i++)
                    conflictVers.add(null);
            }

<<<<<<< HEAD
            conflictVers.add(conflicVer);
=======
            conflictVers.add(conflictVer);
>>>>>>> 510fd17e
        }
        else if (conflictVers != null)
            conflictVers.add(null);

        if (conflictTtl >= 0) {
            if (conflictTtls == null) {
                conflictTtls = new GridLongList(keys.size());

                for (int i = 0; i < keys.size() - 1; i++)
                    conflictTtls.add(CU.TTL_NOT_CHANGED);
            }

            conflictTtls.add(conflictTtl);
        }

        if (conflictExpireTime >= 0) {
            if (conflictExpireTimes == null) {
                conflictExpireTimes = new GridLongList(keys.size());

                for (int i = 0; i < keys.size() - 1; i++)
                    conflictExpireTimes.add(CU.EXPIRE_TIME_CALCULATE);
            }

            conflictExpireTimes.add(conflictExpireTime);
        }
    }

    /**
     * @return Keys for this update request.
     */
    public List<K> keys() {
        return keys;
    }

    /**
     * @return Values for this update request.
     */
    public List<Object> values() {
        return vals;
    }

    /**
     * @return Update operation.
     */
    public GridCacheOperation operation() {
        return op;
    }

    /**
     * @return Optional arguments for entry processor.
     */
    @Nullable public Object[] invokeArguments() {
        return invokeArgs;
    }

    /**
     * @param idx Key index.
     * @return Value.
     */
    @SuppressWarnings("unchecked")
    public V value(int idx) {
        assert op == UPDATE : op;

        return (V)vals.get(idx);
    }

    /**
     * @param idx Key index.
     * @return Entry processor.
     */
    @SuppressWarnings("unchecked")
    public EntryProcessor<K, V, ?> entryProcessor(int idx) {
        assert op == TRANSFORM : op;

        return (EntryProcessor<K, V, ?>)vals.get(idx);
    }

    /**
     * @param idx Index to get.
     * @return Write value - either value, or transform closure.
     */
    public Object writeValue(int idx) {
        if (vals != null) {
            Object val = vals.get(idx);

            if (val != null)
                return val;
        }

        if (valBytes != null) {
            GridCacheValueBytes valBytesTuple = valBytes.get(idx);

            if (valBytesTuple != null && valBytesTuple.isPlain())
                return valBytesTuple.get();
        }

        return null;
    }

    /**
     * @param idx Key index.
     * @return Value bytes.
     */
    public byte[] valueBytes(int idx) {
        if (op != TRANSFORM && valBytes != null) {
            GridCacheValueBytes valBytesTuple = valBytes.get(idx);

            if (valBytesTuple != null && !valBytesTuple.isPlain())
                return valBytesTuple.get();
        }

        return null;
    }

    /**
     * @return Conflict versions.
     */
    @Nullable public List<GridCacheVersion> conflictVersions() {
        return conflictVers;
    }

    /**
     * @param idx Index.
     * @return Conflict version.
     */
    @Nullable public GridCacheVersion conflictVersion(int idx) {
        if (conflictVers != null) {
            assert idx >= 0 && idx < conflictVers.size();

            return conflictVers.get(idx);
        }

        return null;
    }

    /**
<<<<<<< HEAD
     * @return Conflict TTLs.
     */
    @Nullable public GridLongList conflictTtls() {
        return conflictTtls;
    }

    /**
=======
>>>>>>> 510fd17e
     * @param idx Index.
     * @return Conflict TTL.
     */
    public long conflictTtl(int idx) {
        if (conflictTtls != null) {
            assert idx >= 0 && idx < conflictTtls.size();

            return conflictTtls.get(idx);
        }

        return CU.TTL_NOT_CHANGED;
<<<<<<< HEAD
    }

    /**
     * @return Conflict expire times.
     */
    @Nullable public GridLongList conflictExpireTimes() {
        return conflictExpireTimes;
=======
>>>>>>> 510fd17e
    }

    /**
     * @param idx Index.
     * @return Conflict expire time.
     */
    public long conflictExpireTime(int idx) {
        if (conflictExpireTimes != null) {
            assert idx >= 0 && idx < conflictExpireTimes.size();

            return conflictExpireTimes.get(idx);
        }

        return CU.EXPIRE_TIME_CALCULATE;
    }

    /**
     * @return Flag indicating whether this request contains primary keys.
     */
    public boolean hasPrimary() {
        return hasPrimary;
    }

    /**
     * @return Force transform backups flag.
     */
    public boolean forceTransformBackups() {
        return forceTransformBackups;
    }

    /**
     * @param forceTransformBackups Force transform backups flag.
     */
    public void forceTransformBackups(boolean forceTransformBackups) {
        this.forceTransformBackups = forceTransformBackups;
    }

    /** {@inheritDoc}
     * @param ctx*/
    @Override public void prepareMarshal(GridCacheSharedContext<K, V> ctx) throws IgniteCheckedException {
        super.prepareMarshal(ctx);

        keyBytes = marshalCollection(keys, ctx);
        valBytes = marshalValuesCollection(vals, ctx);
        filterBytes = marshalFilter(filter, ctx);
        invokeArgsBytes = marshalInvokeArguments(invokeArgs, ctx);

        if (expiryPlc != null)
            expiryPlcBytes = CU.marshal(ctx, new IgniteExternalizableExpiryPolicy(expiryPlc));
    }

    /** {@inheritDoc} */
    @Override public void finishUnmarshal(GridCacheSharedContext<K, V> ctx, ClassLoader ldr) throws IgniteCheckedException {
        super.finishUnmarshal(ctx, ldr);

        keys = unmarshalCollection(keyBytes, ctx, ldr);
        vals = unmarshalValueBytesCollection(valBytes, ctx, ldr);
        filter = unmarshalFilter(filterBytes, ctx, ldr);
        invokeArgs = unmarshalInvokeArguments(invokeArgsBytes, ctx, ldr);

        if (expiryPlcBytes != null)
            expiryPlc = ctx.marshaller().unmarshal(expiryPlcBytes, ldr);
    }

    /** {@inheritDoc} */
    @Override public boolean writeTo(ByteBuffer buf, MessageWriter writer) {
        writer.setBuffer(buf);

        if (!super.writeTo(buf, writer))
            return false;

        if (!writer.isTypeWritten()) {
            if (!writer.writeByte(null, directType()))
                return false;

            writer.onTypeWritten();
        }

        switch (writer.state()) {
            case 3:
                if (!writer.writeMessage("conflictExpireTimes", conflictExpireTimes))
                    return false;

                writer.incrementState();

            case 4:
                if (!writer.writeMessage("conflictTtls", conflictTtls))
                    return false;

                writer.incrementState();

            case 5:
                if (!writer.writeCollection("conflictVers", conflictVers, Type.MSG))
                    return false;

                writer.incrementState();

            case 6:
                if (!writer.writeByteArray("expiryPlcBytes", expiryPlcBytes))
                    return false;

                writer.incrementState();

            case 7:
                if (!writer.writeBoolean("fastMap", fastMap))
                    return false;

                writer.incrementState();

            case 8:
                if (!writer.writeObjectArray("filterBytes", filterBytes, Type.BYTE_ARR))
                    return false;

                writer.incrementState();

            case 9:
                if (!writer.writeBoolean("forceTransformBackups", forceTransformBackups))
                    return false;

                writer.incrementState();

            case 10:
                if (!writer.writeMessage("futVer", futVer))
                    return false;

                writer.incrementState();

            case 11:
                if (!writer.writeBoolean("hasPrimary", hasPrimary))
                    return false;

                writer.incrementState();

            case 12:
                if (!writer.writeObjectArray("invokeArgsBytes", invokeArgsBytes, Type.BYTE_ARR))
                    return false;

                writer.incrementState();

            case 13:
                if (!writer.writeCollection("keyBytes", keyBytes, Type.BYTE_ARR))
                    return false;

                writer.incrementState();

            case 14:
                if (!writer.writeByte("op", op != null ? (byte)op.ordinal() : -1))
                    return false;

                writer.incrementState();

            case 15:
                if (!writer.writeBoolean("retval", retval))
                    return false;

                writer.incrementState();

            case 16:
                if (!writer.writeUuid("subjId", subjId))
                    return false;

                writer.incrementState();

            case 17:
                if (!writer.writeByte("syncMode", syncMode != null ? (byte)syncMode.ordinal() : -1))
                    return false;

                writer.incrementState();

            case 18:
                if (!writer.writeInt("taskNameHash", taskNameHash))
                    return false;

                writer.incrementState();

            case 19:
                if (!writer.writeLong("topVer", topVer))
                    return false;

                writer.incrementState();

            case 20:
                if (!writer.writeMessage("updateVer", updateVer))
                    return false;

                writer.incrementState();

            case 21:
                if (!writer.writeCollection("valBytes", valBytes, Type.MSG))
                    return false;

                writer.incrementState();

        }

        return true;
    }

    /** {@inheritDoc} */
    @Override public boolean readFrom(ByteBuffer buf) {
        reader.setBuffer(buf);

        if (!super.readFrom(buf))
            return false;

        switch (readState) {
            case 3:
                conflictExpireTimes = reader.readMessage("conflictExpireTimes");

                if (!reader.isLastRead())
                    return false;

                readState++;

            case 4:
                conflictTtls = reader.readMessage("conflictTtls");

                if (!reader.isLastRead())
                    return false;

                readState++;

            case 5:
                conflictVers = reader.readCollection("conflictVers", Type.MSG);

                if (!reader.isLastRead())
                    return false;

                readState++;

            case 6:
                expiryPlcBytes = reader.readByteArray("expiryPlcBytes");

                if (!reader.isLastRead())
                    return false;

                readState++;

            case 7:
                fastMap = reader.readBoolean("fastMap");

                if (!reader.isLastRead())
                    return false;

                readState++;

            case 8:
                filterBytes = reader.readObjectArray("filterBytes", Type.BYTE_ARR, byte[].class);

                if (!reader.isLastRead())
                    return false;

                readState++;

            case 9:
                forceTransformBackups = reader.readBoolean("forceTransformBackups");

                if (!reader.isLastRead())
                    return false;

                readState++;

            case 10:
                futVer = reader.readMessage("futVer");

                if (!reader.isLastRead())
                    return false;

                readState++;

            case 11:
                hasPrimary = reader.readBoolean("hasPrimary");

                if (!reader.isLastRead())
                    return false;

                readState++;

            case 12:
                invokeArgsBytes = reader.readObjectArray("invokeArgsBytes", Type.BYTE_ARR, byte[].class);

                if (!reader.isLastRead())
                    return false;

                readState++;

            case 13:
                keyBytes = reader.readCollection("keyBytes", Type.BYTE_ARR);

                if (!reader.isLastRead())
                    return false;

                readState++;

            case 14:
                byte opOrd;

                opOrd = reader.readByte("op");

                if (!reader.isLastRead())
                    return false;

                op = GridCacheOperation.fromOrdinal(opOrd);

                readState++;

            case 15:
                retval = reader.readBoolean("retval");

                if (!reader.isLastRead())
                    return false;

                readState++;

            case 16:
                subjId = reader.readUuid("subjId");

                if (!reader.isLastRead())
                    return false;

                readState++;

            case 17:
                byte syncModeOrd;

                syncModeOrd = reader.readByte("syncMode");

                if (!reader.isLastRead())
                    return false;

                syncMode = CacheWriteSynchronizationMode.fromOrdinal(syncModeOrd);

                readState++;

            case 18:
                taskNameHash = reader.readInt("taskNameHash");

                if (!reader.isLastRead())
                    return false;

                readState++;

            case 19:
                topVer = reader.readLong("topVer");

                if (!reader.isLastRead())
                    return false;

                readState++;

            case 20:
                updateVer = reader.readMessage("updateVer");

                if (!reader.isLastRead())
                    return false;

                readState++;

            case 21:
                valBytes = reader.readCollection("valBytes", Type.MSG);

                if (!reader.isLastRead())
                    return false;

                readState++;

        }

        return true;
    }

    /** {@inheritDoc} */
    @Override public byte directType() {
        return 40;
    }

    /** {@inheritDoc} */
    @Override public String toString() {
        return S.toString(GridNearAtomicUpdateRequest.class, this, "filter", Arrays.toString(filter),
            "parent", super.toString());
    }
}<|MERGE_RESOLUTION|>--- conflicted
+++ resolved
@@ -292,22 +292,14 @@
      * @param val Optional update value.
      * @param conflictTtl Conflict TTL (optional).
      * @param conflictExpireTime Conflict expire time (optional).
-<<<<<<< HEAD
-     * @param conflicVer Conflict version (optional).
-=======
      * @param conflictVer Conflict version (optional).
->>>>>>> 510fd17e
      * @param primary If given key is primary on this mapping.
      */
     public void addUpdateEntry(K key,
         @Nullable Object val,
         long conflictTtl,
         long conflictExpireTime,
-<<<<<<< HEAD
-        @Nullable GridCacheVersion conflicVer,
-=======
         @Nullable GridCacheVersion conflictVer,
->>>>>>> 510fd17e
         boolean primary) {
         assert val != null || op == DELETE;
         assert op != TRANSFORM || val instanceof EntryProcessor;
@@ -318,11 +310,7 @@
         hasPrimary |= primary;
 
         // In case there is no conflict, do not create the list.
-<<<<<<< HEAD
-        if (conflicVer != null) {
-=======
         if (conflictVer != null) {
->>>>>>> 510fd17e
             if (conflictVers == null) {
                 conflictVers = new ArrayList<>();
 
@@ -330,11 +318,7 @@
                     conflictVers.add(null);
             }
 
-<<<<<<< HEAD
-            conflictVers.add(conflicVer);
-=======
             conflictVers.add(conflictVer);
->>>>>>> 510fd17e
         }
         else if (conflictVers != null)
             conflictVers.add(null);
@@ -471,16 +455,6 @@
     }
 
     /**
-<<<<<<< HEAD
-     * @return Conflict TTLs.
-     */
-    @Nullable public GridLongList conflictTtls() {
-        return conflictTtls;
-    }
-
-    /**
-=======
->>>>>>> 510fd17e
      * @param idx Index.
      * @return Conflict TTL.
      */
@@ -492,16 +466,6 @@
         }
 
         return CU.TTL_NOT_CHANGED;
-<<<<<<< HEAD
-    }
-
-    /**
-     * @return Conflict expire times.
-     */
-    @Nullable public GridLongList conflictExpireTimes() {
-        return conflictExpireTimes;
-=======
->>>>>>> 510fd17e
     }
 
     /**
