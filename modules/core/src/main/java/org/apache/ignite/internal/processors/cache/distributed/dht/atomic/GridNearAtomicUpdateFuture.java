/*
 * Licensed to the Apache Software Foundation (ASF) under one or more
 * contributor license agreements.  See the NOTICE file distributed with
 * this work for additional information regarding copyright ownership.
 * The ASF licenses this file to You under the Apache License, Version 2.0
 * (the "License"); you may not use this file except in compliance with
 * the License.  You may obtain a copy of the License at
 *
 *      http://www.apache.org/licenses/LICENSE-2.0
 *
 * Unless required by applicable law or agreed to in writing, software
 * distributed under the License is distributed on an "AS IS" BASIS,
 * WITHOUT WARRANTIES OR CONDITIONS OF ANY KIND, either express or implied.
 * See the License for the specific language governing permissions and
 * limitations under the License.
 */

package org.apache.ignite.internal.processors.cache.distributed.dht.atomic;

import org.apache.ignite.*;
import org.apache.ignite.cache.*;
import org.apache.ignite.cluster.*;
import org.apache.ignite.configuration.*;
import org.apache.ignite.internal.*;
import org.apache.ignite.internal.cluster.*;
import org.apache.ignite.internal.managers.discovery.*;
import org.apache.ignite.internal.processors.cache.*;
import org.apache.ignite.internal.processors.cache.distributed.dht.*;
import org.apache.ignite.internal.processors.cache.distributed.near.*;
import org.apache.ignite.internal.processors.cache.dr.*;
import org.apache.ignite.internal.processors.cache.version.*;
import org.apache.ignite.internal.util.future.*;
import org.apache.ignite.internal.util.tostring.*;
import org.apache.ignite.internal.util.typedef.*;
import org.apache.ignite.internal.util.typedef.internal.*;
import org.apache.ignite.lang.*;
import org.jdk8.backport.*;
import org.jetbrains.annotations.*;

import javax.cache.*;
import javax.cache.expiry.*;
import java.io.*;
import java.util.*;
import java.util.concurrent.*;
import java.util.concurrent.atomic.*;

import static org.apache.ignite.cache.CacheAtomicWriteOrderMode.*;
import static org.apache.ignite.cache.CacheWriteSynchronizationMode.*;
import static org.apache.ignite.internal.processors.cache.CacheFlag.*;
import static org.apache.ignite.internal.processors.cache.GridCacheOperation.*;

/**
 * DHT atomic cache near update future.
 */
public class GridNearAtomicUpdateFuture<K, V> extends GridFutureAdapter<Object>
    implements GridCacheAtomicFuture<K, Object>{
    /** */
    private static final long serialVersionUID = 0L;

    /** Logger reference. */
    private static final AtomicReference<IgniteLogger> logRef = new AtomicReference<>();

    /** Logger. */
    protected static IgniteLogger log;

    /** Cache context. */
    private final GridCacheContext<K, V> cctx;

    /** Cache. */
    private GridDhtAtomicCache<K, V> cache;

    /** Future ID. */
    private volatile GridCacheVersion futVer;

    /** Update operation. */
    private final GridCacheOperation op;

    /** Keys */
    private Collection<? extends K> keys;

    /** Values. */
    @SuppressWarnings({"FieldAccessedSynchronizedAndUnsynchronized"})
    private Collection<?> vals;

    /** Optional arguments for entry processor. */
    private Object[] invokeArgs;

    /** Conflict put values. */
    @SuppressWarnings({"FieldAccessedSynchronizedAndUnsynchronized"})
    private Collection<GridCacheDrInfo<V>> conflictPutVals;

    /** Conflict remove values. */
    @SuppressWarnings({"FieldAccessedSynchronizedAndUnsynchronized"})
    private Collection<GridCacheVersion> conflictRmvVals;

    /** Mappings. */
    @GridToStringInclude
    private final ConcurrentMap<UUID, GridNearAtomicUpdateRequest<K, V>> mappings;

    /** Error. */
    private volatile CachePartialUpdateCheckedException err;

    /** Operation result. */
    private volatile GridCacheReturn<Object> opRes;

    /** Return value require flag. */
    private final boolean retval;

    /** Cached entry if keys size is 1. */
    private GridCacheEntryEx<K, V> cached;

    /** Expiry policy. */
    private final ExpiryPolicy expiryPlc;

    /** Future map topology version. */
    private long topVer;

    /** Optional filter. */
    private final IgnitePredicate<Cache.Entry<K, V>>[] filter;

    /** Write synchronization mode. */
    private final CacheWriteSynchronizationMode syncMode;

    /** If this future mapped to single node. */
    private volatile Boolean single;

    /** If this future is mapped to a single node, this field will contain that node ID. */
    private UUID singleNodeId;

    /** Single update request. */
    private GridNearAtomicUpdateRequest<K, V> singleReq;

    /** Raw return value flag. */
    private boolean rawRetval;

    /** Fast map flag. */
    private final boolean fastMap;

    /** Near cache flag. */
    private final boolean nearEnabled;

    /** Subject ID. */
    private final UUID subjId;

    /** Task name hash. */
    private final int taskNameHash;

    /** Map time. */
    private volatile long mapTime;

    /**
     * Empty constructor required by {@link Externalizable}.
     */
    public GridNearAtomicUpdateFuture() {
        cctx = null;
        mappings = null;
        futVer = null;
        retval = false;
        fastMap = false;
        expiryPlc = null;
        filter = null;
        syncMode = null;
        op = null;
        nearEnabled = false;
        subjId = null;
        taskNameHash = 0;
    }

    /**
     * @param cctx Cache context.
     * @param cache Cache instance.
     * @param op Update operation.
     * @param syncMode Write synchronization mode.
     * @param keys Keys to update.
     * @param vals Values or transform closure.
     * @param invokeArgs Optional arguments for entry processor.
     * @param conflictPutVals Conflict put values (optional).
     * @param conflictRmvVals Conflict remove values (optional).
     * @param retval Return value require flag.
     * @param rawRetval {@code True} if should return {@code GridCacheReturn} as future result.
     * @param cached Cached entry if keys size is 1.
     * @param expiryPlc Expiry policy explicitly specified for cache operation.
     * @param filter Entry filter.
     * @param subjId Subject ID.
     * @param taskNameHash Task name hash code.
     */
    public GridNearAtomicUpdateFuture(
        GridCacheContext<K, V> cctx,
        GridDhtAtomicCache<K, V> cache,
        CacheWriteSynchronizationMode syncMode,
        GridCacheOperation op,
        Collection<? extends K> keys,
        @Nullable Collection<?> vals,
        @Nullable Object[] invokeArgs,
        @Nullable Collection<GridCacheDrInfo<V>> conflictPutVals,
        @Nullable Collection<GridCacheVersion> conflictRmvVals,
        final boolean retval,
        final boolean rawRetval,
        @Nullable GridCacheEntryEx<K, V> cached,
        @Nullable ExpiryPolicy expiryPlc,
        final IgnitePredicate<Cache.Entry<K, V>>[] filter,
        UUID subjId,
        int taskNameHash
    ) {
        super(cctx.kernalContext());

        this.rawRetval = rawRetval;

        assert vals == null || vals.size() == keys.size();
        assert conflictPutVals == null || conflictPutVals.size() == keys.size();
        assert conflictRmvVals == null || conflictRmvVals.size() == keys.size();
        assert cached == null || keys.size() == 1;
        assert subjId != null;

        this.cctx = cctx;
        this.cache = cache;
        this.syncMode = syncMode;
        this.op = op;
        this.keys = keys;
        this.vals = vals;
        this.invokeArgs = invokeArgs;
        this.conflictPutVals = conflictPutVals;
        this.conflictRmvVals = conflictRmvVals;
        this.retval = retval;
        this.cached = cached;
        this.expiryPlc = expiryPlc;
        this.filter = filter;
        this.subjId = subjId;
        this.taskNameHash = taskNameHash;

        log = U.logger(ctx, logRef, GridFutureAdapter.class);

        mappings = new ConcurrentHashMap8<>(keys.size(), 1.0f);

        fastMap = F.isEmpty(filter) && op != TRANSFORM && cctx.config().getWriteSynchronizationMode() == FULL_SYNC &&
            cctx.config().getAtomicWriteOrderMode() == CLOCK &&
            !(cctx.writeThrough() && cctx.config().getInterceptor() != null);

        nearEnabled = CU.isNearEnabled(cctx);
    }

    /** {@inheritDoc} */
    @Override public IgniteUuid futureId() {
        return futVer.asGridUuid();
    }

    /** {@inheritDoc} */
    @Override public GridCacheVersion version() {
        return futVer;
    }

    /** {@inheritDoc} */
    @Override public Collection<? extends ClusterNode> nodes() {
        return F.view(F.viewReadOnly(mappings.keySet(), U.id2Node(cctx.kernalContext())), F.notNull());
    }

    /** {@inheritDoc} */
    @Override public boolean waitForPartitionExchange() {
        // Wait fast-map near atomic update futures in CLOCK mode.
        return fastMap;
    }

    /** {@inheritDoc} */
    @Override public long topologyVersion() {
        return topVer;
    }

    /** {@inheritDoc} */
    @Override public Collection<? extends K> keys() {
        return keys;
    }

    /** {@inheritDoc} */
    @Override public boolean onNodeLeft(UUID nodeId) {
        Boolean single0 = single;

        if (single0 != null && single0) {
            if (singleNodeId.equals(nodeId)) {
                onDone(addFailedKeys(
                    singleReq.keys(),
                    new ClusterTopologyCheckedException("Primary node left grid before response is received: " + nodeId)));

                return true;
            }

            return false;
        }

        GridNearAtomicUpdateRequest<K, V> req = mappings.get(nodeId);

        if (req != null) {
            addFailedKeys(req.keys(), new ClusterTopologyCheckedException("Primary node left grid before response is " +
                "received: " + nodeId));

            mappings.remove(nodeId);

            checkComplete();

            return true;
        }

        return false;
    }

    /** {@inheritDoc} */
    @Override public void checkTimeout(long timeout) {
        long mapTime0 = mapTime;

        if (mapTime0 > 0 && U.currentTimeMillis() > mapTime0 + timeout)
            onDone(new CacheAtomicUpdateTimeoutCheckedException("Cache update timeout out " +
                "(consider increasing networkTimeout configuration property)."));
    }

    /** {@inheritDoc} */
    @Override public boolean trackable() {
        return true;
    }

    /** {@inheritDoc} */
    @Override public void markNotTrackable() {
        // No-op.
    }

    /**
     * Performs future mapping.
     */
    public void map() {
        mapOnTopology(keys, false, null);
    }

    /** {@inheritDoc} */
    @Override public boolean onDone(@Nullable Object res, @Nullable Throwable err) {
        assert res == null || res instanceof GridCacheReturn;

        GridCacheReturn ret = (GridCacheReturn)res;

        Object retval = res == null ? null : rawRetval ? ret : this.retval ? ret.value() : ret.success();

        if (op == TRANSFORM && retval == null)
            retval = Collections.emptyMap();

        if (super.onDone(retval, err)) {
            cctx.mvcc().removeAtomicFuture(version());

            return true;
        }

        return false;
    }

    /**
     * Response callback.
     *
     * @param nodeId Node ID.
     * @param res Update response.
     */
    public void onResult(UUID nodeId, GridNearAtomicUpdateResponse<K, V> res) {
        if (res.remapKeys() != null) {
            assert cctx.config().getAtomicWriteOrderMode() == PRIMARY;

            mapOnTopology(res.remapKeys(), true, nodeId);

            return;
        }

        Boolean single0 = single;

        if (single0 != null && single0) {
            assert singleNodeId.equals(nodeId) : "Invalid response received for single-node mapped future " +
                "[singleNodeId=" + singleNodeId + ", nodeId=" + nodeId + ", res=" + res + ']';

            updateNear(singleReq, res);

            if (res.error() != null)
                onDone(addFailedKeys(res.failedKeys(), res.error()));
            else {
                GridCacheReturn<Object> opRes0 = opRes = res.returnValue();

                onDone(opRes0);
            }
        }
        else {
            GridNearAtomicUpdateRequest<K, V> req = mappings.get(nodeId);

            if (req != null) { // req can be null if onResult is being processed concurrently with onNodeLeft.
                updateNear(req, res);

                if (res.error() != null)
                    addFailedKeys(req.keys(), res.error());
                else {
                    if (op == TRANSFORM) {
                        assert !req.fastMap();

                        if (res.returnValue() != null)
                            addInvokeResults(res.returnValue());
                    }
                    else if (req.fastMap() && req.hasPrimary())
                        opRes = res.returnValue();
                }

                mappings.remove(nodeId);
            }

            checkComplete();
        }
    }

    /**
     * Updates near cache.
     *
     * @param req Update request.
     * @param res Update response.
     */
    private void updateNear(GridNearAtomicUpdateRequest<K, V> req, GridNearAtomicUpdateResponse<K, V> res) {
        if (!nearEnabled || !req.hasPrimary())
            return;

        GridNearAtomicCache<K, V> near = (GridNearAtomicCache<K, V>)cctx.dht().near();

        near.processNearAtomicUpdateResponse(req, res);
    }

    /**
     * Maps future on ready topology.
     *
     * @param keys Keys to map.
     * @param remap Boolean flag indicating if this is partial future remap.
     * @param oldNodeId Old node ID if remap.
     */
    private void mapOnTopology(final Collection<? extends K> keys, final boolean remap, final UUID oldNodeId) {
        cache.topology().readLock();

        GridDiscoveryTopologySnapshot snapshot = null;

        try {
            GridDhtTopologyFuture fut = cctx.topologyVersionFuture();

            if (fut.isDone()) {
                if (futVer == null)
                    // Assign future version in topology read lock before first exception may be thrown.
                    futVer = cctx.versions().next(topVer);

                // We are holding topology read lock and current topology is ready, we can start mapping.
                snapshot = fut.topologySnapshot();
            }
            else {
                fut.listenAsync(new CI1<IgniteInternalFuture<Long>>() {
                    @Override public void apply(IgniteInternalFuture<Long> t) {
                        mapOnTopology(keys, remap, oldNodeId);
                    }
                });

                return;
            }

            topVer = snapshot.topologyVersion();

            mapTime = U.currentTimeMillis();

            if (!remap && (cctx.config().getAtomicWriteOrderMode() == CLOCK || syncMode != FULL_ASYNC))
                cctx.mvcc().addAtomicFuture(version(), this);
        }
        catch (IgniteCheckedException e) {
            onDone(new IgniteCheckedException("Failed to get topology snapshot for update operation: " + this, e));

            return;
        }
        finally {
            cache.topology().readUnlock();
        }

        map0(snapshot, keys, remap, oldNodeId);
    }

    /**
     * Checks if future is ready to be completed.
     */
    private synchronized void checkComplete() {
        if ((syncMode == FULL_ASYNC && cctx.config().getAtomicWriteOrderMode() == PRIMARY) || mappings.isEmpty()) {
            CachePartialUpdateCheckedException err0 = err;

            if (err0 != null)
                onDone(err0);
            else
                onDone(opRes);
        }
    }

    /**
     * @param topSnapshot Topology snapshot to map on.
     * @param keys Keys to map.
     * @param remap Flag indicating if this is partial remap for this future.
     * @param oldNodeId Old node ID if was remap.
     */
    private void map0(GridDiscoveryTopologySnapshot topSnapshot,
        Collection<? extends K> keys,
        boolean remap,
        @Nullable UUID oldNodeId) {
        assert oldNodeId == null || remap;

        long topVer = topSnapshot.topologyVersion();

        Collection<ClusterNode> topNodes = CU.affinityNodes(cctx, topVer);

        if (F.isEmpty(topNodes)) {
            onDone(new ClusterTopologyCheckedException("Failed to map keys for cache (all partition nodes left the grid)."));

            return;
        }

        CacheConfiguration ccfg = cctx.config();

        // Assign version on near node in CLOCK ordering mode even if fastMap is false.
        GridCacheVersion updVer = ccfg.getAtomicWriteOrderMode() == CLOCK ? cctx.versions().next(topVer) : null;

        if (updVer != null && log.isDebugEnabled())
            log.debug("Assigned fast-map version for update on near node: " + updVer);

        if (keys.size() == 1 && !fastMap && (single == null || single)) {
            K key = F.first(keys);

            Object val;
            GridCacheVersion conflictVer;
            long conflictTtl;
            long conflictExpireTime;

            if (vals != null) {
                // Regular PUT.
                val = F.first(vals);
                conflictVer = null;
                conflictTtl = CU.TTL_NOT_CHANGED;
                conflictExpireTime = CU.EXPIRE_TIME_CALCULATE;
            }
            else if (conflictPutVals != null) {
<<<<<<< HEAD
                // Conflict PUT.
                GridCacheDrInfo<V> conflictPutVal =  F.first(conflictPutVals);

                val = conflictPutVal.value();
                conflictVer = conflictPutVal.version();
                conflictTtl = conflictPutVal.ttl();
                conflictExpireTime = conflictPutVal.expireTime();
            }
            else if (conflictRmvVals != null) {
                // Conflict REMOVE.
                val = null;
                conflictVer = F.first(conflictRmvVals);
                conflictTtl = CU.TTL_NOT_CHANGED;
                conflictExpireTime = CU.EXPIRE_TIME_CALCULATE;
=======
                GridCacheDrInfo<V> drPutVal =  F.first(conflictPutVals);

                val = drPutVal.value();
                drTtl = drPutVal.ttl();
                drExpireTime = drPutVal.expireTime();
                drVer = drPutVal.version();
            }
            else if (conflictRmvVals != null) {
                val = null;
                drTtl = -1;
                drExpireTime = -1;
                drVer = F.first(conflictRmvVals);
>>>>>>> 47fa3cef
            }
            else {
                // Regular REMOVE.
                val = null;
                conflictVer = null;
                conflictTtl = CU.TTL_NOT_CHANGED;
                conflictExpireTime = CU.EXPIRE_TIME_CALCULATE;
            }

            // We still can get here if user pass map with single element.
            if (key == null) {
                NullPointerException err = new NullPointerException("Null key.");

                onDone(err);

                throw err;
            }

            if (val == null && op != GridCacheOperation.DELETE) {
                NullPointerException err = new NullPointerException("Null value.");

                onDone(err);

                throw err;
            }

            if (cctx.portableEnabled()) {
                key = (K)cctx.marshalToPortable(key);

                if (op != TRANSFORM)
                    val = cctx.marshalToPortable(val);
            }

            Collection<ClusterNode> primaryNodes = mapKey(key, topVer, fastMap);

            // One key and no backups.
            assert primaryNodes.size() == 1 : "Should be mapped to single node: " + primaryNodes;

            ClusterNode primary = F.first(primaryNodes);

            GridNearAtomicUpdateRequest<K, V> req = new GridNearAtomicUpdateRequest<>(
                cctx.cacheId(),
                primary.id(),
                futVer,
                fastMap,
                updVer,
                topSnapshot.topologyVersion(),
                syncMode,
                op,
                retval,
                op == TRANSFORM && cctx.hasFlag(FORCE_TRANSFORM_BACKUP),
                expiryPlc,
                invokeArgs,
                filter,
                subjId,
                taskNameHash);

            req.addUpdateEntry(key, val, conflictTtl, conflictExpireTime, conflictVer, true);

            single = true;

            // Optimize mapping for single key.
            mapSingle(primary.id(), req);

            return;
        }

        Iterator<?> it = null;

        if (vals != null)
            it = vals.iterator();

        Iterator<GridCacheDrInfo<V>> conflictPutValsIt = null;

        if (conflictPutVals != null)
<<<<<<< HEAD
            conflictPutValsIt = conflictPutVals.iterator();
=======
            drPutValsIt = conflictPutVals.iterator();
>>>>>>> 47fa3cef

        Iterator<GridCacheVersion> conflictRmvValsIt = null;

        if (conflictRmvVals != null)
<<<<<<< HEAD
            conflictRmvValsIt = conflictRmvVals.iterator();
=======
            drRmvValsIt = conflictRmvVals.iterator();
>>>>>>> 47fa3cef

        Map<UUID, GridNearAtomicUpdateRequest<K, V>> pendingMappings = new HashMap<>(topNodes.size(), 1.0f);

        // Must do this in synchronized block because we need to atomically remove and add mapping.
        // Otherwise checkComplete() may see empty intermediate state.
        synchronized (this) {
            if (remap)
                removeMapping(oldNodeId);

            // Create mappings first, then send messages.
            for (K key : keys) {
                if (key == null) {
                    NullPointerException err = new NullPointerException("Null key.");

                    onDone(err);

                    throw err;
                }

                Object val;
                GridCacheVersion conflictVer;
                long conflictTtl;
                long conflictExpireTime;

                if (vals != null) {
                    val = it.next();
                    conflictVer = null;
                    conflictTtl = CU.TTL_NOT_CHANGED;
                    conflictExpireTime = CU.EXPIRE_TIME_CALCULATE;

                    if (val == null) {
                        NullPointerException err = new NullPointerException("Null value.");

                        onDone(err);

                        throw err;
                    }
                }
                else if (conflictPutVals != null) {
<<<<<<< HEAD
                    GridCacheDrInfo<V> conflictPutVal =  conflictPutValsIt.next();
=======
                    GridCacheDrInfo<V> drPutVal =  drPutValsIt.next();
>>>>>>> 47fa3cef

                    val = conflictPutVal.value();
                    conflictVer = conflictPutVal.version();
                    conflictTtl =  conflictPutVal.ttl();
                    conflictExpireTime = conflictPutVal.expireTime();
                }
                else if (conflictRmvVals != null) {
                    val = null;
                    conflictVer = conflictRmvValsIt.next();
                    conflictTtl = CU.TTL_NOT_CHANGED;
                    conflictExpireTime = CU.EXPIRE_TIME_CALCULATE;
                }
                else {
                    val = null;
                    conflictVer = null;
                    conflictTtl = CU.TTL_NOT_CHANGED;
                    conflictExpireTime = CU.EXPIRE_TIME_CALCULATE;
                }

                if (val == null && op != GridCacheOperation.DELETE)
                    continue;

                if (cctx.portableEnabled()) {
                    key = (K)cctx.marshalToPortable(key);

                    if (op != TRANSFORM)
                    val = cctx.marshalToPortable(val);
                }

                Collection<ClusterNode> affNodes = mapKey(key, topVer, fastMap);

                int i = 0;

                for (ClusterNode affNode : affNodes) {
                    UUID nodeId = affNode.id();

                    GridNearAtomicUpdateRequest<K, V> mapped = pendingMappings.get(nodeId);

                    if (mapped == null) {
                        mapped = new GridNearAtomicUpdateRequest<>(
                            cctx.cacheId(),
                            nodeId,
                            futVer,
                            fastMap,
                            updVer,
                            topSnapshot.topologyVersion(),
                            syncMode,
                            op,
                            retval,
                            op == TRANSFORM && cctx.hasFlag(FORCE_TRANSFORM_BACKUP),
                            expiryPlc,
                            invokeArgs,
                            filter,
                            subjId,
                            taskNameHash);

                        pendingMappings.put(nodeId, mapped);

                        GridNearAtomicUpdateRequest<K, V> old = mappings.put(nodeId, mapped);

                        assert old == null || (old != null && remap) :
                            "Invalid mapping state [old=" + old + ", remap=" + remap + ']';
                    }

                    mapped.addUpdateEntry(key, val, conflictTtl, conflictExpireTime, conflictVer, i == 0);

                    i++;
                }
            }
        }

        if ((single == null || single) && pendingMappings.size() == 1) {
            Map.Entry<UUID, GridNearAtomicUpdateRequest<K, V>> entry = F.first(pendingMappings.entrySet());

            single = true;

            mapSingle(entry.getKey(), entry.getValue());

            return;
        }
        else
            single = false;

        doUpdate(pendingMappings);
    }

    /**
     * Maps key to nodes. If filters are absent and operation is not TRANSFORM, then we can assign version on near
     * node and send updates in parallel to all participating nodes.
     *
     * @param key Key to map.
     * @param topVer Topology version to map.
     * @param fastMap Flag indicating whether mapping is performed for fast-circuit update.
     * @return Collection of nodes to which key is mapped.
     */
    private Collection<ClusterNode> mapKey(K key, long topVer, boolean fastMap) {
        GridCacheAffinityManager<K, V> affMgr = cctx.affinity();

        // If we can send updates in parallel - do it.
        return fastMap ?
            cctx.topology().nodes(affMgr.partition(key), topVer) :
            Collections.singletonList(affMgr.primary(key, topVer));
    }

    /**
     * Maps future to single node.
     *
     * @param nodeId Node ID.
     * @param req Request.
     */
    private void mapSingle(UUID nodeId, GridNearAtomicUpdateRequest<K, V> req) {
        singleNodeId = nodeId;
        singleReq = req;

        if (ctx.localNodeId().equals(nodeId)) {
            cache.updateAllAsyncInternal(nodeId, req,
                new CI2<GridNearAtomicUpdateRequest<K, V>, GridNearAtomicUpdateResponse<K, V>>() {
                    @Override public void apply(GridNearAtomicUpdateRequest<K, V> req,
                        GridNearAtomicUpdateResponse<K, V> res) {
                        assert res.futureVersion().equals(futVer);

                        onResult(res.nodeId(), res);
                    }
                });
        }
        else {
            try {
                if (log.isDebugEnabled())
                    log.debug("Sending near atomic update request [nodeId=" + req.nodeId() + ", req=" + req + ']');

                cctx.io().send(req.nodeId(), req, cctx.ioPolicy());

                if (syncMode == FULL_ASYNC && cctx.config().getAtomicWriteOrderMode() == PRIMARY)
                    onDone(new GridCacheReturn<V>(null, true));
            }
            catch (IgniteCheckedException e) {
                onDone(addFailedKeys(req.keys(), e));
            }
        }
    }

    /**
     * Sends messages to remote nodes and updates local cache.
     *
     * @param mappings Mappings to send.
     */
    private void doUpdate(Map<UUID, GridNearAtomicUpdateRequest<K, V>> mappings) {
        UUID locNodeId = cctx.localNodeId();

        GridNearAtomicUpdateRequest<K, V> locUpdate = null;

        // Send messages to remote nodes first, then run local update.
        for (GridNearAtomicUpdateRequest<K, V> req : mappings.values()) {
            if (locNodeId.equals(req.nodeId())) {
                assert locUpdate == null : "Cannot have more than one local mapping [locUpdate=" + locUpdate +
                    ", req=" + req + ']';

                locUpdate = req;
            }
            else {
                try {
                    if (log.isDebugEnabled())
                        log.debug("Sending near atomic update request [nodeId=" + req.nodeId() + ", req=" + req + ']');

                    cctx.io().send(req.nodeId(), req, cctx.ioPolicy());
                }
                catch (IgniteCheckedException e) {
                    addFailedKeys(req.keys(), e);

                    removeMapping(req.nodeId());
                }

                if (syncMode == PRIMARY_SYNC && !req.hasPrimary())
                    removeMapping(req.nodeId());
            }
        }

        if (syncMode == FULL_ASYNC)
            // In FULL_ASYNC mode always return (null, true).
            opRes = new GridCacheReturn<>(null, true);

        if (locUpdate != null) {
            cache.updateAllAsyncInternal(cctx.localNodeId(), locUpdate,
                new CI2<GridNearAtomicUpdateRequest<K, V>, GridNearAtomicUpdateResponse<K, V>>() {
                    @Override public void apply(GridNearAtomicUpdateRequest<K, V> req,
                        GridNearAtomicUpdateResponse<K, V> res) {
                        assert res.futureVersion().equals(futVer);

                        onResult(res.nodeId(), res);
                    }
                });
        }

        checkComplete();
    }

    /**
     * Removes mapping from future mappings map.
     *
     * @param nodeId Node ID to remove mapping for.
     */
    private void removeMapping(UUID nodeId) {
        mappings.remove(nodeId);
    }

    /**
     * @param ret Result from single node.
     */
    private synchronized void addInvokeResults(GridCacheReturn<Object> ret) {
        assert op == TRANSFORM : op;
        assert ret.value() == null || ret.value() instanceof Map : ret.value();

        if (ret.value() != null) {
            if (opRes != null) {
                Map<Object, Object> map = (Map<Object, Object>)opRes.value();

                map.putAll((Map<Object, Object>)ret.value());
            }
            else
                opRes = ret;
        }
    }

    /**
     * @param failedKeys Failed keys.
     * @param err Error cause.
     * @return Root {@link org.apache.ignite.internal.processors.cache.CachePartialUpdateCheckedException}.
     */
    private synchronized IgniteCheckedException addFailedKeys(Collection<K> failedKeys, Throwable err) {
        CachePartialUpdateCheckedException err0 = this.err;

        if (err0 == null)
            err0 = this.err = new CachePartialUpdateCheckedException("Failed to update keys (retry update if possible).");

        err0.add(failedKeys, err);

        return err0;
    }

    /** {@inheritDoc} */
    public String toString() {
        return S.toString(GridNearAtomicUpdateFuture.class, this, super.toString());
    }
}<|MERGE_RESOLUTION|>--- conflicted
+++ resolved
@@ -532,7 +532,6 @@
                 conflictExpireTime = CU.EXPIRE_TIME_CALCULATE;
             }
             else if (conflictPutVals != null) {
-<<<<<<< HEAD
                 // Conflict PUT.
                 GridCacheDrInfo<V> conflictPutVal =  F.first(conflictPutVals);
 
@@ -547,20 +546,6 @@
                 conflictVer = F.first(conflictRmvVals);
                 conflictTtl = CU.TTL_NOT_CHANGED;
                 conflictExpireTime = CU.EXPIRE_TIME_CALCULATE;
-=======
-                GridCacheDrInfo<V> drPutVal =  F.first(conflictPutVals);
-
-                val = drPutVal.value();
-                drTtl = drPutVal.ttl();
-                drExpireTime = drPutVal.expireTime();
-                drVer = drPutVal.version();
-            }
-            else if (conflictRmvVals != null) {
-                val = null;
-                drTtl = -1;
-                drExpireTime = -1;
-                drVer = F.first(conflictRmvVals);
->>>>>>> 47fa3cef
             }
             else {
                 // Regular REMOVE.
@@ -636,20 +621,12 @@
         Iterator<GridCacheDrInfo<V>> conflictPutValsIt = null;
 
         if (conflictPutVals != null)
-<<<<<<< HEAD
             conflictPutValsIt = conflictPutVals.iterator();
-=======
-            drPutValsIt = conflictPutVals.iterator();
->>>>>>> 47fa3cef
 
         Iterator<GridCacheVersion> conflictRmvValsIt = null;
 
         if (conflictRmvVals != null)
-<<<<<<< HEAD
             conflictRmvValsIt = conflictRmvVals.iterator();
-=======
-            drRmvValsIt = conflictRmvVals.iterator();
->>>>>>> 47fa3cef
 
         Map<UUID, GridNearAtomicUpdateRequest<K, V>> pendingMappings = new HashMap<>(topNodes.size(), 1.0f);
 
@@ -689,11 +666,7 @@
                     }
                 }
                 else if (conflictPutVals != null) {
-<<<<<<< HEAD
                     GridCacheDrInfo<V> conflictPutVal =  conflictPutValsIt.next();
-=======
-                    GridCacheDrInfo<V> drPutVal =  drPutValsIt.next();
->>>>>>> 47fa3cef
 
                     val = conflictPutVal.value();
                     conflictVer = conflictPutVal.version();
