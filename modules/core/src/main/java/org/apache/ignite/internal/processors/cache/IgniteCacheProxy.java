--- conflicted
+++ resolved
@@ -329,7 +329,6 @@
     }
 
     /**
-<<<<<<< HEAD
      * Executes continuous query.
      *
      * @param qry Query.
@@ -385,8 +384,6 @@
     }
 
     /**
-=======
->>>>>>> 66524698
      * @param local Enforce local.
      * @return Local node cluster group.
      */
@@ -395,10 +392,7 @@
     }
 
     /** {@inheritDoc} */
-<<<<<<< HEAD
     @SuppressWarnings("unchecked")
-=======
->>>>>>> 66524698
     @Override public QueryCursor<Entry<K,V>> query(Query qry) {
         A.notNull(qry, "qry");
 
@@ -413,11 +407,8 @@
 
                 return ctx.kernalContext().query().queryTwoStep(ctx.name(), p.getType(), p.getSql(), p.getArgs());
             }
-<<<<<<< HEAD
             else if (qry instanceof ContinuousQuery)
                 return queryContinuous((ContinuousQuery<K, V>)qry, false);
-=======
->>>>>>> 66524698
 
             return query(qry, projection(false));
         }
@@ -474,10 +465,7 @@
     }
 
     /** {@inheritDoc} */
-<<<<<<< HEAD
     @SuppressWarnings("unchecked")
-=======
->>>>>>> 66524698
     @Override public QueryCursor<Entry<K,V>> localQuery(Query qry) {
         A.notNull(qry, "qry");
 
@@ -486,11 +474,8 @@
         try {
             if (qry instanceof SqlQuery)
                 return doLocalQuery((SqlQuery)qry);
-<<<<<<< HEAD
             else if (qry instanceof ContinuousQuery)
                 return queryContinuous((ContinuousQuery<K, V>)qry, true);
-=======
->>>>>>> 66524698
 
             return query(qry, projection(true));
         }
