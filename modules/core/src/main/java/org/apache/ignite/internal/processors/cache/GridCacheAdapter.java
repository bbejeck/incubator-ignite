/*
 * Licensed to the Apache Software Foundation (ASF) under one or more
 * contributor license agreements.  See the NOTICE file distributed with
 * this work for additional information regarding copyright ownership.
 * The ASF licenses this file to You under the Apache License, Version 2.0
 * (the "License"); you may not use this file except in compliance with
 * the License.  You may obtain a copy of the License at
 *
 *      http://www.apache.org/licenses/LICENSE-2.0
 *
 * Unless required by applicable law or agreed to in writing, software
 * distributed under the License is distributed on an "AS IS" BASIS,
 * WITHOUT WARRANTIES OR CONDITIONS OF ANY KIND, either express or implied.
 * See the License for the specific language governing permissions and
 * limitations under the License.
 */

package org.apache.ignite.internal.processors.cache;

import org.apache.ignite.*;
import org.apache.ignite.cache.*;
import org.apache.ignite.cache.affinity.*;
import org.apache.ignite.cluster.*;
import org.apache.ignite.configuration.*;
import org.apache.ignite.internal.*;
import org.apache.ignite.internal.cluster.*;
import org.apache.ignite.internal.compute.*;
import org.apache.ignite.internal.processors.cache.affinity.*;
import org.apache.ignite.internal.processors.cache.distributed.*;
import org.apache.ignite.internal.processors.cache.distributed.dht.*;
import org.apache.ignite.internal.processors.cache.dr.*;
import org.apache.ignite.internal.processors.cache.query.*;
import org.apache.ignite.internal.processors.cache.transactions.*;
import org.apache.ignite.internal.processors.cache.version.*;
import org.apache.ignite.internal.processors.dataload.*;
import org.apache.ignite.internal.processors.dr.*;
import org.apache.ignite.internal.processors.task.*;
import org.apache.ignite.internal.transactions.*;
import org.apache.ignite.internal.util.*;
import org.apache.ignite.internal.util.future.*;
import org.apache.ignite.internal.util.lang.*;
import org.apache.ignite.internal.util.tostring.*;
import org.apache.ignite.internal.util.typedef.*;
import org.apache.ignite.internal.util.typedef.internal.*;
import org.apache.ignite.lang.*;
import org.apache.ignite.mxbean.*;
import org.apache.ignite.plugin.security.*;
import org.apache.ignite.resources.*;
import org.apache.ignite.transactions.*;
import org.jdk8.backport.*;
import org.jetbrains.annotations.*;

import javax.cache.*;
import javax.cache.expiry.*;
import javax.cache.processor.*;
import java.io.*;
import java.util.*;
import java.util.concurrent.*;
import java.util.concurrent.locks.*;

import static java.util.Collections.*;
import static org.apache.ignite.IgniteSystemProperties.*;
import static org.apache.ignite.events.EventType.*;
import static org.apache.ignite.internal.GridClosureCallMode.*;
import static org.apache.ignite.internal.processors.cache.CacheFlag.*;
import static org.apache.ignite.internal.processors.cache.GridCachePeekMode.*;
import static org.apache.ignite.internal.processors.dr.GridDrType.*;
import static org.apache.ignite.internal.processors.task.GridTaskThreadContextKey.*;
import static org.apache.ignite.transactions.TransactionConcurrency.*;
import static org.apache.ignite.transactions.TransactionIsolation.*;

/**
 * Adapter for different cache implementations.
 */
@SuppressWarnings("unchecked")
public abstract class GridCacheAdapter<K, V> implements GridCache<K, V>,
    GridCacheProjectionEx<K, V>, Externalizable {
    /** */
    private static final long serialVersionUID = 0L;

    /** clearLocally() split threshold. */
    public static final int CLEAR_ALL_SPLIT_THRESHOLD = 10000;

    /** Distribution modes to include into global size calculation. */
    private static final Set<CacheDistributionMode> SIZE_NODES = EnumSet.of(
        CacheDistributionMode.NEAR_PARTITIONED,
        CacheDistributionMode.PARTITIONED_ONLY,
        CacheDistributionMode.NEAR_ONLY);

    /** Deserialization stash. */
    private static final ThreadLocal<IgniteBiTuple<String, String>> stash = new ThreadLocal<IgniteBiTuple<String,
                String>>() {
        @Override protected IgniteBiTuple<String, String> initialValue() {
            return F.t2();
        }
    };

    /** {@link GridCacheReturn}-to-value conversion. */
    private static final IgniteClosure RET2VAL =
        new CX1<IgniteInternalFuture<GridCacheReturn<Object>>, Object>() {
            @Nullable @Override public Object applyx(IgniteInternalFuture<GridCacheReturn<Object>> fut) throws IgniteCheckedException {
                return fut.get().value();
            }

            @Override public String toString() {
                return "Cache return value to value converter.";
            }
        };

    /** {@link GridCacheReturn}-to-success conversion. */
    private static final IgniteClosure RET2FLAG =
        new CX1<IgniteInternalFuture<GridCacheReturn<Object>>, Boolean>() {
            @Override public Boolean applyx(IgniteInternalFuture<GridCacheReturn<Object>> fut) throws IgniteCheckedException {
                return fut.get().success();
            }

            @Override public String toString() {
                return "Cache return value to boolean flag converter.";
            }
        };

    /** */
    protected boolean keyCheck = !Boolean.getBoolean(IGNITE_CACHE_KEY_VALIDATION_DISABLED);

    /** */
    private boolean valCheck = true;

    /** Last asynchronous future. */
    protected ThreadLocal<FutureHolder> lastFut = new ThreadLocal<FutureHolder>() {
        @Override protected FutureHolder initialValue() {
            return new FutureHolder();
        }
    };

    /** Cache configuration. */
    @GridToStringExclude
    protected GridCacheContext<K, V> ctx;

    /** Local map. */
    @GridToStringExclude
    protected GridCacheConcurrentMap<K, V> map;

    /** Local node ID. */
    @GridToStringExclude
    protected UUID locNodeId;

    /** Cache configuration. */
    @GridToStringExclude
    protected CacheConfiguration cacheCfg;

    /** Grid configuration. */
    @GridToStringExclude
    protected IgniteConfiguration gridCfg;

    /** Cache metrics. */
    protected CacheMetricsImpl metrics;

    /** Cache mxBean. */
    protected CacheMetricsMXBean mxBean;

    /** Logger. */
    protected IgniteLogger log;

    /** Queries impl. */
    private CacheQueries<K, V> qry;

    /** Affinity impl. */
    private CacheAffinity<K> aff;

    /** Whether this cache is IGFS data cache. */
    private boolean igfsDataCache;

    /** Whether this cache is Mongo data cache. */
    @SuppressWarnings("UnusedDeclaration")
    private boolean mongoDataCache;

    /** Whether this cache is Mongo meta cache. */
    @SuppressWarnings("UnusedDeclaration")
    private boolean mongoMetaCache;

    /** Current IGFS data cache size. */
    private LongAdder igfsDataCacheSize;

    /** Max space for IGFS. */
    private long igfsDataSpaceMax;

    /** Asynchronous operations limit semaphore. */
    private Semaphore asyncOpsSem;

    /** {@inheritDoc} */
    @Override public String name() {
        return ctx.config().getName();
    }

    /** {@inheritDoc} */
    @Override public ClusterGroup gridProjection() {
        return ctx.grid().forCacheNodes(name());
    }

    /**
     * Empty constructor required by {@link Externalizable}.
     */
    protected GridCacheAdapter() {
        // No-op.
    }

    /**
     * @param ctx Cache context.
     * @param startSize Start size.
     */
    @SuppressWarnings("OverriddenMethodCallDuringObjectConstruction")
    protected GridCacheAdapter(GridCacheContext<K, V> ctx, int startSize) {
        this(ctx, new GridCacheConcurrentMap<>(ctx, startSize, 0.75F));
    }

    /**
     * @param ctx Cache context.
     * @param map Concurrent map.
     */
    @SuppressWarnings("OverriddenMethodCallDuringObjectConstruction")
    protected GridCacheAdapter(GridCacheContext<K, V> ctx, GridCacheConcurrentMap<K, V> map) {
        assert ctx != null;

        this.ctx = ctx;

        gridCfg = ctx.gridConfig();
        cacheCfg = ctx.config();

        locNodeId = ctx.gridConfig().getNodeId();

        this.map = map;

        log = ctx.gridConfig().getGridLogger().getLogger(getClass());

        metrics = new CacheMetricsImpl(ctx);

        mxBean = new CacheMetricsMXBeanImpl(this);

        IgfsConfiguration[] igfsCfgs = gridCfg.getIgfsConfiguration();

        if (igfsCfgs != null) {
            for (IgfsConfiguration igfsCfg : igfsCfgs) {
                if (F.eq(ctx.name(), igfsCfg.getDataCacheName())) {
                    if (!ctx.isNear()) {
                        igfsDataCache = true;
                        igfsDataCacheSize = new LongAdder();

                        igfsDataSpaceMax = igfsCfg.getMaxSpaceSize();

                        if (igfsDataSpaceMax == 0) {
                            long maxMem = Runtime.getRuntime().maxMemory();

                            // We leave JVM at least 500M of memory for correct operation.
                            long jvmFreeSize = (maxMem - 512 * 1024 * 1024);

                            if (jvmFreeSize <= 0)
                                jvmFreeSize = maxMem / 2;

                            long dfltMaxSize = (long)(0.8f * maxMem);

                            igfsDataSpaceMax = Math.min(dfltMaxSize, jvmFreeSize);
                        }
                    }

                    break;
                }
            }
        }

        if (ctx.config().getMaxConcurrentAsyncOperations() > 0)
            asyncOpsSem = new Semaphore(ctx.config().getMaxConcurrentAsyncOperations());

        init();

        qry = new GridCacheQueriesImpl<>(ctx, null);
        aff = new GridCacheAffinityImpl<>(ctx);
    }

    /**
     * Prints memory stats.
     */
    public void printMemoryStats() {
        if (ctx.isNear()) {
            X.println(">>>  Near cache size: " + size());

            ctx.near().dht().printMemoryStats();
        }
        else if (ctx.isDht())
            X.println(">>>  DHT cache size: " + size());
        else
            X.println(">>>  Cache size: " + size());
    }

    /**
     * @return Base map.
     */
    public GridCacheConcurrentMap<K, V> map() {
        return map;
    }

    /**
     * @return Context.
     */
    public GridCacheContext<K, V> context() {
        return ctx;
    }

    /**
     * @return Logger.
     */
    protected IgniteLogger log() {
        return log;
    }

    /**
     * @return {@code True} if this is near cache.
     */
    public boolean isNear() {
        return false;
    }

    /**
     * @return {@code True} if cache is local.
     */
    public boolean isLocal() {
        return false;
    }

    /**
     * @return {@code True} if cache is colocated.
     */
    public boolean isColocated() {
        return false;
    }

    /**
     * @return {@code True} if cache is DHT Atomic.
     */
    public boolean isDhtAtomic() {
        return false;
    }

    /**
     * @return {@code True} if cache is DHT.
     */
    public boolean isDht() {
        return false;
    }

    /**
     * @return Preloader.
     */
    public abstract GridCachePreloader<K, V> preloader();

    /** {@inheritDoc} */
    @Override public CacheQueries<K, V> queries() {
        return qry;
    }

    /** {@inheritDoc} */
    @Override public CacheAffinity<K> affinity() {
        return aff;
    }

    /** {@inheritDoc} */
    @SuppressWarnings({"unchecked", "RedundantCast"})
    @Override public <K1, V1> GridCache<K1, V1> cache() {
        return (GridCache<K1, V1>)this;
    }

    /** {@inheritDoc} */
    @Override public Set<CacheFlag> flags() {
        return F.asSet(ctx.forcedFlags());
    }

    /** {@inheritDoc} */
    @Override public IgnitePredicate<Cache.Entry<K, V>> predicate() {
        return null;
    }

    /** {@inheritDoc} */
    @Override public GridCacheProjectionEx<K, V> forSubjectId(UUID subjId) {
        GridCacheProjectionImpl<K, V> prj = new GridCacheProjectionImpl<>(this,
            ctx,
            null,
            null,
            null,
            subjId,
            false,
            null);

        return new GridCacheProxyImpl<>(ctx, prj, prj);
    }

    /** {@inheritDoc} */
    @Override public CacheProjection<K, V> flagsOn(@Nullable CacheFlag[] flags) {
        if (F.isEmpty(flags))
            return this;

        GridCacheProjectionImpl<K, V> prj = new GridCacheProjectionImpl<>(this,
            ctx,
            null,
            null,
            EnumSet.copyOf(F.asList(flags)),
            null,
            false,
            null);

        return new GridCacheProxyImpl<>(ctx, prj, prj);
    }

    /** {@inheritDoc} */
    @Override public CacheProjection<K, V> flagsOff(@Nullable CacheFlag[] flags) {
        return this;
    }

    /** {@inheritDoc} */
    @Override public <K1, V1> CacheProjection<K1, V1> keepPortable() {
        GridCacheProjectionImpl<K1, V1> prj = keepPortable0();

        return new GridCacheProxyImpl<>((GridCacheContext<K1, V1>)ctx, prj, prj);
    }

    /**
     * Internal routine to get "keep-portable" projection.
     *
     * @return Projection with "keep-portable" flag.
     */
    public <K1, V1> GridCacheProjectionImpl<K1, V1> keepPortable0() {
        return new GridCacheProjectionImpl<>(
            (CacheProjection<K1, V1>)this,
            (GridCacheContext<K1, V1>)ctx,
            null,
            null,
            null,
            null,
            ctx.portableEnabled(),
            null
        );
    }

    /** {@inheritDoc} */
    @Nullable @Override public ExpiryPolicy expiry() {
        return null;
    }

    /** {@inheritDoc} */
    @Override public GridCacheProjectionEx<K, V> withExpiryPolicy(ExpiryPolicy plc) {
        return new GridCacheProjectionImpl<>(
            this,
            ctx,
            null,
            null,
            null,
            null,
            ctx.portableEnabled(),
            plc);
    }

    /** {@inheritDoc} */
    @SuppressWarnings({"unchecked", "RedundantCast"})
    @Override public <K1, V1> CacheProjection<K1, V1> projection(
        Class<? super K1> keyType,
        Class<? super V1> valType
    ) {
        if (ctx.deploymentEnabled()) {
            try {
                ctx.deploy().registerClasses(keyType, valType);
            }
            catch (IgniteCheckedException e) {
                throw new IgniteException(e);
            }
        }

        GridCacheProjectionImpl<K1, V1> prj = new GridCacheProjectionImpl<>((CacheProjection<K1, V1>)this,
            (GridCacheContext<K1, V1>)ctx,
            CU.<K1, V1>typeFilter(keyType, valType),
            /*filter*/null,
            /*flags*/null,
            /*clientId*/null,
            false,
            null);

        return new GridCacheProxyImpl<>((GridCacheContext<K1, V1>)ctx, prj, prj);
    }

    /** {@inheritDoc} */
    @Override public CacheProjection<K, V> projection(IgniteBiPredicate<K, V> p) {
        if (p == null)
            return this;

        if (ctx.deploymentEnabled()) {
            try {
                ctx.deploy().registerClasses(p);
            }
            catch (IgniteCheckedException e) {
                throw new IgniteException(e);
            }
        }

        GridCacheProjectionImpl<K, V> prj = new GridCacheProjectionImpl<>(this,
            ctx,
            p,
            null,
            null,
            null,
            false,
            null);

        return new GridCacheProxyImpl<>(ctx, prj, prj);
    }

    /** {@inheritDoc} */
    @Override public CacheProjection<K, V> projection(IgnitePredicate<Cache.Entry<K, V>> filter) {
        if (filter == null)
            return this;

        if (ctx.deploymentEnabled()) {
            try {
                ctx.deploy().registerClasses(filter);
            }
            catch (IgniteCheckedException e) {
                throw new IgniteException(e);
            }
        }

        GridCacheProjectionImpl<K, V> prj = new GridCacheProjectionImpl<>(
            this,
            ctx,
            null,
            filter,
            null,
            null,
            false,
            null);

        return new GridCacheProxyImpl<>(ctx, prj, prj);
    }

    /** {@inheritDoc} */
    @Override public CacheConfiguration configuration() {
        return ctx.config();
    }

    /**
     * @param keys Keys to lock.
     * @param timeout Lock timeout.
     * @param tx Transaction.
     * @param isRead {@code True} for read operations.
     * @param retval Flag to return value.
     * @param isolation Transaction isolation.
     * @param invalidate Invalidate flag.
     * @param accessTtl TTL for read operation.
     * @param filter Optional filter.
     * @return Locks future.
     */
    public abstract IgniteInternalFuture<Boolean> txLockAsync(
        Collection<? extends K> keys,
        long timeout,
        IgniteTxLocalEx<K, V> tx,
        boolean isRead,
        boolean retval,
        TransactionIsolation isolation,
        boolean invalidate,
        long accessTtl,
        IgnitePredicate<Cache.Entry<K, V>>[] filter);

    /**
     * Post constructor initialization for subclasses.
     */
    protected void init() {
        // No-op.
    }

    /**
     * Starts this cache. Child classes should override this method
     * to provide custom start-up behavior.
     *
     * @throws IgniteCheckedException If start failed.
     */
    public void start() throws IgniteCheckedException {
        // No-op.
    }

    /**
     * Startup info.
     *
     * @return Startup info.
     */
    protected final String startInfo() {
        return "Cache started: " + ctx.config().getName();
    }

    /**
     * Stops this cache. Child classes should override this method
     * to provide custom stop behavior.
     */
    public void stop() {
        // Nulling thread local reference to ensure values will be eventually GCed
        // no matter what references these futures are holding.
        lastFut = null;
    }

    /**
     * Stop info.
     *
     * @return Stop info.
     */
    protected final String stopInfo() {
        return "Cache stopped: " + ctx.config().getName();
    }

    /**
     * Kernal start callback.
     *
     * @throws IgniteCheckedException If callback failed.
     */
    protected void onKernalStart() throws IgniteCheckedException {
        // No-op.
    }

    /**
     * Kernal stop callback.
     */
    public void onKernalStop() {
        // No-op.
    }

    /** {@inheritDoc} */
    @Override public boolean isEmpty() {
        return values().isEmpty();
    }

    /** {@inheritDoc} */
    @Override public boolean containsValue(V val) {
        return false;
    }

    /** {@inheritDoc} */
    @Override public boolean containsKey(K key) {
        try {
            return containsKeyAsync(key).get();
        }
        catch (IgniteCheckedException e) {
            throw new IgniteException(e);
        }
    }

    /** {@inheritDoc} */
    @Override public IgniteInternalFuture<Boolean> containsKeyAsync(K key) {
        A.notNull(key, "key");

        final K key0 = ctx.portableEnabled() ? (K)ctx.marshalToPortable(key) : key;

        return getAllAsync(
            Collections.singletonList(key0),
            /*force primary*/false,
            /*skip tx*/false,
            /*entry*/null,
            /*subj id*/null,
            /*task name*/null,
            /*deserialize portable*/false,
            /*skip values*/true
        ).chain(new CX1<IgniteInternalFuture<Map<K, V>>, Boolean>() {
            @Override public Boolean applyx(IgniteInternalFuture<Map<K, V>> fut) throws IgniteCheckedException {
                Map<K, V> map = fut.get();

                assert map.isEmpty() || map.size() == 1 : map.size();

                if (ctx.portableEnabled())
                    return map.isEmpty() ? false : map.values().iterator().next() != null;
                else
                    return map.get(key0) != null;
            }
        });
    }

    /** {@inheritDoc} */
    @Override public boolean containsKeys(Collection<? extends K> keys) {
        try {
            return containsKeysAsync(keys).get();
        }
        catch (IgniteCheckedException e) {
            throw new IgniteException(e);
        }
    }

    /** {@inheritDoc} */
    @Override public IgniteInternalFuture<Boolean> containsKeysAsync(Collection<? extends K> keys) {
        A.notNull(keys, "keys");

        if (ctx.portableEnabled() && !F.isEmpty(keys)) {
            keys = F.viewReadOnly(keys, new C1<K, K>() {
                @Override public K apply(K k) {
                    return (K)ctx.marshalToPortable(k);
                }
            });
        }

        return getAllAsync(
            keys,
            /*force primary*/false,
            /*skip tx*/false,
            /*entry*/null,
            /*subj id*/null,
            /*task name*/null,
            /*deserialize portable*/false,
            /*skip values*/true
        ).chain(new CX1<IgniteInternalFuture<Map<K, V>>, Boolean>() {
            @Override public Boolean applyx(IgniteInternalFuture<Map<K, V>> fut) throws IgniteCheckedException {
                Map<K, V> kvMap = fut.get();

                for (Map.Entry<K, V> entry : kvMap.entrySet()) {
                    if (entry.getValue() == null)
                        return false;
                }

                return true;
            }
        });
    }

    /** {@inheritDoc} */
    @Override public Iterable<Cache.Entry<K, V>> localEntries(CachePeekMode[] peekModes) throws IgniteCheckedException {
        assert peekModes != null;

        ctx.checkSecurity(GridSecurityPermission.CACHE_READ);

        PeekModes modes = parsePeekModes(peekModes);

        Collection<Iterator<Cache.Entry<K, V>>> its = new ArrayList<>();

        if (ctx.isLocal()) {
            modes.primary = true;
            modes.backup = true;

            if (modes.heap)
                its.add(iterator(map.entries0().iterator(), !ctx.keepPortable()));
        }
        else if (modes.heap) {
            if (modes.near && ctx.isNear())
                its.add(ctx.near().nearEntriesIterator());

            if (modes.primary || modes.backup) {
                GridDhtCacheAdapter<K, V> cache = ctx.isNear() ? ctx.near().dht() : ctx.dht();

                its.add(cache.localEntriesIterator(modes.primary, modes.backup));
            }
        }

        // Swap and offheap are disabled for near cache.
        if (modes.primary || modes.backup) {
            long topVer = ctx.affinity().affinityTopologyVersion();

            GridCacheSwapManager<K, V> swapMgr = ctx.isNear() ? ctx.near().dht().context().swap() : ctx.swap();

            if (modes.swap)
                its.add(swapMgr.swapIterator(modes.primary, modes.backup, topVer));

            if (modes.offheap)
                its.add(swapMgr.offheapIterator(modes.primary, modes.backup, topVer));
        }

        final Iterator<Cache.Entry<K, V>> it = F.flatIterators(its);

        return new Iterable<Cache.Entry<K, V>>() {
            @Override public Iterator<Cache.Entry<K, V>> iterator() {
                return it;
            }

            public String toString() {
                return "CacheLocalEntries []";
            }
        };
    }

    /** {@inheritDoc} */
    @SuppressWarnings("ForLoopReplaceableByForEach")
    @Nullable @Override public V localPeek(K key,
        CachePeekMode[] peekModes,
        @Nullable IgniteCacheExpiryPolicy plc)
        throws IgniteCheckedException
    {
        A.notNull(key, "key");

        if (keyCheck)
            validateCacheKey(key);

        ctx.checkSecurity(GridSecurityPermission.CACHE_READ);

        PeekModes modes = parsePeekModes(peekModes);

        try {
            if (ctx.portableEnabled())
                key = (K)ctx.marshalToPortable(key);

            V val = null;

            if (!ctx.isLocal()) {
                long topVer = ctx.affinity().affinityTopologyVersion();

                int part = ctx.affinity().partition(key);

                boolean nearKey;

                if (!(modes.near && modes.primary && modes.backup)) {
                    boolean keyPrimary = ctx.affinity().primary(ctx.localNode(), part, topVer);

                    if (keyPrimary) {
                        if (!modes.primary)
                            return null;

                        nearKey = false;
                    }
                    else {
                        boolean keyBackup = ctx.affinity().belongs(ctx.localNode(), part, topVer);

                        if (keyBackup) {
                            if (!modes.backup)
                                return null;

                            nearKey = false;
                        }
                        else {
                            if (!modes.near)
                                return null;

                            nearKey = true;

                            // Swap and offheap are disabled for near cache.
                            modes.offheap = false;
                            modes.swap = false;
                        }
                    }
                }
                else {
                    nearKey = !ctx.affinity().belongs(ctx.localNode(), part, topVer);

                    if (nearKey) {
                        // Swap and offheap are disabled for near cache.
                        modes.offheap = false;
                        modes.swap = false;
                    }
                }

                if (nearKey && !ctx.isNear())
                    return null;

                if (modes.heap) {
                    GridCacheEntryEx<K, V> e = nearKey ? peekEx(key) :
                        (ctx.isNear() ? ctx.near().dht().peekEx(key) : peekEx(key));

                    if (e != null) {
                        val = e.peek(modes.heap, modes.offheap, modes.swap, topVer, plc);

                        modes.offheap = false;
                        modes.swap = false;
                    }
                }

                if (modes.offheap || modes.swap) {
                    GridCacheSwapManager<K, V> swapMgr = ctx.isNear() ? ctx.near().dht().context().swap() : ctx.swap();

                    GridCacheSwapEntry<V> swapEntry = swapMgr.read(key, modes.offheap, modes.swap);

                    val = swapEntry != null ? swapEntry.value() : null;
                }
            }
            else
                val = localCachePeek0(key, modes.heap, modes.offheap, modes.swap, plc);

            if (ctx.portableEnabled())
                val = (V)ctx.unwrapPortableIfNeeded(val, ctx.keepPortable());

            return val;
        }
        catch (GridCacheEntryRemovedException ignore) {
            if (log.isDebugEnabled())
                log.debug("Got removed entry during 'peek': " + key);

            return null;
        }
    }

    /**
     * @param key Key.
     * @param heap Read heap flag.
     * @param offheap Read offheap flag.
     * @param swap Read swap flag.
     * @param plc Optional expiry policy.
     * @return Value.
     * @throws GridCacheEntryRemovedException If entry removed.
     * @throws IgniteCheckedException If failed.
     */
    @Nullable private V localCachePeek0(K key,
        boolean heap,
        boolean offheap,
        boolean swap,
        IgniteCacheExpiryPolicy plc)
        throws GridCacheEntryRemovedException, IgniteCheckedException {
        assert ctx.isLocal();
        assert heap || offheap || swap;

        if (heap) {
            GridCacheEntryEx<K, V> e = peekEx(key);

            if (e != null)
                return e.peek(heap, offheap, swap, -1, plc);
        }

        if (offheap || swap) {
            GridCacheSwapManager<K, V> swapMgr = ctx.isNear() ? ctx.near().dht().context().swap() : ctx.swap();

            GridCacheSwapEntry<V> swapEntry = swapMgr.read(key, offheap, swap);

            return swapEntry != null ? swapEntry.value() : null;
        }

        return null;
    }

    /** {@inheritDoc} */
    @Override public V peek(K key) {
        return peek(key, (IgnitePredicate<Cache.Entry<K, V>>)null);
    }

    /** {@inheritDoc} */
    @Override public V peek(K key, @Nullable Collection<GridCachePeekMode> modes) throws IgniteCheckedException {
        return peek0(key, modes, ctx.tm().localTxx());
    }

    /** {@inheritDoc} */
    public Map<K, V> peekAll(@Nullable Collection<? extends K> keys,
        @Nullable IgnitePredicate<Cache.Entry<K, V>>... filter) {
        return peekAll0(keys, filter, null);
    }

    /**
     * @param failFast Fail fast flag.
     * @param key Key.
     * @param mode Peek mode.
     * @param filter Filter.
     * @return Peeked value.
     * @throws GridCacheFilterFailedException If filter failed.
     */
    @Nullable protected GridTuple<V> peek0(boolean failFast, K key, GridCachePeekMode mode,
        @Nullable IgnitePredicate<Cache.Entry<K, V>>... filter) throws GridCacheFilterFailedException {
        A.notNull(key, "key");

        if (keyCheck)
            validateCacheKey(key);

        ctx.checkSecurity(GridSecurityPermission.CACHE_READ);

        GridCacheEntryEx<K, V> e = null;

        try {
            if (ctx.portableEnabled())
                key = (K)ctx.marshalToPortable(key);

            e = peekEx(key);

            if (e != null) {
                GridTuple<V> peek = e.peek0(failFast, mode, filter, ctx.tm().localTxx());

                if (peek != null) {
                    V v = peek.get();

                    if (ctx.portableEnabled())
                        v = (V)ctx.unwrapPortableIfNeeded(v, ctx.keepPortable());

                    return F.t(ctx.cloneOnFlag(v));
                }
            }

            IgniteInternalTx<K, V> tx = ctx.tm().localTx();

            if (tx != null) {
                GridTuple<V> peek = tx.peek(ctx, failFast, key, filter);

                if (peek != null) {
                    V v = peek.get();

                    if (ctx.portableEnabled())
                        v = (V)ctx.unwrapPortableIfNeeded(v, ctx.keepPortable());

                    return F.t(ctx.cloneOnFlag(v));
                }
            }

            return null;
        }
        catch (GridCacheEntryRemovedException ignore) {
            if (log.isDebugEnabled())
                log.debug("Got removed entry during 'peek': " + e);

            return null;
        }
        catch (IgniteCheckedException ex) {
            throw new IgniteException(ex);
        }
    }

    /**
     * @param keys Keys.
     * @param filter Filter.
     * @param skipped Skipped keys, possibly {@code null}.
     * @return Peeked map.
     */
    protected Map<K, V> peekAll0(@Nullable Collection<? extends K> keys,
        @Nullable IgnitePredicate<Cache.Entry<K, V>>[] filter, @Nullable Collection<K> skipped) {
        if (F.isEmpty(keys))
            return Collections.emptyMap();

        if (keyCheck)
            validateCacheKeys(keys);

        ctx.checkSecurity(GridSecurityPermission.CACHE_READ);

        Map<K, V> ret = new HashMap<>(keys.size(), 1.0f);

        for (K k : keys) {
            GridCacheEntryEx<K, V> e = peekEx(k);

            if (e != null)
                try {
                    ret.put(k, ctx.cloneOnFlag(e.peekFailFast(SMART, filter)));
                }
                catch (GridCacheEntryRemovedException ignore) {
                    if (log.isDebugEnabled())
                        log.debug("Got removed entry during 'peek' (will skip): " + e);
                }
                catch (GridCacheFilterFailedException ignore) {
                    if (log.isDebugEnabled())
                        log.debug("Filter failed during peek (will skip): " + e);

                    if (skipped != null)
                        skipped.add(k);
                }
                catch (IgniteCheckedException ex) {
                    throw new IgniteException(ex);
                }
        }

        return ret;
    }

    /**
     * @param key Key.
     * @param modes Peek modes.
     * @param tx Transaction to peek at (if modes contains TX value).
     * @return Peeked value.
     * @throws IgniteCheckedException In case of error.
     */
    @Nullable protected V peek0(K key, @Nullable Collection<GridCachePeekMode> modes, IgniteInternalTx<K, V> tx)
        throws IgniteCheckedException {
        try {
            GridTuple<V> peek = peek0(false, key, modes, tx);

            return peek != null ? peek.get() : null;
        }
        catch (GridCacheFilterFailedException ex) {
            ex.printStackTrace();

            assert false; // Should never happen.

            return null;
        }
    }

    /**
     * @param failFast If {@code true}, then filter failure will result in exception.
     * @param key Key.
     * @param modes Peek modes.
     * @param tx Transaction to peek at (if modes contains TX value).
     * @return Peeked value.
     * @throws IgniteCheckedException In case of error.
     * @throws GridCacheFilterFailedException If filer validation failed.
     */
    @Nullable protected GridTuple<V> peek0(boolean failFast, K key, @Nullable Collection<GridCachePeekMode> modes,
        IgniteInternalTx<K, V> tx) throws IgniteCheckedException, GridCacheFilterFailedException {
        if (F.isEmpty(modes))
            return F.t(peek(key, (IgnitePredicate<Cache.Entry<K, V>>)null));

        assert modes != null;

        A.notNull(key, "key");

        if (keyCheck)
            validateCacheKey(key);

        ctx.checkSecurity(GridSecurityPermission.CACHE_READ);

        GridCacheEntryEx<K, V> e = peekEx(key);

        try {
            for (GridCachePeekMode m : modes) {
                GridTuple<V> val = null;

                if (e != null)
                    val = e.peek0(failFast, m, null, tx);
                else if (m == TX || m == SMART)
                    val = tx != null ? tx.peek(ctx, failFast, key, null) : null;
                else if (m == SWAP)
                    val = peekSwap(key);
                else if (m == DB)
                    val = peekDb(key);

                if (val != null)
                    return F.t(ctx.cloneOnFlag(val.get()));
            }
        }
        catch (GridCacheEntryRemovedException ignore) {
            if (log.isDebugEnabled())
                log.debug("Got removed entry during 'peek': " + e);
        }

        return null;
    }

    /**
     * @param key Key to read from swap storage.
     * @return Value from swap storage.
     * @throws IgniteCheckedException In case of any errors.
     */
    @Nullable private GridTuple<V> peekSwap(K key) throws IgniteCheckedException {
        GridCacheSwapEntry<V> e = ctx.swap().read(key, true, true);

        return e != null ? F.t(e.value()) : null;
    }

    /**
     * @param key Key to read from persistent store.
     * @return Value from persistent store.
     * @throws IgniteCheckedException In case of any errors.
     */
    @Nullable private GridTuple<V> peekDb(K key) throws IgniteCheckedException {
        V val = ctx.store().loadFromStore(ctx.tm().localTxx(), key);

        return val != null ? F.t(val) : null;
    }

    /**
     * @param keys Keys.
     * @param modes Modes.
     * @param tx Transaction.
     * @param skipped Keys skipped during filter validation.
     * @return Peeked values.
     * @throws IgniteCheckedException If failed.
     */
    protected Map<K, V> peekAll0(@Nullable Collection<? extends K> keys, @Nullable Collection<GridCachePeekMode> modes,
        IgniteInternalTx<K, V> tx, @Nullable Collection<K> skipped) throws IgniteCheckedException {
        if (F.isEmpty(keys))
            return emptyMap();

        if (keyCheck)
            validateCacheKeys(keys);

        Map<K, V> ret = new HashMap<>(keys.size(), 1.0f);

        for (K k : keys) {
            try {
                GridTuple<V> val = peek0(skipped != null, k, modes, tx);

                if (val != null)
                    ret.put(k, val.get());
            }
            catch (GridCacheFilterFailedException ignored) {
                if (log.isDebugEnabled())
                    log.debug("Filter validation failed for key: " + k);

                if (skipped != null)
                    skipped.add(k);
            }
        }

        return ret;
    }

    /**
     * Pokes an entry.
     *
     * @param key Key.
     * @param newVal New values.
     * @return {@code True} if entry was poked.
     * @throws IgniteCheckedException If failed.
     */
    private boolean poke0(K key, @Nullable V newVal) throws IgniteCheckedException {
        GridCacheEntryEx<K, V> entryEx = peekEx(key);

        if (entryEx == null || entryEx.deleted())
            return newVal == null;

        if (newVal == null)
            return entryEx.markObsolete(ctx.versions().next());

        try {
            entryEx.poke(newVal);
        }
        catch (GridCacheEntryRemovedException ignore) {
            return false;
        }

        return true;
    }

    /** {@inheritDoc} */
    @Override public void forEach(IgniteInClosure<Cache.Entry<K, V>> vis) {
        A.notNull(vis, "vis");

        for (Cache.Entry<K, V> e : entrySet())
            vis.apply(e);
    }

    /** {@inheritDoc} */
    @Override public boolean forAll(IgnitePredicate<Cache.Entry<K, V>> vis) {
        A.notNull(vis, "vis");

        for (Cache.Entry<K, V> e : entrySet())
            if (!vis.apply(e))
                return false;

        return true;
    }

    /**
     * Undeploys and removes all entries for class loader.
     *
     * @param ldr Class loader to undeploy.
     */
    public void onUndeploy(ClassLoader ldr) {
        ctx.deploy().onUndeploy(ldr, context());
    }

    /** {@inheritDoc} */
    @Nullable @Override public Cache.Entry<K, V> entry(K key) {
        A.notNull(key, "key");

        if (keyCheck)
            validateCacheKey(key);

        return entryEx(key, true).wrap();
    }

    /**
     *
     * @param key Entry key.
     * @return Entry or <tt>null</tt>.
     */
    @Nullable public GridCacheEntryEx<K, V> peekEx(K key) {
        return entry0(key, ctx.affinity().affinityTopologyVersion(), false, false);
    }

    /**
     * @param key Entry key.
     * @return Entry (never {@code null}).
     */
    public GridCacheEntryEx<K, V> entryEx(K key) {
        return entryEx(key, false);
    }

    /**
     * @param key Entry key.
     * @param touch Whether created entry should be touched.
     * @return Entry (never {@code null}).
     */
    public GridCacheEntryEx<K, V> entryEx(K key, boolean touch) {
        GridCacheEntryEx<K, V> e = entry0(key, ctx.affinity().affinityTopologyVersion(), true, touch);

        assert e != null;

        return e;
    }

    /**
     * @param topVer Topology version.
     * @param key Entry key.
     * @return Entry (never {@code null}).
     */
    public GridCacheEntryEx<K, V> entryEx(K key, long topVer) {
        GridCacheEntryEx<K, V> e = entry0(key, topVer, true, false);

        assert e != null;

        return e;
    }

    /**
     * @param key Entry key.
     * @param topVer Topology version at the time of creation.
     * @param create Flag to create entry if it does not exist.
     * @param touch Flag to touch created entry (only if entry was actually created).
     * @return Entry or <tt>null</tt>.
     */
    @Nullable private GridCacheEntryEx<K, V> entry0(K key, long topVer, boolean create, boolean touch) {
        GridTriple<GridCacheMapEntry<K, V>> t = map.putEntryIfObsoleteOrAbsent(topVer, key, null,
            ctx.config().getDefaultTimeToLive(), create);

        GridCacheEntryEx<K, V> cur = t.get1();
        GridCacheEntryEx<K, V> created = t.get2();
        GridCacheEntryEx<K, V> doomed = t.get3();

        if (doomed != null && ctx.events().isRecordable(EVT_CACHE_ENTRY_DESTROYED))
            // Event notification.
            ctx.events().addEvent(doomed.partition(), doomed.key(), locNodeId, (IgniteUuid)null, null,
                EVT_CACHE_ENTRY_DESTROYED, null, false, null, false, null, null, null);

        if (created != null) {
            // Event notification.
            if (ctx.events().isRecordable(EVT_CACHE_ENTRY_CREATED))
                ctx.events().addEvent(created.partition(), created.key(), locNodeId, (IgniteUuid)null, null,
                    EVT_CACHE_ENTRY_CREATED, null, false, null, false, null, null, null);

            if (touch)
                ctx.evicts().touch(cur, topVer);
        }

        return cur;
    }

    /**
     * @return Set of internal cached entry representations, excluding {@link GridCacheInternal} keys.
     */
    public Set<GridCacheEntryEx<K, V>> entries() {
        return map.entries0();
    }

    /**
     * @return Set of internal cached entry representations, including {@link GridCacheInternal} keys.
     */
    public Set<GridCacheEntryEx<K, V>> allEntries() {
        return map.allEntries0();
    }

    /** {@inheritDoc} */
    @Override public Set<Cache.Entry<K, V>> entrySet() {
        return entrySet((IgnitePredicate<Cache.Entry<K, V>>[])null);
    }


    /** {@inheritDoc} */
    @Override public Set<Cache.Entry<K, V>> entrySetx(IgnitePredicate<Cache.Entry<K, V>>... filter) {
        return map.entriesx(filter);
    }

    /** {@inheritDoc} */
    @Override public Set<Cache.Entry<K, V>> primaryEntrySetx(IgnitePredicate<Cache.Entry<K, V>>... filter) {
        return map.entriesx(
            F.and(
                filter,
                CU.<K, V>cachePrimary(ctx.grid().<K>affinity(ctx.name()), ctx.localNode())));
    }

    /** {@inheritDoc} */
    @Override public Set<Cache.Entry<K, V>> entrySet(int part) {
        throw new UnsupportedOperationException();
    }

    /** {@inheritDoc} */
    @Override public Set<Cache.Entry<K, V>> primaryEntrySet() {
        return primaryEntrySet((IgnitePredicate<Cache.Entry<K, V>>[])null);
    }

    /** {@inheritDoc} */
    @Override public Set<K> keySet() {
        return keySet((IgnitePredicate<Cache.Entry<K, V>>[])null);
    }

    /** {@inheritDoc} */
    @Override public Set<K> primaryKeySet() {
        return primaryKeySet((IgnitePredicate<Cache.Entry<K, V>>[])null);
    }

    /** {@inheritDoc} */
    @Override public Collection<V> values() {
        return values((IgnitePredicate<Cache.Entry<K, V>>[])null);
    }

    /** {@inheritDoc} */
    public Collection<V> values(IgnitePredicate<Cache.Entry<K, V>>... filter) {
        return map.values(filter);
    }

    /** {@inheritDoc} */
    @Override public Collection<V> primaryValues() {
        return primaryValues((IgnitePredicate<Cache.Entry<K, V>>[])null);
    }

    /**
     *
     * @param key Entry key.
     */
    public void removeIfObsolete(K key) {
        assert key != null;

        GridCacheEntryEx<K, V> entry = map.removeEntryIfObsolete(key);

        if (entry != null) {
            assert entry.obsolete() : "Removed non-obsolete entry: " + entry;

            if (log.isDebugEnabled())
                log.debug("Removed entry from cache: " + entry);

            if (ctx.events().isRecordable(EVT_CACHE_ENTRY_DESTROYED))
                // Event notification.
                ctx.events().addEvent(entry.partition(), entry.key(), locNodeId, (IgniteUuid)null, null,
                    EVT_CACHE_ENTRY_DESTROYED, null, false, null, false, null, null, null);
        }
        else if (log.isDebugEnabled())
            log.debug("Remove will not be done for key (obsolete entry got replaced or removed): " + key);
    }

    /**
     * Split clearLocally all task into multiple runnables.
     *
     * @return Split runnables.
     */
    public List<GridCacheClearAllRunnable<K, V>> splitClearLocally() {
        assert CLEAR_ALL_SPLIT_THRESHOLD > 0;

        int keySize = size();

        int cnt = Math.min(keySize / CLEAR_ALL_SPLIT_THRESHOLD + (keySize % CLEAR_ALL_SPLIT_THRESHOLD != 0 ? 1 : 0),
            Runtime.getRuntime().availableProcessors());

        if (cnt == 0)
            cnt = 1; // Still perform cleanup since there could be entries in swap.

        GridCacheVersion obsoleteVer = ctx.versions().next();

        List<GridCacheClearAllRunnable<K, V>> res = new ArrayList<>(cnt);

        for (int i = 0; i < cnt; i++)
            res.add(new GridCacheClearAllRunnable<>(this, obsoleteVer, i, cnt));

        return res;
    }

    /** {@inheritDoc} */
    @Override public boolean clearLocally(K key) {
        return clearLocally0(key);
    }

    /** {@inheritDoc} */
    @Override public void clearLocally() {
        ctx.denyOnFlag(READ);
        ctx.checkSecurity(GridSecurityPermission.CACHE_REMOVE);

        List<GridCacheClearAllRunnable<K, V>> jobs = splitClearLocally();

        if (!F.isEmpty(jobs)) {
            ExecutorService execSvc = null;

            if (jobs.size() > 1) {
                execSvc = Executors.newFixedThreadPool(jobs.size() - 1);

                for (int i = 1; i < jobs.size(); i++)
                    execSvc.submit(jobs.get(i));
            }

            try {
                jobs.get(0).run();
            }
            finally {
                if (execSvc != null) {
                    execSvc.shutdown();

                    try {
                        while (!execSvc.isTerminated() && !Thread.currentThread().isInterrupted())
                            execSvc.awaitTermination(1000, TimeUnit.MILLISECONDS);
                    }
                    catch (InterruptedException ignore) {
                        U.warn(log, "Got interrupted while waiting for Cache.clearLocally() executor service to " +
                            "finish.");

                        Thread.currentThread().interrupt();
                    }
                }
            }
        }
    }

    /**
     * @param keys Keys.
     * @param readers Readers flag.
     */
    public void clearLocally(Collection<? extends K> keys, boolean readers) {
        if (F.isEmpty(keys))
            return;

        if (keyCheck)
            validateCacheKeys(keys);

        GridCacheVersion obsoleteVer = ctx.versions().next();

        for (K key : keys) {
            GridCacheEntryEx<K, V> e = peekEx(key);

            try {
                if (e != null)
                    e.clear(obsoleteVer, readers, null);
            }
            catch (IgniteCheckedException ex) {
                U.error(log, "Failed to clearLocally entry (will continue to clearLocally other entries): " + e,
                    ex);
            }
        }
    }

    /**
     * Clears entry from cache.
     *
     * @param obsoleteVer Obsolete version to set.
     * @param key Key to clearLocally.
     * @param filter Optional filter.
     * @return {@code True} if cleared.
     */
    private boolean clearLocally(GridCacheVersion obsoleteVer, K key,
        @Nullable IgnitePredicate<Cache.Entry<K, V>>[] filter) {
        try {
            if (ctx.portableEnabled())
                key = (K)ctx.marshalToPortable(key);

            GridCacheEntryEx<K, V> e = peekEx(key);

            return e != null && e.clear(obsoleteVer, false, filter);
        }
        catch (IgniteCheckedException ex) {
            U.error(log, "Failed to clearLocally entry for key: " + key, ex);
        }

        return false;
    }

    /** {@inheritDoc} */
    @Override public void clear() throws IgniteCheckedException {
        clear(0);
    }

    /** {@inheritDoc} */
    @Override public void clear(long timeout) throws IgniteCheckedException {
        try {
            // Send job to remote nodes only.
            Collection<ClusterNode> nodes = ctx.grid().forCacheNodes(name()).forRemotes().nodes();

            IgniteInternalFuture<Object> fut = null;

            if (!nodes.isEmpty()) {
                ctx.kernalContext().task().setThreadContext(TC_TIMEOUT, timeout);

                fut = ctx.closures().callAsyncNoFailover(BROADCAST, new GlobalClearAllCallable(name()), nodes, true);
            }

            // Clear local cache synchronously.
            clearLocally();

            if (fut != null)
                fut.get();
        }
        catch (ClusterGroupEmptyCheckedException ignore) {
            if (log.isDebugEnabled())
                log.debug("All remote nodes left while cache clearLocally [cacheName=" + name() + "]");
        }
        catch (ComputeTaskTimeoutCheckedException e) {
            U.warn(log, "Timed out waiting for remote nodes to finish cache clear (consider increasing " +
                "'networkTimeout' configuration property) [cacheName=" + name() + "]");

            throw e;
        }
    }

    /** {@inheritDoc} */
    @Override public IgniteInternalFuture<?> clearAsync() {
        Collection<ClusterNode> nodes = ctx.grid().forCacheNodes(name()).nodes();

        if (!nodes.isEmpty()) {
            IgniteInternalFuture<Object> fut =
                    ctx.closures().callAsyncNoFailover(BROADCAST, new GlobalClearAllCallable(name()), nodes, true);

            return fut.chain(new CX1<IgniteInternalFuture<Object>, Object>() {
                @Override public Object applyx(IgniteInternalFuture<Object> fut) throws IgniteCheckedException {
                    try {
                        return fut.get();
                    }
                    catch (ClusterGroupEmptyCheckedException ignore) {
                        if (log.isDebugEnabled())
                            log.debug("All remote nodes left while cache clearLocally [cacheName=" + name() + "]");

                        return null;
                    }
                }
            });
        }
        else
            return new GridFinishedFuture<>(ctx.kernalContext());
    }

    /** {@inheritDoc} */
    @Override public boolean compact(K key) throws IgniteCheckedException {
        return compact(key, (IgnitePredicate<Cache.Entry<K, V>>[])null);
    }

    /** {@inheritDoc} */
    @Override public void compactAll() throws IgniteCheckedException {
        compactAll(keySet());
    }

    /**
     * @param entry Removes entry from cache if currently mapped value is the same as passed.
     */
    public void removeEntry(GridCacheEntryEx<K, V> entry) {
        map.removeEntry(entry);
    }

    /**
     * Evicts an entry from cache.
     *
     * @param key Key.
     * @param ver Version.
     * @param filter Filter.
     * @return {@code True} if entry was evicted.
     */
    private boolean evictx(K key, GridCacheVersion ver,
        @Nullable IgnitePredicate<Cache.Entry<K, V>>[] filter) {
        if (ctx.portableEnabled()) {
            try {
                key = (K)ctx.marshalToPortable(key);
            }
            catch (IgniteException e) {
                throw new IgniteException(e);
            }
        }

        GridCacheEntryEx<K, V> entry = peekEx(key);

        if (entry == null)
            return true;

        try {
            return ctx.evicts().evict(entry, ver, true, filter);
        }
        catch (IgniteCheckedException ex) {
            U.error(log, "Failed to evict entry from cache: " + entry, ex);

            return false;
        }
    }

    /** {@inheritDoc} */
    @Override public V get(K key, @Nullable GridCacheEntryEx<K, V> entry, boolean deserializePortable,
        @Nullable IgnitePredicate<Cache.Entry<K, V>>... filter) throws IgniteCheckedException {
        String taskName = ctx.kernalContext().job().currentTaskName();

        return getAllAsync(F.asList(key), !ctx.config().isReadFromBackup(), /*skip tx*/false, entry, null, taskName,
            deserializePortable, false).get().get(key);
    }

    /** {@inheritDoc} */
    @Override public V getForcePrimary(K key) throws IgniteCheckedException {
        ctx.denyOnFlag(LOCAL);

        String taskName = ctx.kernalContext().job().currentTaskName();

        return getAllAsync(F.asList(key), /*force primary*/true, /*skip tx*/false, null, null, taskName, true, false)
            .get().get(key);
    }

    /** {@inheritDoc} */
    @Override public IgniteInternalFuture<V> getForcePrimaryAsync(final K key) {
        ctx.denyOnFlag(LOCAL);

        String taskName = ctx.kernalContext().job().currentTaskName();

        return getAllAsync(Collections.singletonList(key), /*force primary*/true, /*skip tx*/false, null, null,
            taskName, true, false).chain(new CX1<IgniteInternalFuture<Map<K, V>>, V>() {
            @Override public V applyx(IgniteInternalFuture<Map<K, V>> e) throws IgniteCheckedException {
                return e.get().get(key);
            }
        });
    }

    /** {@inheritDoc} */
    @Nullable @Override public Map<K, V> getAllOutTx(List<K> keys) throws IgniteCheckedException {
        String taskName = ctx.kernalContext().job().currentTaskName();

        return getAllAsync(keys, !ctx.config().isReadFromBackup(), /*skip tx*/true, null, null, taskName, true, false)
            .get();
    }

    /** {@inheritDoc} */
    @Override public IgniteInternalFuture<Map<K, V>> getAllOutTxAsync(List<K> keys) {
        String taskName = ctx.kernalContext().job().currentTaskName();

        return getAllAsync(keys, !ctx.config().isReadFromBackup(), /*skip tx*/true, null, null, taskName, true, false);
    }

    /** {@inheritDoc} */
    @Override public void reloadAll(@Nullable Collection<? extends K> keys) throws IgniteCheckedException {
        reloadAll(keys, false, false);
    }

    /** {@inheritDoc} */
    @Override public void reloadAll() throws IgniteCheckedException {
        ctx.denyOnFlags(F.asList(LOCAL, READ));

        reloadAll(keySet());
    }

    /** {@inheritDoc} */
    @Override public IgniteInternalFuture<?> reloadAllAsync() {
        ctx.denyOnFlags(F.asList(LOCAL, READ));

        return reloadAllAsync(keySet());
    }

    /**
     * @param keys Keys.
     * @param reload Reload flag.
     * @param tx Transaction.
     * @param subjId Subject ID.
     * @param taskName Task name.
     * @param vis Visitor.
     * @return Future.
     */
    public IgniteInternalFuture<Object> readThroughAllAsync(final Collection<? extends K> keys,
        boolean reload,
        boolean skipVals,
        @Nullable final IgniteInternalTx<K, V> tx,
        @Nullable UUID subjId,
        String taskName,
        final IgniteBiInClosure<K, V> vis) {
        return ctx.closures().callLocalSafe(new GPC<Object>() {
            @Nullable @Override public Object call() {
                try {
                    ctx.store().loadAllFromStore(tx, keys, vis);
                }
                catch (IgniteCheckedException e) {
                    throw new GridClosureException(e);
                }

                return null;
            }
        }, true);
    }

    /**
     * @param keys Keys.
     * @param ret Return flag.
     * @return Non-{@code null} map if return flag is {@code true}.
     * @throws IgniteCheckedException If failed.
     */
    @Nullable public Map<K, V> reloadAll(@Nullable Collection<? extends K> keys, boolean ret, boolean skipVals)
        throws IgniteCheckedException {
        UUID subjId = ctx.subjectIdPerCall(null);

        String taskName = ctx.kernalContext().job().currentTaskName();

        return reloadAllAsync(keys, ret, skipVals, subjId, taskName).get();
    }

    /**
     * @param keys Keys.
     * @param ret Return flag.
     * @return Future.
     */
    public IgniteInternalFuture<Map<K, V>> reloadAllAsync(@Nullable Collection<? extends K> keys, boolean ret, boolean skipVals,
        @Nullable UUID subjId, String taskName) {
        ctx.denyOnFlag(READ);

        final long topVer = ctx.affinity().affinityTopologyVersion();

        if (!F.isEmpty(keys)) {
            final String uid = CU.uuid(); // Get meta UUID for this thread.

            assert keys != null;

            if (keyCheck)
                validateCacheKeys(keys);

            for (K key : keys) {
                if (key == null)
                    continue;

                // Skip primary or backup entries for near cache.
                if (ctx.isNear() && ctx.affinity().localNode(key, topVer))
                    continue;

                while (true) {
                    try {
                        GridCacheEntryEx<K, V> entry = entryExSafe(key, topVer);

                        if (entry == null)
                            break;

                        // Get version before checking filer.
                        GridCacheVersion ver = entry.version();

                        // Tag entry with current version.
                        entry.addMeta(uid, ver);

                        break;
                    }
                    catch (GridCacheEntryRemovedException ignore) {
                        if (log.isDebugEnabled())
                            log.debug("Got removed entry for reload (will retry): " + key);
                    }
                    catch (GridDhtInvalidPartitionException ignore) {
                        if (log.isDebugEnabled())
                            log.debug("Got invalid partition for key (will skip): " + key);

                        break;
                    }
                }
            }

            final Map<K, V> map = ret ? new HashMap<K, V>(keys.size(), 1.0f) : null;

            final Collection<? extends K> absentKeys = F.view(keys, CU.keyHasMeta(ctx, uid));

            final Collection<K> loadedKeys = new GridConcurrentHashSet<>();

            IgniteInternalFuture<Object> readFut =
                readThroughAllAsync(absentKeys, true, skipVals, null, subjId, taskName, new CI2<K, V>() {
                    /** Version for all loaded entries. */
                    private GridCacheVersion nextVer = ctx.versions().next();

                    /** {@inheritDoc} */
                    @Override public void apply(K key, V val) {
                        loadedKeys.add(key);

                        GridCacheEntryEx<K, V> entry = peekEx(key);

                        if (entry != null) {
                            try {
                                GridCacheVersion curVer = entry.removeMeta(uid);

                                // If entry passed the filter.
                                if (curVer != null) {
                                    boolean wasNew = entry.isNewLocked();

                                    entry.unswap();

                                    boolean set = entry.versionedValue(val, curVer, nextVer);

                                    ctx.evicts().touch(entry, topVer);

                                    if (map != null) {
                                        if (set || wasNew)
                                            map.put(key, val);
                                        else {
                                            try {
                                                GridTuple<V> v = peek0(false, key, GLOBAL);

                                                if (v != null)
                                                    map.put(key, val);
                                            }
                                            catch (GridCacheFilterFailedException ex) {
                                                ex.printStackTrace();

                                                assert false;
                                            }
                                        }
                                    }

                                    if (log.isDebugEnabled()) {
                                        log.debug("Set value loaded from store into entry [set=" + set + ", " +
                                            "curVer=" +
                                            curVer + ", newVer=" + nextVer + ", entry=" + entry + ']');
                                    }
                                }
                                else {
                                    if (log.isDebugEnabled()) {
                                        log.debug("Current version was not found (either entry was removed or " +
                                            "validation was not passed: " + entry);
                                    }
                                }
                            }
                            catch (GridCacheEntryRemovedException ignore) {
                                if (log.isDebugEnabled()) {
                                    log.debug("Got removed entry for reload (will not store reloaded entry) " +
                                        "[entry=" + entry + ']');
                                }
                            }
                            catch (IgniteCheckedException e) {
                                throw new IgniteException(e);
                            }
                        }
                    }
                });

            return readFut.chain(new CX1<IgniteInternalFuture<Object>, Map<K, V>>() {
                @Override public Map<K, V> applyx(IgniteInternalFuture<Object> e) throws IgniteCheckedException {
                    // Touch all not loaded keys.
                    for (K key : absentKeys) {
                        if (!loadedKeys.contains(key)) {
                            GridCacheEntryEx<K, V> entry = peekEx(key);

                            if (entry != null)
                                ctx.evicts().touch(entry, topVer);
                        }
                    }

                    // Make sure there were no exceptions.
                    e.get();

                    return map;
                }
            });
        }

        return new GridFinishedFuture<>(ctx.kernalContext(), Collections.<K, V>emptyMap());
    }

    /**
     * @param key Key.
     * @return Entry.
     */
    @Nullable protected GridCacheEntryEx<K, V> entryExSafe(K key, long topVer) {
        return entryEx(key);
    }

    /** {@inheritDoc} */
    @Override public boolean evict(K key) {
        return evict(key, (IgnitePredicate<Cache.Entry<K, V>>[])null);
    }

    /** {@inheritDoc} */
    @Override public void evictAll() {
        evictAll(keySet());
    }

    /** {@inheritDoc} */
    @Override public void evictAll(Collection<? extends K> keys) {
        evictAll(keys, (IgnitePredicate<Cache.Entry<K, V>>[])null);
    }

    /** {@inheritDoc} */
    @Nullable @Override public V get(K key) throws IgniteCheckedException {
        A.notNull(key, "key");

        boolean statsEnabled = ctx.config().isStatisticsEnabled();

        long start = statsEnabled ? System.nanoTime() : 0L;

        V val = get(key, true);

        if (ctx.config().getInterceptor() != null)
            val = (V)ctx.config().getInterceptor().onGet(key, val);

        if (statsEnabled)
            metrics0().addGetTimeNanos(System.nanoTime() - start);

        return val;
    }

    /** {@inheritDoc} */
    @Override public IgniteInternalFuture<V> getAsync(final K key) {
        A.notNull(key, "key");

        final boolean statsEnabled = ctx.config().isStatisticsEnabled();

        final long start = statsEnabled ? System.nanoTime() : 0L;

        IgniteInternalFuture<V> fut = getAsync(key, true);

        if (ctx.config().getInterceptor() != null)
            fut =  fut.chain(new CX1<IgniteInternalFuture<V>, V>() {
                @Override public V applyx(IgniteInternalFuture<V> f) throws IgniteCheckedException {
                    return (V)ctx.config().getInterceptor().onGet(key, f.get());
                }
            });

        if (statsEnabled)
            fut.listenAsync(new UpdateGetTimeStatClosure<V>(metrics0(), start));

        return fut;
    }

    /** {@inheritDoc} */
    @Override public Map<K, V> getAll(@Nullable Collection<? extends K> keys) throws IgniteCheckedException {
        A.notNull(keys, "keys");

        boolean statsEnabled = ctx.config().isStatisticsEnabled();

        long start = statsEnabled ? System.nanoTime() : 0L;

        Map<K, V> map = getAll(keys, true);

        if (ctx.config().getInterceptor() != null)
            map = interceptGet(keys, map);

        if (statsEnabled)
            metrics0().addGetTimeNanos(System.nanoTime() - start);

        return map;
    }

    /** {@inheritDoc} */
    @Override public IgniteInternalFuture<Map<K, V>> getAllAsync(@Nullable final Collection<? extends K> keys) {
        A.notNull(keys, "keys");

        final boolean statsEnabled = ctx.config().isStatisticsEnabled();

        final long start = statsEnabled ? System.nanoTime() : 0L;

        IgniteInternalFuture<Map<K, V>> fut = getAllAsync(keys, true);

        if (ctx.config().getInterceptor() != null)
            return fut.chain(new CX1<IgniteInternalFuture<Map<K, V>>, Map<K, V>>() {
                @Override public Map<K, V> applyx(IgniteInternalFuture<Map<K, V>> f) throws IgniteCheckedException {
                    return interceptGet(keys, f.get());
                }
            });

        if (statsEnabled)
            fut.listenAsync(new UpdateGetTimeStatClosure<Map<K, V>>(metrics0(), start));

        return fut;
    }

    /**
     * Applies cache interceptor on result of 'get' operation.
     *
     * @param keys All requested keys.
     * @param map Result map.
     * @return Map with values returned by cache interceptor..
     */
    @SuppressWarnings("IfMayBeConditional")
    private Map<K, V> interceptGet(@Nullable Collection<? extends K> keys, Map<K, V> map) {
        if (F.isEmpty(keys))
            return map;

        CacheInterceptor<K, V> interceptor = cacheCfg.getInterceptor();

        assert interceptor != null;

        Map<K, V> res = U.newHashMap(keys.size());

        for (Map.Entry<K, V> e : map.entrySet()) {
            V val = interceptor.onGet(e.getKey(), e.getValue());

            if (val != null)
                res.put(e.getKey(), val);
        }

        if (map.size() != keys.size()) { // Not all requested keys were in cache.
            for (K key : keys) {
                if (key != null) {
                    if (!map.containsKey(key)) {
                        V val = interceptor.onGet(key, null);

                        if (val != null)
                            res.put(key, val);
                    }
                }
            }
        }

        return res;
    }

    /** {@inheritDoc} */
    protected IgniteInternalFuture<Map<K, V>> getAllAsync(
        @Nullable Collection<? extends K> keys,
        boolean forcePrimary,
        boolean skipTx,
        @Nullable GridCacheEntryEx<K, V> entry,
        @Nullable UUID subjId,
        String taskName,
        boolean deserializePortable,
        boolean skipVals
    ) {
        GridCacheProjectionImpl<K, V> prj = ctx.projectionPerCall();

        subjId = ctx.subjectIdPerCall(subjId, prj);

        return getAllAsync(keys,
            true,
            entry,
            !skipTx,
            subjId,
            taskName,
            deserializePortable,
            forcePrimary,
            skipVals ? null : expiryPolicy(prj != null ? prj.expiry() : null),
            skipVals);
    }

    /** {@inheritDoc} */
    public IgniteInternalFuture<Map<K, V>> getAllAsync(@Nullable final Collection<? extends K> keys,
        boolean readThrough,
        @Nullable GridCacheEntryEx<K, V> cached,
        boolean checkTx,
        @Nullable final UUID subjId,
        final String taskName,
        final boolean deserializePortable,
        final boolean forcePrimary,
        @Nullable IgniteCacheExpiryPolicy expiry,
        final boolean skipVals
        ) {
        ctx.checkSecurity(GridSecurityPermission.CACHE_READ);

        ctx.denyOnFlag(LOCAL);

        // Entry must be passed for one key only.
        assert cached == null || keys.size() == 1;
        assert ctx.portableEnabled() || cached == null || F.first(keys).equals(cached.key());

        if (F.isEmpty(keys))
            return new GridFinishedFuture<>(ctx.kernalContext(), Collections.<K, V>emptyMap());

        if (keyCheck)
            validateCacheKeys(keys);

        IgniteTxLocalAdapter<K, V> tx = null;

        if (checkTx) {
            try {
                checkJta();
            }
            catch (IgniteCheckedException e) {
                return new GridFinishedFuture<>(ctx.kernalContext(), e);
            }

            tx = ctx.tm().threadLocalTx();
        }

        if (tx == null || tx.implicit()) {
            try {
                assert keys != null;

                final long topVer = tx == null ? ctx.affinity().affinityTopologyVersion() : tx.topologyVersion();

                final Map<K, V> map = new GridLeanMap<>(keys.size());

                Map<K, GridCacheVersion> misses = null;

                for (K key : keys) {
                    if (key == null)
                        throw new NullPointerException("Null key.");

                    while (true) {
                        GridCacheEntryEx<K, V> entry;

                        if (cached != null) {
                            entry = cached;

                            cached = null;
                        }
                        else
                            entry = entryEx(key);

                        try {
                            V val = entry.innerGet(null,
                                ctx.isSwapOrOffheapEnabled(),
                                /*don't read-through*/false,
                                /*fail-fast*/true,
                                /*unmarshal*/true,
                                /*update-metrics*/!skipVals,
                                /*event*/!skipVals,
                                /*temporary*/false,
                                subjId,
                                null,
                                taskName,
                                expiry);

                            if (val == null) {
                                GridCacheVersion ver = entry.version();

                                if (misses == null)
                                    misses = new GridLeanMap<>();

                                misses.put(key, ver);
                            }
                            else {
                                val = ctx.cloneOnFlag(val);

                                K key0 = key;

                                if (ctx.portableEnabled() && deserializePortable) {
                                    val = (V)ctx.unwrapPortableIfNeeded(val, false);
                                    key0 = (K)ctx.unwrapPortableIfNeeded(key, false);
                                }

                                map.put(key0, val);

                                if (tx == null || (!tx.implicit() && tx.isolation() == READ_COMMITTED))
                                    ctx.evicts().touch(entry, topVer);

                                if (keys.size() == 1)
                                    // Safe to return because no locks are required in READ_COMMITTED mode.
                                    return new GridFinishedFuture<>(ctx.kernalContext(), map);
                            }

                            break;
                        }
                        catch (GridCacheEntryRemovedException ignored) {
                            if (log.isDebugEnabled())
                                log.debug("Got removed entry in getAllAsync(..) method (will retry): " + key);
                        }
                        catch (GridCacheFilterFailedException ignore) {
                            if (log.isDebugEnabled())
                                log.debug("Filter validation failed for entry: " + entry);

                            if (tx == null || (!tx.implicit() && tx.isolation() == READ_COMMITTED))
                                ctx.evicts().touch(entry, topVer);

                            break; // While loop.
                        }
                    }
                }

                if (!skipVals && misses != null && readThrough && ctx.readThrough()) {
                    final Map<K, GridCacheVersion> loadKeys = misses;

                    final IgniteTxLocalAdapter<K, V> tx0 = tx;

                    final Collection<K> loaded = new HashSet<>();

                    return new GridEmbeddedFuture<>(
                        ctx.kernalContext(),
                        ctx.closures().callLocalSafe(ctx.projectSafe(new GPC<Map<K, V>>() {
                            @Override public Map<K, V> call() throws Exception {
                                ctx.store().loadAllFromStore(null/*tx*/, loadKeys.keySet(), new CI2<K, V>() {
                                    /** New version for all new entries. */
                                    private GridCacheVersion nextVer;

                                    @Override public void apply(K key, V val) {
                                        GridCacheVersion ver = loadKeys.get(key);

                                        if (ver == null) {
                                            if (log.isDebugEnabled())
                                                log.debug("Value from storage was never asked for [key=" + key +
                                                    ", val=" + val + ']');

                                            return;
                                        }

                                        // Initialize next version.
                                        if (nextVer == null)
                                            nextVer = ctx.versions().next();

                                        loaded.add(key);

                                        while (true) {
                                            GridCacheEntryEx<K, V> entry = entryEx(key);

                                            try {
                                                boolean set = entry.versionedValue(val, ver, nextVer);

                                                if (log.isDebugEnabled())
                                                    log.debug("Set value loaded from store into entry [set=" + set +
                                                        ", curVer=" + ver + ", newVer=" + nextVer + ", " +
                                                        "entry=" + entry + ']');

                                                // Don't put key-value pair into result map if value is null.
                                                if (val != null)
                                                    map.put(key, ctx.cloneOnFlag(val));

                                                if (tx0 == null || (!tx0.implicit() &&
                                                    tx0.isolation() == READ_COMMITTED))
                                                    ctx.evicts().touch(entry, topVer);

                                                break;
                                            }
                                            catch (GridCacheEntryRemovedException ignore) {
                                                if (log.isDebugEnabled())
                                                    log.debug("Got removed entry during getAllAsync (will retry): " +
                                                        entry);
                                            }
                                            catch (IgniteCheckedException e) {
                                                // Wrap errors (will be unwrapped).
                                                throw new GridClosureException(e);
                                            }
                                        }
                                    }
                                });

                                if (loaded.size() != loadKeys.size()) {
                                    for (K key : loadKeys.keySet()) {
                                        if (loaded.contains(key))
                                            continue;

                                        if (tx0 == null || (!tx0.implicit() &&
                                            tx0.isolation() == READ_COMMITTED)) {
                                            GridCacheEntryEx<K, V> entry = peekEx(key);

                                            if (entry != null)
                                                ctx.evicts().touch(entry, topVer);
                                        }
                                    }
                                }

                                return map;
                            }
                        }), true),
                        new C2<Map<K, V>, Exception, IgniteInternalFuture<Map<K, V>>>() {
                            @Override public IgniteInternalFuture<Map<K, V>> apply(Map<K, V> map, Exception e) {
                                if (e != null)
                                    return new GridFinishedFuture<>(ctx.kernalContext(), e);

                                if (tx0 == null || (!tx0.implicit() && tx0.isolation() == READ_COMMITTED)) {
                                    Collection<K> notFound = new HashSet<>(loadKeys.keySet());

                                    notFound.removeAll(loaded);

                                    // Touch entries that were not found in store.
                                    for (K key : notFound) {
                                        GridCacheEntryEx<K, V> entry = peekEx(key);

                                        if (entry != null)
                                            ctx.evicts().touch(entry, topVer);
                                    }
                                }

                                // There were no misses.
                                return new GridFinishedFuture<>(ctx.kernalContext(), Collections.<K,
                                    V>emptyMap());
                            }
                        },
                        new C2<Map<K, V>, Exception, Map<K, V>>() {
                            @Override public Map<K, V> apply(Map<K, V> loaded, Exception e) {
                                if (e == null)
                                    map.putAll(loaded);

                                return map;
                            }
                        }
                    );
                }
                else {
                    // If misses is not empty and store is disabled, we should touch missed entries.
                    if (misses != null) {
                        for (K key : misses.keySet()) {
                            GridCacheEntryEx<K, V> entry = peekEx(key);

                            if (entry != null)
                                ctx.evicts().touch(entry, topVer);
                        }
                    }
                }

                return new GridFinishedFuture<>(ctx.kernalContext(), map);
            }
            catch (IgniteCheckedException e) {
                return new GridFinishedFuture<>(ctx.kernalContext(), e);
            }
        }
        else {
            final GridCacheEntryEx<K, V> cached0 = cached;

            return asyncOp(tx, new AsyncOp<Map<K, V>>(keys) {
                @Override public IgniteInternalFuture<Map<K, V>> op(IgniteTxLocalAdapter<K, V> tx) {
                    return ctx.wrapCloneMap(tx.getAllAsync(ctx, keys, cached0, deserializePortable, skipVals));
                }
            });
        }
    }

    /** {@inheritDoc} */
    @Override public V put(K key, V val, @Nullable IgnitePredicate<Cache.Entry<K, V>>... filter)
        throws IgniteCheckedException {
        return put(key, val, null, -1, filter);
    }

    /** {@inheritDoc} */
    @Nullable @Override public V put(final K key, final V val, @Nullable final GridCacheEntryEx<K, V> cached,
        final long ttl, @Nullable final IgnitePredicate<Cache.Entry<K, V>>[] filter) throws IgniteCheckedException {
        boolean statsEnabled = ctx.config().isStatisticsEnabled();

        long start = statsEnabled ? System.nanoTime() : 0L;

        A.notNull(key, "key", val, "val");

        if (keyCheck)
            validateCacheKey(key);

        validateCacheValue(val);

        ctx.denyOnLocalRead();

        V prevValue = ctx.cloneOnFlag(syncOp(new SyncOp<V>(true) {
            @Override public V op(IgniteTxLocalAdapter<K, V> tx) throws IgniteCheckedException {
                return tx.putAllAsync(ctx, F.t(key, val), true, cached, ttl, filter).get().value();
            }

            @Override public String toString() {
                return "put [key=" + key + ", val=" + val + ", filter=" + Arrays.toString(filter) + ']';
            }
        }));

        if (statsEnabled)
            metrics0().addPutAndGetTimeNanos(System.nanoTime() - start);

        return prevValue;
    }

    /** {@inheritDoc} */
    @Override public boolean putx(final K key, final V val, @Nullable final GridCacheEntryEx<K, V> cached,
        final long ttl, @Nullable final IgnitePredicate<Cache.Entry<K, V>>... filter) throws IgniteCheckedException {
        A.notNull(key, "key", val, "val");

        if (keyCheck)
            validateCacheKey(key);

        validateCacheValue(val);

        ctx.denyOnLocalRead();

        return syncOp(new SyncOp<Boolean>(true) {
            @Override
            public Boolean op(IgniteTxLocalAdapter<K, V> tx) throws IgniteCheckedException {
                return tx.putAllAsync(ctx, F.t(key, val), false, cached, ttl, filter).get().success();
            }

            @Override
            public String toString() {
                return "put [key=" + key + ", val=" + val + ", filter=" + Arrays.toString(filter) + ']';
            }
        });
    }

    /** {@inheritDoc} */
    @Override public IgniteInternalFuture<V> putAsync(K key, V val,
        @Nullable IgnitePredicate<Cache.Entry<K, V>>[] filter) {
        final boolean statsEnabled = ctx.config().isStatisticsEnabled();

        final long start = statsEnabled ? System.nanoTime() : 0L;

        IgniteInternalFuture<V> fut = putAsync(key, val, null, -1, filter);

        if (statsEnabled)
            fut.listenAsync(new UpdatePutAndGetTimeStatClosure<V>(metrics0(), start));

        return fut;
    }

    /** {@inheritDoc} */
    @Override public IgniteInternalFuture<V> putAsync(final K key, final V val, @Nullable final GridCacheEntryEx<K, V> entry,
        final long ttl, @Nullable final IgnitePredicate<Cache.Entry<K, V>>... filter) {
        A.notNull(key, "key", val, "val");

        if (keyCheck)
            validateCacheKey(key);

        validateCacheValue(val);

        ctx.denyOnLocalRead();

        return ctx.wrapClone(asyncOp(new AsyncOp<V>(key) {
            @Override public IgniteInternalFuture<V> op(IgniteTxLocalAdapter<K, V> tx) {
                return tx.putAllAsync(ctx, F.t(key, val), true, entry, ttl, filter)
                    .chain((IgniteClosure<IgniteInternalFuture<GridCacheReturn<V>>, V>)RET2VAL);
            }

            @Override public String toString() {
                return "putAsync [key=" + key + ", val=" + val + ", filter=" + Arrays.toString(filter) + ']';
            }
        }));
    }

    /** {@inheritDoc} */
    @Override public boolean putx(final K key, final V val,
        final IgnitePredicate<Cache.Entry<K, V>>[] filter) throws IgniteCheckedException {
        boolean statsEnabled = ctx.config().isStatisticsEnabled();

        long start = statsEnabled ? System.nanoTime() : 0L;

        A.notNull(key, "key", val, "val");

        if (keyCheck)
            validateCacheKey(key);

        validateCacheValue(val);

        ctx.denyOnLocalRead();

        Boolean stored = syncOp(new SyncOp<Boolean>(true) {
            @Override
            public Boolean op(IgniteTxLocalAdapter<K, V> tx) throws IgniteCheckedException {
                return tx.putAllAsync(ctx, F.t(key, val), false, null, -1, filter).get().success();
            }

            @Override
            public String toString() {
                return "putx [key=" + key + ", val=" + val + ", filter=" + Arrays.toString(filter) + ']';
            }
        });

        if (statsEnabled)
            metrics0().addPutTimeNanos(System.nanoTime() - start);

        return stored;
    }

    /** {@inheritDoc} */
    @Override public void putAllConflict(final Map<? extends K, GridCacheDrInfo<V>> drMap)
        throws IgniteCheckedException {
        if (F.isEmpty(drMap))
            return;

        ctx.dr().onReceiveCacheEntriesReceived(drMap.size());

        ctx.denyOnLocalRead();

        syncOp(new SyncInOp(drMap.size() == 1) {
            @Override public void inOp(IgniteTxLocalAdapter<K, V> tx) throws IgniteCheckedException {
                tx.putAllDrAsync(ctx, drMap).get();
            }

            @Override public String toString() {
                return "putAllConflict [drMap=" + drMap + ']';
            }
        });
    }

    /** {@inheritDoc} */
    @Override public IgniteInternalFuture<?> putAllConflictAsync(final Map<? extends K, GridCacheDrInfo<V>> drMap)
        throws IgniteCheckedException {
        if (F.isEmpty(drMap))
            return new GridFinishedFuture<Object>(ctx.kernalContext());

        ctx.dr().onReceiveCacheEntriesReceived(drMap.size());

        ctx.denyOnLocalRead();

        return asyncOp(new AsyncInOp(drMap.keySet()) {
            @Override public IgniteInternalFuture<?> inOp(IgniteTxLocalAdapter<K, V> tx) {
                return tx.putAllDrAsync(ctx, drMap);
            }

            @Override public String toString() {
                return "putAllConflictAsync [drMap=" + drMap + ']';
            }
        });
    }

    /** {@inheritDoc} */
    @Override public <T> EntryProcessorResult<T> invoke(final K key,
        final EntryProcessor<K, V, T> entryProcessor,
        final Object... args)
        throws IgniteCheckedException {
        A.notNull(key, "key", entryProcessor, "entryProcessor");

        if (keyCheck)
            validateCacheKey(key);

        ctx.denyOnLocalRead();

        return syncOp(new SyncOp<EntryProcessorResult<T>>(true) {
            @Nullable @Override public EntryProcessorResult<T> op(IgniteTxLocalAdapter<K, V> tx)
                throws IgniteCheckedException {
                Map<? extends K, EntryProcessor<K, V, Object>> invokeMap =
                    Collections.singletonMap(key, (EntryProcessor<K, V, Object>)entryProcessor);

                IgniteInternalFuture<GridCacheReturn<Map<K, EntryProcessorResult<T>>>> fut =
                    tx.invokeAsync(ctx, invokeMap, args);

                Map<K, EntryProcessorResult<T>> resMap = fut.get().value();

                EntryProcessorResult<T> res = null;

                if (resMap != null) {
                    assert resMap.isEmpty() || resMap.size() == 1 : resMap.size();

                    res = resMap.isEmpty() ? null : resMap.values().iterator().next();
                }

                return res != null ? res : new CacheInvokeResult<>((T)null);
            }
        });
    }

    /** {@inheritDoc} */
    @Override public <T> Map<K, EntryProcessorResult<T>> invokeAll(final Set<? extends K> keys,
        final EntryProcessor<K, V, T> entryProcessor,
        final Object... args) throws IgniteCheckedException {
        A.notNull(keys, "keys", entryProcessor, "entryProcessor");

        if (keyCheck)
            validateCacheKeys(keys);

        ctx.denyOnLocalRead();

        return syncOp(new SyncOp<Map<K, EntryProcessorResult<T>>>(keys.size() == 1) {
            @Nullable @Override public Map<K, EntryProcessorResult<T>> op(IgniteTxLocalAdapter tx)
                throws IgniteCheckedException {
                Map<? extends K, EntryProcessor<K, V, Object>> invokeMap = F.viewAsMap(keys,
                    new C1<K, EntryProcessor<K, V, Object>>() {
                        @Override public EntryProcessor apply(K k) {
                            return entryProcessor;
                        }
                    });

                IgniteInternalFuture<GridCacheReturn<Map<K, EntryProcessorResult<T>>>> fut =
                    tx.invokeAsync(ctx, invokeMap, args);

                Map<K, EntryProcessorResult<T>> res = fut.get().value();

                return res != null ? res : Collections.<K, EntryProcessorResult<T>>emptyMap();
            }
        });
    }

    /** {@inheritDoc} */
    @Override public <T> IgniteInternalFuture<EntryProcessorResult<T>> invokeAsync(
        final K key,
        final EntryProcessor<K, V, T> entryProcessor,
        final Object... args)
        throws EntryProcessorException {
        A.notNull(key, "key", entryProcessor, "entryProcessor");

        if (keyCheck)
            validateCacheKey(key);

        ctx.denyOnLocalRead();

        IgniteInternalFuture<?> fut = asyncOp(new AsyncInOp(key) {
            @Override public IgniteInternalFuture<GridCacheReturn<Map<K, EntryProcessorResult<T>>>> inOp(IgniteTxLocalAdapter<K, V> tx) {
                Map<? extends K, EntryProcessor<K, V, Object>> invokeMap =
                    Collections.singletonMap(key, (EntryProcessor<K, V, Object>)entryProcessor);

                return tx.invokeAsync(ctx, invokeMap, args);
            }

            @Override public String toString() {
                return "invokeAsync [key=" + key + ", entryProcessor=" + entryProcessor + ']';
            }
        });

        IgniteInternalFuture<GridCacheReturn<Map<K, EntryProcessorResult<T>>>> fut0 =
            (IgniteInternalFuture<GridCacheReturn<Map<K, EntryProcessorResult<T>>>>)fut;

        return fut0.chain(new CX1<IgniteInternalFuture<GridCacheReturn<Map<K, EntryProcessorResult<T>>>>, EntryProcessorResult<T>>() {
            @Override public EntryProcessorResult<T> applyx(IgniteInternalFuture<GridCacheReturn<Map<K, EntryProcessorResult<T>>>> fut)
                throws IgniteCheckedException {
                GridCacheReturn<Map<K, EntryProcessorResult<T>>> ret = fut.get();

                    Map<K, EntryProcessorResult<T>> resMap = ret.value();

                    if (resMap != null) {
                        assert resMap.isEmpty() || resMap.size() == 1 : resMap.size();

                        return resMap.isEmpty() ? null : resMap.values().iterator().next();
                    }

                    return null;
                }
            });
    }

    /** {@inheritDoc} */
    @Override public <T> IgniteInternalFuture<Map<K, EntryProcessorResult<T>>> invokeAllAsync(
        final Set<? extends K> keys,
        final EntryProcessor<K, V, T> entryProcessor,
        final Object... args) {
        A.notNull(keys, "keys", entryProcessor, "entryProcessor");

        if (keyCheck)
            validateCacheKeys(keys);

        ctx.denyOnLocalRead();

        IgniteInternalFuture<?> fut = asyncOp(new AsyncInOp(keys) {
            @Override public IgniteInternalFuture<GridCacheReturn<Map<K, EntryProcessorResult<T>>>> inOp(IgniteTxLocalAdapter<K, V> tx) {
                Map<? extends K, EntryProcessor<K, V, Object>> invokeMap = F.viewAsMap(keys, new C1<K, EntryProcessor<K, V, Object>>() {
                    @Override public EntryProcessor apply(K k) {
                        return entryProcessor;
                    }
                });

                return tx.invokeAsync(ctx, invokeMap, args);
            }

            @Override public String toString() {
                return "invokeAllAsync [keys=" + keys + ", entryProcessor=" + entryProcessor + ']';
            }
        });

        IgniteInternalFuture<GridCacheReturn<Map<K, EntryProcessorResult<T>>>> fut0 =
            (IgniteInternalFuture<GridCacheReturn<Map<K, EntryProcessorResult<T>>>>)fut;

        return fut0.chain(new CX1<IgniteInternalFuture<GridCacheReturn<Map<K, EntryProcessorResult<T>>>>, Map<K, EntryProcessorResult<T>>>() {
            @Override public Map<K, EntryProcessorResult<T>> applyx(IgniteInternalFuture<GridCacheReturn<Map<K, EntryProcessorResult<T>>>> fut)
                throws IgniteCheckedException {
                GridCacheReturn<Map<K, EntryProcessorResult<T>>> ret = fut.get();

                    assert ret != null;

                    return ret.value() != null ? ret.value() : Collections.<K, EntryProcessorResult<T>>emptyMap();
                }
            });
    }

    /** {@inheritDoc} */
    @Override public <T> IgniteInternalFuture<Map<K, EntryProcessorResult<T>>> invokeAllAsync(
        final Map<? extends K, ? extends EntryProcessor<K, V, T>> map,
        final Object... args) {
        A.notNull(map, "map");

        if (keyCheck)
            validateCacheKeys(map.keySet());

        ctx.denyOnLocalRead();

        IgniteInternalFuture<?> fut = asyncOp(new AsyncInOp(map.keySet()) {
            @Override public IgniteInternalFuture<GridCacheReturn<Map<K, EntryProcessorResult<T>>>> inOp(IgniteTxLocalAdapter<K, V> tx) {
                return tx.invokeAsync(ctx, (Map<? extends K, ? extends EntryProcessor<K, V, Object>>)map, args);
            }

            @Override public String toString() {
                return "invokeAllAsync [map=" + map + ']';
            }
        });

        IgniteInternalFuture<GridCacheReturn<Map<K, EntryProcessorResult<T>>>> fut0 =
            (IgniteInternalFuture<GridCacheReturn<Map<K, EntryProcessorResult<T>>>>)fut;

        return fut0.chain(new CX1<IgniteInternalFuture<GridCacheReturn<Map<K, EntryProcessorResult<T>>>>, Map<K, EntryProcessorResult<T>>>() {
            @Override public Map<K, EntryProcessorResult<T>> applyx(IgniteInternalFuture<GridCacheReturn<Map<K, EntryProcessorResult<T>>>> fut)
                throws IgniteCheckedException {
                GridCacheReturn<Map<K, EntryProcessorResult<T>>> ret = fut.get();

                    assert ret != null;

                    return ret.value() != null ? ret.value() : Collections.<K, EntryProcessorResult<T>>emptyMap();
                }
            });
    }

    /** {@inheritDoc} */
    @Override public <T> Map<K, EntryProcessorResult<T>> invokeAll(
        final Map<? extends K, ? extends EntryProcessor<K, V, T>> map,
        final Object... args) throws IgniteCheckedException {
        A.notNull(map, "map");

        if (keyCheck)
            validateCacheKeys(map.keySet());

        ctx.denyOnLocalRead();

        return syncOp(new SyncOp<Map<K, EntryProcessorResult<T>>>(map.size() == 1) {
            @Nullable @Override public Map<K, EntryProcessorResult<T>> op(IgniteTxLocalAdapter tx)
                throws IgniteCheckedException {
                IgniteInternalFuture<GridCacheReturn<Map<K, EntryProcessorResult<T>>>> fut = tx.invokeAsync(ctx, map, args);

                return fut.get().value();
            }
        });
    }

    /** {@inheritDoc} */
    @Override public IgniteInternalFuture<Boolean> putxAsync(K key, V val,
        @Nullable IgnitePredicate<Cache.Entry<K, V>>... filter) {
        final boolean statsEnabled = ctx.config().isStatisticsEnabled();

        final long start = statsEnabled ? System.nanoTime() : 0L;

        IgniteInternalFuture<Boolean> fut = putxAsync(key, val, null, -1, filter);

        if (statsEnabled)
            fut.listenAsync(new UpdatePutTimeStatClosure<Boolean>(metrics0(), start));

        return fut;
    }

    /** {@inheritDoc} */
    @Override public IgniteInternalFuture<Boolean> putxAsync(final K key, final V val,
        @Nullable final GridCacheEntryEx<K, V> entry, final long ttl,
        @Nullable final IgnitePredicate<Cache.Entry<K, V>>... filter) {
        A.notNull(key, "key", val, "val");

        if (keyCheck)
            validateCacheKey(key);

        validateCacheValue(val);

        ctx.denyOnLocalRead();

        return asyncOp(new AsyncOp<Boolean>(key) {
            @Override public IgniteInternalFuture<Boolean> op(IgniteTxLocalAdapter<K, V> tx) {
                return tx.putAllAsync(ctx, F.t(key, val), false, entry, ttl, filter).chain(
                    (IgniteClosure<IgniteInternalFuture<GridCacheReturn<V>>, Boolean>)RET2FLAG);
            }

            @Override public String toString() {
                return "putxAsync [key=" + key + ", val=" + val + ", filter=" + Arrays.toString(filter) + ']';
            }
        });
    }

    /** {@inheritDoc} */
    @Nullable @Override public V putIfAbsent(final K key, final V val) throws IgniteCheckedException {
        A.notNull(key, "key", val, "val");

        if (keyCheck)
            validateCacheKey(key);

        validateCacheValue(val);

        ctx.denyOnLocalRead();

        return ctx.cloneOnFlag(syncOp(new SyncOp<V>(true) {
            @Override public V op(IgniteTxLocalAdapter<K, V> tx) throws IgniteCheckedException {
                return tx.putAllAsync(ctx, F.t(key, val), true, null, -1, ctx.noPeekArray()).get().value();
            }

            @Override public String toString() {
                return "putIfAbsent [key=" + key + ", val=" + val + ']';
            }
        }));
    }

    /** {@inheritDoc} */
    @Override public IgniteInternalFuture<V> putIfAbsentAsync(final K key, final V val) {
        final boolean statsEnabled = ctx.config().isStatisticsEnabled();

        final long start = statsEnabled ? System.nanoTime() : 0L;

        A.notNull(key, "key", val, "val");

        if (keyCheck)
            validateCacheKey(key);

        validateCacheValue(val);

        ctx.denyOnLocalRead();

        IgniteInternalFuture<V> fut = ctx.wrapClone(asyncOp(new AsyncOp<V>(key) {
            @Override public IgniteInternalFuture<V> op(IgniteTxLocalAdapter<K, V> tx) {
                return tx.putAllAsync(ctx, F.t(key, val), true, null, -1, ctx.noPeekArray())
                    .chain((IgniteClosure<IgniteInternalFuture<GridCacheReturn<V>>, V>)RET2VAL);
            }

            @Override public String toString() {
                return "putIfAbsentAsync [key=" + key + ", val=" + val + ']';
            }
        }));

        if(statsEnabled)
            fut.listenAsync(new UpdatePutTimeStatClosure<V>(metrics0(), start));

        return fut;
    }

    /** {@inheritDoc} */
    @Override public boolean putxIfAbsent(final K key, final V val) throws IgniteCheckedException {
        boolean statsEnabled = ctx.config().isStatisticsEnabled();

        long start = statsEnabled ? System.nanoTime() : 0L;

        A.notNull(key, "key", val, "val");

        if (keyCheck)
            validateCacheKey(key);

        validateCacheValue(val);

        ctx.denyOnLocalRead();

        Boolean stored = syncOp(new SyncOp<Boolean>(true) {
            @Override public Boolean op(IgniteTxLocalAdapter<K, V> tx) throws IgniteCheckedException {
                return tx.putAllAsync(ctx, F.t(key, val), false, null, -1, ctx.noPeekArray()).get().success();
            }

            @Override public String toString() {
                return "putxIfAbsent [key=" + key + ", val=" + val + ']';
            }
        });

        if (statsEnabled && stored)
            metrics0().addPutTimeNanos(System.nanoTime() - start);

        return stored;
    }

    /** {@inheritDoc} */
    @Override public IgniteInternalFuture<Boolean> putxIfAbsentAsync(final K key, final V val) {
        final boolean statsEnabled = ctx.config().isStatisticsEnabled();

        final long start = statsEnabled ? System.nanoTime() : 0L;

        A.notNull(key, "key", val, "val");

        if (keyCheck)
            validateCacheKey(key);

        validateCacheValue(val);

        ctx.denyOnLocalRead();

        IgniteInternalFuture<Boolean> fut = asyncOp(new AsyncOp<Boolean>(key) {
            @Override public IgniteInternalFuture<Boolean> op(IgniteTxLocalAdapter<K, V> tx) {
                return tx.putAllAsync(ctx, F.t(key, val), false, null, -1, ctx.noPeekArray()).chain(
                    (IgniteClosure<IgniteInternalFuture<GridCacheReturn<V>>, Boolean>)RET2FLAG);
            }

            @Override public String toString() {
                return "putxIfAbsentAsync [key=" + key + ", val=" + val + ']';
            }
        });

        if (statsEnabled)
            fut.listenAsync(new UpdatePutTimeStatClosure<Boolean>(metrics0(), start));

        return fut;
    }

    /** {@inheritDoc} */
    @Nullable @Override public V replace(final K key, final V val) throws IgniteCheckedException {
        A.notNull(key, "key", val, "val");

        if (keyCheck)
            validateCacheKey(key);

        validateCacheValue(val);

        ctx.denyOnLocalRead();

        return ctx.cloneOnFlag(syncOp(new SyncOp<V>(true) {
            @Override public V op(IgniteTxLocalAdapter<K, V> tx) throws IgniteCheckedException {
                return tx.putAllAsync(ctx, F.t(key, val), true, null, -1, ctx.hasPeekArray()).get().value();
            }

            @Override public String toString() {
                return "replace [key=" + key + ", val=" + val + ']';
            }
        }));
    }

    /** {@inheritDoc} */
    @Override public IgniteInternalFuture<V> replaceAsync(final K key, final V val) {
        final boolean statsEnabled = ctx.config().isStatisticsEnabled();

        final long start = statsEnabled ? System.nanoTime() : 0L;

        A.notNull(key, "key", val, "val");

        if (keyCheck)
            validateCacheKey(key);

        validateCacheValue(val);

        ctx.denyOnLocalRead();

        IgniteInternalFuture<V> fut = ctx.wrapClone(asyncOp(new AsyncOp<V>(key) {
            @Override public IgniteInternalFuture<V> op(IgniteTxLocalAdapter<K, V> tx) {
                return tx.putAllAsync(ctx, F.t(key, val), true, null, -1, ctx.hasPeekArray()).chain(
                    (IgniteClosure<IgniteInternalFuture<GridCacheReturn<V>>, V>)RET2VAL);
            }

            @Override public String toString() {
                return "replaceAsync [key=" + key + ", val=" + val + ']';
            }
        }));

        if (statsEnabled)
            fut.listenAsync(new UpdatePutAndGetTimeStatClosure<V>(metrics0(), start));

        return fut;
    }

    /** {@inheritDoc} */
    @Override public boolean replacex(final K key, final V val) throws IgniteCheckedException {
        A.notNull(key, "key", val, "val");

        if (keyCheck)
            validateCacheKey(key);

        validateCacheValue(val);

        ctx.denyOnLocalRead();

        return syncOp(new SyncOp<Boolean>(true) {
            @Override public Boolean op(IgniteTxLocalAdapter<K, V> tx) throws IgniteCheckedException {
                return tx.putAllAsync(ctx, F.t(key, val), false, null, -1, ctx.hasPeekArray()).get().success();
            }

            @Override public String toString() {
                return "replacex [key=" + key + ", val=" + val + ']';
            }
        });
    }

    /** {@inheritDoc} */
    @Override public IgniteInternalFuture<Boolean> replacexAsync(final K key, final V val) {
        A.notNull(key, "key", val, "val");

        if (keyCheck)
            validateCacheKey(key);

        validateCacheValue(val);

        ctx.denyOnLocalRead();

        return asyncOp(new AsyncOp<Boolean>(key) {
            @Override public IgniteInternalFuture<Boolean> op(IgniteTxLocalAdapter<K, V> tx) {
                return tx.putAllAsync(ctx, F.t(key, val), false, null, -1, ctx.hasPeekArray()).chain(
                    (IgniteClosure<IgniteInternalFuture<GridCacheReturn<V>>, Boolean>)RET2FLAG);
            }

            @Override public String toString() {
                return "replacexAsync [key=" + key + ", val=" + val + ']';
            }
        });
    }

    /** {@inheritDoc} */
    @Override public boolean replace(final K key, final V oldVal, final V newVal) throws IgniteCheckedException {
        A.notNull(key, "key", oldVal, "oldVal", newVal, "newVal");

        if (keyCheck)
            validateCacheKey(key);

        validateCacheValue(oldVal);

        validateCacheValue(newVal);

        ctx.denyOnLocalRead();

        return syncOp(new SyncOp<Boolean>(true) {
            @Override public Boolean op(IgniteTxLocalAdapter<K, V> tx) throws IgniteCheckedException {
                // Register before hiding in the filter.
                if (ctx.deploymentEnabled())
                    ctx.deploy().registerClass(oldVal);

                V oldVal0 = oldVal;

                if (ctx.portableEnabled())
                    oldVal0 = (V)ctx.marshalToPortable(oldVal);

                return tx.putAllAsync(ctx, F.t(key, newVal), false, null, -1, ctx.equalsPeekArray(oldVal0)).get()
                    .success();
            }

            @Override public String toString() {
                return "replace [key=" + key + ", oldVal=" + oldVal + ", newVal=" + newVal + ']';
            }
        });
    }

    /** {@inheritDoc} */
    @Override public IgniteInternalFuture<Boolean> replaceAsync(final K key, final V oldVal, final V newVal) {
        final boolean statsEnabled = ctx.config().isStatisticsEnabled();

        final long start = statsEnabled ? System.nanoTime() : 0L;

        A.notNull(key, "key", oldVal, "oldVal", newVal, "newVal");

        if (keyCheck)
            validateCacheKey(key);

        validateCacheValue(oldVal);

        validateCacheValue(newVal);

        ctx.denyOnLocalRead();

        IgniteInternalFuture<Boolean> fut = asyncOp(new AsyncOp<Boolean>(key) {
            @Override public IgniteInternalFuture<Boolean> op(IgniteTxLocalAdapter<K, V> tx) {
                // Register before hiding in the filter.
                if (ctx.deploymentEnabled()) {
                    try {
                        ctx.deploy().registerClass(oldVal);
                    }
                    catch (IgniteCheckedException e) {
                        return new GridFinishedFuture<>(ctx.kernalContext(), e);
                    }
                }

                V oldVal0 = oldVal;

                if (ctx.portableEnabled())
                    oldVal0 = (V)ctx.marshalToPortable(oldVal);

                return tx.putAllAsync(ctx, F.t(key, newVal), false, null, -1, ctx.equalsPeekArray(oldVal0)).chain(
                    (IgniteClosure<IgniteInternalFuture<GridCacheReturn<V>>, Boolean>)RET2FLAG);
            }

            @Override public String toString() {
                return "replaceAsync [key=" + key + ", oldVal=" + oldVal + ", newVal=" + newVal + ']';
            }
        });

        if (statsEnabled)
            fut.listenAsync(new UpdatePutAndGetTimeStatClosure<Boolean>(metrics0(), start));

        return fut;
    }

    /** {@inheritDoc} */
    @Override public void putAll(@Nullable final Map<? extends K, ? extends V> m,
        final IgnitePredicate<Cache.Entry<K, V>>[] filter) throws IgniteCheckedException {
        boolean statsEnabled = ctx.config().isStatisticsEnabled();

        long start = statsEnabled ? System.nanoTime() : 0L;

        if (F.isEmpty(m))
            return;

        if (keyCheck)
            validateCacheKeys(m.keySet());

        validateCacheValues(m.values());

        ctx.denyOnLocalRead();

        syncOp(new SyncInOp(m.size() == 1) {
            @Override public void inOp(IgniteTxLocalAdapter<K, V> tx) throws IgniteCheckedException {
                tx.putAllAsync(ctx, m, false, null, -1, filter).get();
            }

            @Override public String toString() {
                return "putAll [map=" + m + ", filter=" + Arrays.toString(filter) + ']';
            }
        });

        if (statsEnabled)
            metrics0().addPutTimeNanos(System.nanoTime() - start);
    }

    /** {@inheritDoc} */
    @Override public IgniteInternalFuture<?> putAllAsync(final Map<? extends K, ? extends V> m,
        @Nullable final IgnitePredicate<Cache.Entry<K, V>>... filter) {
        if (F.isEmpty(m))
            return new GridFinishedFuture<Object>(ctx.kernalContext());

        if (keyCheck)
            validateCacheKeys(m.keySet());

        validateCacheValues(m.values());

        ctx.denyOnLocalRead();

        return asyncOp(new AsyncInOp(m.keySet()) {
            @Override public IgniteInternalFuture<?> inOp(IgniteTxLocalAdapter<K, V> tx) {
                return tx.putAllAsync(ctx, m, false, null, -1, filter);
            }

            @Override public String toString() {
                return "putAllAsync [map=" + m + ", filter=" + Arrays.toString(filter) + ']';
            }
        });
    }

    /** {@inheritDoc} */
    @Nullable @Override public V remove(K key, IgnitePredicate<Cache.Entry<K, V>>[] filter)
        throws IgniteCheckedException {
        return remove(key, null, filter);
    }

    /** {@inheritDoc} */
    @Override public V remove(final K key, @Nullable final GridCacheEntryEx<K, V> entry,
        @Nullable final IgnitePredicate<Cache.Entry<K, V>>... filter) throws IgniteCheckedException {
        boolean statsEnabled = ctx.config().isStatisticsEnabled();

        long start = statsEnabled ? System.nanoTime() : 0L;

        ctx.denyOnLocalRead();

        A.notNull(key, "key");

        if (keyCheck)
            validateCacheKey(key);

        V prevVal = ctx.cloneOnFlag(syncOp(new SyncOp<V>(true) {
            @Override public V op(IgniteTxLocalAdapter<K, V> tx) throws IgniteCheckedException {
                V ret = tx.removeAllAsync(ctx, Collections.singletonList(key), entry, true, filter).get().value();

                if (ctx.config().getInterceptor() != null)
                    return (V)ctx.config().getInterceptor().onBeforeRemove(key, ret).get2();

                return ret;
            }

            @Override public String toString() {
                return "remove [key=" + key + ", filter=" + Arrays.toString(filter) + ']';
            }
        }));

        if (statsEnabled)
            metrics0().addRemoveAndGetTimeNanos(System.nanoTime() - start);

        return prevVal;
    }

    /** {@inheritDoc} */
    @Override public IgniteInternalFuture<V> removeAsync(K key, IgnitePredicate<Cache.Entry<K, V>>... filter) {
        final boolean statsEnabled = ctx.config().isStatisticsEnabled();

        final long start = statsEnabled ? System.nanoTime() : 0L;

        IgniteInternalFuture<V> fut = removeAsync(key, null, filter);

        if (statsEnabled)
            fut.listenAsync(new UpdateRemoveTimeStatClosure<V>(metrics0(), start));

        return fut;
    }

    /** {@inheritDoc} */
    @Override public IgniteInternalFuture<V> removeAsync(final K key, @Nullable final GridCacheEntryEx<K, V> entry,
        @Nullable final IgnitePredicate<Cache.Entry<K, V>>... filter) {
        final boolean statsEnabled = ctx.config().isStatisticsEnabled();

        final long start = statsEnabled ? System.nanoTime() : 0L;

        ctx.denyOnLocalRead();

        A.notNull(key, "key");

        if (keyCheck)
            validateCacheKey(key);

        IgniteInternalFuture<V> fut = ctx.wrapClone(asyncOp(new AsyncOp<V>(key) {
            @Override public IgniteInternalFuture<V> op(IgniteTxLocalAdapter<K, V> tx) {
                // TODO should we invoke interceptor here?
                return tx.removeAllAsync(ctx, Collections.singletonList(key), null, true, filter)
                    .chain((IgniteClosure<IgniteInternalFuture<GridCacheReturn<V>>, V>) RET2VAL);
            }

            @Override public String toString() {
                return "removeAsync [key=" + key + ", filter=" + Arrays.toString(filter) + ']';
            }
        }));

        if (statsEnabled)
            fut.listenAsync(new UpdateRemoveTimeStatClosure<V>(metrics0(), start));

        return fut;
    }

    /** {@inheritDoc} */
    @Override public void removeAll(final Collection<? extends K> keys,
        final IgnitePredicate<Cache.Entry<K, V>>... filter) throws IgniteCheckedException {
        boolean statsEnabled = ctx.config().isStatisticsEnabled();

        long start = statsEnabled ? System.nanoTime() : 0L;

        A.notNull(keys, "keys");

        ctx.denyOnLocalRead();

        if (F.isEmpty(keys))
            return;

        if (keyCheck)
            validateCacheKeys(keys);

        Collection<K> pKeys = null;

        if (ctx.portableEnabled()) {
            pKeys = new ArrayList<>(keys.size());

            for (K key : keys)
                pKeys.add((K)ctx.marshalToPortable(key));
        }

        final Collection<K> pKeys0 = pKeys;

        syncOp(new SyncInOp(keys.size() == 1) {
            @Override public void inOp(IgniteTxLocalAdapter<K, V> tx) throws IgniteCheckedException {
                tx.removeAllAsync(ctx, pKeys0 != null ? pKeys0 : keys, null, false, filter).get();
            }

            @Override public String toString() {
                return "removeAll [keys=" + keys + ", filter=" + Arrays.toString(filter) + ']';
            }
        });

        if (statsEnabled)
            metrics0().addRemoveTimeNanos(System.nanoTime() - start);
    }

    /** {@inheritDoc} */
    @Override public IgniteInternalFuture<?> removeAllAsync(@Nullable final Collection<? extends K> keys,
        final IgnitePredicate<Cache.Entry<K, V>>... filter) {
        final boolean statsEnabled = ctx.config().isStatisticsEnabled();

        final long start = statsEnabled ? System.nanoTime() : 0L;

        if (F.isEmpty(keys))
            return new GridFinishedFuture<Object>(ctx.kernalContext());

        if (keyCheck)
            validateCacheKeys(keys);

        ctx.denyOnLocalRead();

        IgniteInternalFuture<Object> fut = asyncOp(new AsyncInOp(keys) {
            @Override public IgniteInternalFuture<?> inOp(IgniteTxLocalAdapter<K, V> tx) {
                return tx.removeAllAsync(ctx, keys, null, false, filter);
            }

            @Override public String toString() {
                return "removeAllAsync [keys=" + keys + ", filter=" + Arrays.toString(filter) + ']';
            }
        });

        if (statsEnabled)
            fut.listenAsync(new UpdateRemoveTimeStatClosure<>(metrics0(), start));

        return fut;
    }

    /** {@inheritDoc} */
    @Override public boolean removex(final K key, final IgnitePredicate<Cache.Entry<K, V>>... filter)
        throws IgniteCheckedException {
        boolean statsEnabled = ctx.config().isStatisticsEnabled();

        long start = statsEnabled ? System.nanoTime() : 0L;

        boolean removed = removex(key, null, filter);

        if (statsEnabled && removed)
            metrics0().addRemoveTimeNanos(System.nanoTime() - start);

        return removed;
    }

    /** {@inheritDoc} */
    @Override public boolean removex(final K key, @Nullable final GridCacheEntryEx<K, V> entry,
        @Nullable final IgnitePredicate<Cache.Entry<K, V>>... filter) throws IgniteCheckedException {
        boolean statsEnabled = ctx.config().isStatisticsEnabled();

        long start = statsEnabled ? System.nanoTime() : 0L;

        ctx.denyOnLocalRead();

        A.notNull(key, "key");

        if (keyCheck)
            validateCacheKey(key);

        boolean removed = syncOp(new SyncOp<Boolean>(true) {
            @Override public Boolean op(IgniteTxLocalAdapter<K, V> tx) throws IgniteCheckedException {
                return tx.removeAllAsync(ctx, Collections.singletonList(key), entry, false, filter).get().success();
            }

            @Override public String toString() {
                return "removex [key=" + key + ", filter=" + Arrays.toString(filter) + ']';
            }
        });

        if (statsEnabled && removed)
            metrics0().addRemoveTimeNanos(System.nanoTime() - start);

        return removed;
    }

    /** {@inheritDoc} */
    @Override public IgniteInternalFuture<Boolean> removexAsync(K key, IgnitePredicate<Cache.Entry<K, V>>... filter) {
        A.notNull(key, "key");

        return removexAsync(key, null, filter);
    }

    /** {@inheritDoc} */
    @Override public IgniteInternalFuture<Boolean> removexAsync(final K key, @Nullable final GridCacheEntryEx<K, V> entry,
        @Nullable final IgnitePredicate<Cache.Entry<K, V>>... filter) {
        final boolean statsEnabled = ctx.config().isStatisticsEnabled();

        final long start = statsEnabled ? System.nanoTime() : 0L;

        ctx.denyOnLocalRead();

        A.notNull(key, "key");

        if (keyCheck)
            validateCacheKey(key);

        IgniteInternalFuture<Boolean> fut = asyncOp(new AsyncOp<Boolean>(key) {
            @Override public IgniteInternalFuture<Boolean> op(IgniteTxLocalAdapter<K, V> tx) {
                return tx.removeAllAsync(ctx, Collections.singletonList(key), entry, false, filter).chain(
                    (IgniteClosure<IgniteInternalFuture<GridCacheReturn<V>>, Boolean>)RET2FLAG);
            }

            @Override public String toString() {
                return "removeAsync [key=" + key + ", filter=" + Arrays.toString(filter) + ']';
            }
        });

        if (statsEnabled)
            fut.listenAsync(new UpdateRemoveTimeStatClosure<Boolean>(metrics0(), start));

        return fut;
    }

    /** {@inheritDoc} */
    @Override public GridCacheReturn<V> removex(final K key, final V val) throws IgniteCheckedException {
        ctx.denyOnLocalRead();

        A.notNull(key, "key", val, "val");

        if (keyCheck)
            validateCacheKey(key);

        return syncOp(new SyncOp<GridCacheReturn<V>>(true) {
            @Override public GridCacheReturn<V> op(IgniteTxLocalAdapter<K, V> tx) throws IgniteCheckedException {
                // Register before hiding in the filter.
                if (ctx.deploymentEnabled())
                    ctx.deploy().registerClass(val);

                return tx.removeAllAsync(ctx, Collections.singletonList(key), null, true,
                    ctx.vararg(F.<K, V>cacheContainsPeek(val))).get();
            }

            @Override public String toString() {
                return "remove [key=" + key + ", val=" + val + ']';
            }
        });
    }

    /** {@inheritDoc} */
    @Override public void removeAllConflict(final Map<? extends K, GridCacheVersion> drMap)
        throws IgniteCheckedException {
        ctx.denyOnLocalRead();

        if (F.isEmpty(drMap))
            return;

        ctx.dr().onReceiveCacheEntriesReceived(drMap.size());

        syncOp(new SyncInOp(false) {
            @Override public void inOp(IgniteTxLocalAdapter<K, V> tx) throws IgniteCheckedException {
                tx.removeAllDrAsync(ctx, drMap).get();
            }

            @Override public String toString() {
                return "removeAllConflict [drMap=" + drMap + ']';
            }
        });
    }

    /** {@inheritDoc} */
    @Override public IgniteInternalFuture<?> removeAllConflictAsync(final Map<? extends K, GridCacheVersion> drMap)
        throws IgniteCheckedException {
        ctx.denyOnLocalRead();

        if (F.isEmpty(drMap))
            return new GridFinishedFuture<Object>(ctx.kernalContext());

        ctx.dr().onReceiveCacheEntriesReceived(drMap.size());

        return asyncOp(new AsyncInOp(drMap.keySet()) {
            @Override public IgniteInternalFuture<?> inOp(IgniteTxLocalAdapter<K, V> tx) {
                return tx.removeAllDrAsync(ctx, drMap);
            }

            @Override public String toString() {
                return "removeAllDrASync [drMap=" + drMap + ']';
            }
        });
    }

    /** {@inheritDoc} */
    @Override public GridCacheReturn<V> replacex(final K key, final V oldVal, final V newVal) throws IgniteCheckedException {
        A.notNull(key, "key", oldVal, "oldVal", newVal, "newVal");

        if (keyCheck)
            validateCacheKey(key);

        ctx.denyOnLocalRead();

        return syncOp(new SyncOp<GridCacheReturn<V>>(true) {
            @Override public GridCacheReturn<V> op(IgniteTxLocalAdapter<K, V> tx) throws IgniteCheckedException {
                // Register before hiding in the filter.
                if (ctx.deploymentEnabled())
                    ctx.deploy().registerClass(oldVal);

                return tx.putAllAsync(ctx, F.t(key, newVal), true, null, -1, ctx.equalsPeekArray(oldVal)).get();
            }

            @Override public String toString() {
                return "replace [key=" + key + ", oldVal=" + oldVal + ", newVal=" + newVal + ']';
            }
        });
    }

    /** {@inheritDoc} */
    @Override public IgniteInternalFuture<GridCacheReturn<V>> removexAsync(final K key, final V val) {
        ctx.denyOnLocalRead();

        A.notNull(key, "key", val, "val");

        if (keyCheck)
            validateCacheKey(key);

        return asyncOp(new AsyncOp<GridCacheReturn<V>>(key) {
            @Override public IgniteInternalFuture<GridCacheReturn<V>> op(IgniteTxLocalAdapter<K, V> tx) {
                // Register before hiding in the filter.
                try {
                    if (ctx.deploymentEnabled())
                        ctx.deploy().registerClass(val);
                }
                catch (IgniteCheckedException e) {
                    return new GridFinishedFuture<>(ctx.kernalContext(), e);
                }

                return tx.removeAllAsync(ctx, Collections.singletonList(key), null, true,
                    ctx.vararg(F.<K, V>cacheContainsPeek(val)));
            }

            @Override public String toString() {
                return "removeAsync [key=" + key + ", val=" + val + ']';
            }
        });
    }

    /** {@inheritDoc} */
    @Override public IgniteInternalFuture<GridCacheReturn<V>> replacexAsync(final K key, final V oldVal, final V newVal) {
        A.notNull(key, "key", oldVal, "oldVal", newVal, "newVal");

        if (keyCheck)
            validateCacheKey(key);

        ctx.denyOnLocalRead();

        return asyncOp(new AsyncOp<GridCacheReturn<V>>(key) {
            @Override public IgniteInternalFuture<GridCacheReturn<V>> op(IgniteTxLocalAdapter<K, V> tx) {
                // Register before hiding in the filter.
                try {
                    if (ctx.deploymentEnabled())
                        ctx.deploy().registerClass(oldVal);
                }
                catch (IgniteCheckedException e) {
                    return new GridFinishedFuture<>(ctx.kernalContext(), e);
                }

                return tx.putAllAsync(ctx, F.t(key, newVal), true, null, -1, ctx.equalsPeekArray(oldVal));
            }

            @Override public String toString() {
                return "replaceAsync [key=" + key + ", oldVal=" + oldVal + ", newVal=" + newVal + ']';
            }
        });
    }

    /** {@inheritDoc} */
    @Override public boolean remove(final K key, final V val) throws IgniteCheckedException {
        boolean statsEnabled = ctx.config().isStatisticsEnabled();

        long start = statsEnabled ? System.nanoTime() : 0L;

        ctx.denyOnLocalRead();

        A.notNull(key, "key", val, "val");

        if (keyCheck)
            validateCacheKey(key);

        validateCacheValue(val);

        boolean rmv = syncOp(new SyncOp<Boolean>(true) {
            @Override public Boolean op(IgniteTxLocalAdapter<K, V> tx) throws IgniteCheckedException {
                // Register before hiding in the filter.
                if (ctx.deploymentEnabled())
                    ctx.deploy().registerClass(val);

                K key0 = key;
                V val0 = val;

                if (ctx.portableEnabled()) {
                    key0 = (K)ctx.marshalToPortable(key);
                    val0 = (V)ctx.marshalToPortable(val);
                }

                return tx.removeAllAsync(ctx, Collections.singletonList(key0), null, false,
                    ctx.vararg(F.<K, V>cacheContainsPeek(val0))).get().success();
            }

            @Override public String toString() {
                return "remove [key=" + key + ", val=" + val + ']';
            }
        });

        if (statsEnabled && rmv)
            metrics0().addRemoveTimeNanos(System.nanoTime() - start);

        return rmv;
    }

    /** {@inheritDoc} */
    @Override public IgniteInternalFuture<Boolean> removeAsync(final K key, final V val) {
        final boolean statsEnabled = ctx.config().isStatisticsEnabled();

        final long start = statsEnabled ? System.nanoTime() : 0L;

        ctx.denyOnLocalRead();

        A.notNull(key, "key", val, "val");

        if (keyCheck)
            validateCacheKey(key);

        validateCacheValue(val);

        IgniteInternalFuture<Boolean> fut = asyncOp(new AsyncOp<Boolean>(key) {
            @Override public IgniteInternalFuture<Boolean> op(IgniteTxLocalAdapter<K, V> tx) {
                // Register before hiding in the filter.
                if (ctx.deploymentEnabled()) {
                    try {
                        ctx.deploy().registerClass(val);
                    }
                    catch (IgniteCheckedException e) {
                        return new GridFinishedFuture<>(ctx.kernalContext(), e);
                    }
                }

                K key0 = key;
                V val0 = val;

                if (ctx.portableEnabled()) {
                    try {
                        key0 = (K)ctx.marshalToPortable(key);
                        val0 = (V)ctx.marshalToPortable(val);
                    }
                    catch (IgniteException e) {
                        return new GridFinishedFuture<>(ctx.kernalContext(), e);
                    }
                }

                return tx.removeAllAsync(ctx, Collections.singletonList(key0), null, false,
                    ctx.vararg(F.<K, V>cacheContainsPeek(val0))).chain(
                    (IgniteClosure<IgniteInternalFuture<GridCacheReturn<V>>, Boolean>)RET2FLAG);
            }

            @Override public String toString() {
                return "removeAsync [key=" + key + ", val=" + val + ']';
            }
        });

        if (statsEnabled)
            fut.listenAsync(new UpdateRemoveTimeStatClosure<Boolean>(metrics0(), start));

        return fut;
    }

    /**
     * @param filter Filter.
     * @return Future.
     */
    public IgniteInternalFuture<?> localRemoveAll(final IgnitePredicate<Cache.Entry<K, V>> filter) {
        ctx.denyOnLocalRead();

        final Set<? extends K> keys = filter != null ? keySet(filter) : keySet();

        return asyncOp(new AsyncInOp(keys) {
            @Override public IgniteInternalFuture<?> inOp(IgniteTxLocalAdapter<K, V> tx) {
                return tx.removeAllAsync(ctx, keys, null, false, null);
            }

            @Override public String toString() {
                return "removeAllAsync [filter=" + filter + ']';
            }
        });
    }

    /** {@inheritDoc} */
    @Override public void localRemoveAll() throws IgniteCheckedException {
        localRemoveAll(null);
    }

    /** {@inheritDoc} */
    @Override public CacheMetrics metrics() {
        return new CacheMetricsSnapshot(metrics);
    }

    /** {@inheritDoc} */
    @Override public CacheMetricsMXBean mxBean() {
        return mxBean;
    }

    /**
     * @return Metrics.
     */
    public CacheMetricsImpl metrics0() {
        return metrics;
    }

    /** {@inheritDoc} */
    @Nullable @Override public Transaction tx() {
        IgniteTxAdapter<K, V> tx = ctx.tm().threadLocalTx();

        return tx == null ? null : new TransactionProxyImpl<>(tx, ctx.shared(), false);
    }

    /** {@inheritDoc} */
    @Override public boolean lock(K key, long timeout,
        @Nullable IgnitePredicate<Cache.Entry<K, V>>... filter) throws IgniteCheckedException {
        A.notNull(key, "key");

        return lockAll(Collections.singletonList(key), timeout, filter);
    }

    /** {@inheritDoc} */
    @Override public boolean lockAll(@Nullable Collection<? extends K> keys, long timeout,
        @Nullable IgnitePredicate<Cache.Entry<K, V>>... filter) throws IgniteCheckedException {
        if (F.isEmpty(keys))
            return true;

        if (keyCheck)
            validateCacheKeys(keys);

        IgniteInternalFuture<Boolean> fut = lockAllAsync(keys, timeout, filter);

        boolean isInterrupted = false;

        try {
            while (true) {
                try {
                    return fut.get();
                }
                catch (IgniteInterruptedCheckedException ignored) {
                    // Interrupted status of current thread was cleared, retry to get lock.
                    isInterrupted = true;
                }
            }
        }
        finally {
            if (isInterrupted)
                Thread.currentThread().interrupt();
        }
    }

    /** {@inheritDoc} */
    @Override public IgniteInternalFuture<Boolean> lockAsync(K key, long timeout,
        @Nullable IgnitePredicate<Cache.Entry<K, V>>... filter) {
        A.notNull(key, "key");

        if (keyCheck)
            validateCacheKey(key);

        return lockAllAsync(Collections.singletonList(key), timeout, filter);
    }

    /** {@inheritDoc} */
    @Override public void unlock(K key, IgnitePredicate<Cache.Entry<K, V>>... filter)
        throws IgniteCheckedException {
        A.notNull(key, "key");

        if (keyCheck)
            validateCacheKey(key);

        unlockAll(Collections.singletonList(key), filter);
    }

    /** {@inheritDoc} */
    @Override public boolean isLocked(K key) {
        A.notNull(key, "key");

        if (keyCheck)
            validateCacheKey(key);

        while (true) {
            try {
                GridCacheEntryEx<K, V> entry = peekEx(key);

                return entry != null && entry.lockedByAny();
            }
            catch (GridCacheEntryRemovedException ignore) {
                // No-op.
            }
        }
    }

    /** {@inheritDoc} */
    @Override public boolean isLockedByThread(K key) {
        A.notNull(key, "key");

        if (keyCheck)
            validateCacheKey(key);

        try {
            GridCacheEntryEx<K, V> e = entry0(key, ctx.discovery().topologyVersion(), false, false);

            if (e == null)
                return false;

            // Delegate to near if dht.
            if (e.isDht() && CU.isNearEnabled(ctx)) {
                GridCache<K, V> near = ctx.isDht() ? ctx.dht().near() : ctx.near();

                return near.isLockedByThread(key) || e.lockedByThread();
            }

            return e.lockedByThread();
        }
        catch (GridCacheEntryRemovedException ignore) {
            return false;
        }
    }

    /** {@inheritDoc} */
    @Override public Transaction txStart() throws IllegalStateException {
        TransactionConfiguration cfg = ctx.gridConfig().getTransactionConfiguration();

        return txStart(cfg.getDefaultTxConcurrency(), cfg.getDefaultTxIsolation());
    }

    /** {@inheritDoc} */
    @Override public Transaction txStart(TransactionConcurrency concurrency, TransactionIsolation isolation) {
        A.notNull(concurrency, "concurrency");
        A.notNull(isolation, "isolation");

        TransactionConfiguration cfg = ctx.gridConfig().getTransactionConfiguration();

        return txStart(
            concurrency,
            isolation,
            cfg.getDefaultTxTimeout(),
            0
        );
    }

    /** {@inheritDoc} */
    @Override public IgniteInternalTx txStartEx(TransactionConcurrency concurrency, TransactionIsolation isolation) {
        IgniteTransactionsEx txs = ctx.kernalContext().cache().transactions();

        return txs.txStartEx(ctx, concurrency, isolation);
    }

    /** {@inheritDoc} */
    @Override public Transaction txStart(TransactionConcurrency concurrency,
        TransactionIsolation isolation, long timeout, int txSize) throws IllegalStateException {
        IgniteTransactionsEx txs = ctx.kernalContext().cache().transactions();

        return ctx.system() ?
            txs.txStartSystem(concurrency, isolation, timeout, txSize) :
            txs.txStart(concurrency, isolation, timeout, txSize);
    }

    /** {@inheritDoc} */
    @Override public long overflowSize() throws IgniteCheckedException {
        return ctx.swap().swapSize();
    }

    /** {@inheritDoc} */
    @Override public ConcurrentMap<K, V> toMap() {
        return new GridCacheMapAdapter<>(this);
    }

    /**
     * Checks if cache is working in JTA transaction and enlist cache as XAResource if necessary.
     *
     * @throws IgniteCheckedException In case of error.
     */
    protected void checkJta() throws IgniteCheckedException {
        ctx.jta().checkJta();
    }

    /** {@inheritDoc} */
    @Override public void txSynchronize(TransactionSynchronization syncs) {
        ctx.tm().addSynchronizations(syncs);
    }

    /** {@inheritDoc} */
    @Override public void txUnsynchronize(TransactionSynchronization syncs) {
        ctx.tm().removeSynchronizations(syncs);
    }

    /** {@inheritDoc} */
    @Override public Collection<TransactionSynchronization> txSynchronizations() {
        return ctx.tm().synchronizations();
    }

    /** {@inheritDoc} */
    @Override public void loadCache(final IgniteBiPredicate<K, V> p, final long ttl, Object[] args)
        throws IgniteCheckedException {
        final boolean replicate = ctx.isDrEnabled();
        final long topVer = ctx.affinity().affinityTopologyVersion();

        GridCacheProjectionImpl<K, V> prj = ctx.projectionPerCall();

        ExpiryPolicy plc0 = prj != null ? prj.expiry() : null;

        final ExpiryPolicy plc = plc0 != null ? plc0 : ctx.expiry();

        if (ctx.store().isLocalStore()) {
            IgniteDataLoaderImpl<K, V> ldr = ctx.kernalContext().<K, V>dataLoad().dataLoader(ctx.namex(), false);

            try {
                ldr.updater(new GridDrDataLoadCacheUpdater<K, V>());

                LocalStoreLoadClosure c = new LocalStoreLoadClosure(p, ldr, plc);

                ctx.store().loadCache(c, args);

                c.onDone();
            }
            finally {
                ldr.closeEx(false);
            }
        }
        else {
            // Version for all loaded entries.
            final GridCacheVersion ver0 = ctx.versions().nextForLoad();

            ctx.store().loadCache(new CIX3<K, V, GridCacheVersion>() {
                @Override public void applyx(K key, V val, @Nullable GridCacheVersion ver)
                    throws IgniteException {
                    assert ver == null;

<<<<<<< HEAD
                    Long ttl = CU.ttlForLoad(plc);

                    if (ttl == null)
=======
                    long ttl = CU.ttlForLoad(plc);

                    if (ttl == CU.TTL_ZERO)
>>>>>>> 7cb404d9
                        return;

                    loadEntry(key, val, ver0, p, topVer, replicate, ttl);
                }
            }, args);
        }
    }

    /**
     * @param key Key.
     * @param val Value.
     * @param ver Cache version.
     * @param p Optional predicate.
     * @param topVer Topology version.
     * @param replicate Replication flag.
     * @param ttl TTL.
     */
    private void loadEntry(K key,
        V val,
        GridCacheVersion ver,
        @Nullable IgniteBiPredicate<K, V> p,
        long topVer,
        boolean replicate,
        long ttl) {
        if (p != null && !p.apply(key, val))
            return;

        if (ctx.portableEnabled()) {
            key = (K)ctx.marshalToPortable(key);
            val = (V)ctx.marshalToPortable(val);
        }

        GridCacheEntryEx<K, V> entry = entryEx(key, false);

        try {
            entry.initialValue(val, null, ver, ttl, CU.EXPIRE_TIME_CALCULATE, false, topVer,
                replicate ? DR_LOAD : DR_NONE);
        }
        catch (IgniteCheckedException e) {
            throw new IgniteException("Failed to put cache value: " + entry, e);
        }
        catch (GridCacheEntryRemovedException ignore) {
            if (log.isDebugEnabled())
                log.debug("Got removed entry during loadCache (will ignore): " + entry);
        }
        finally {
            ctx.evicts().touch(entry, topVer);
        }

        CU.unwindEvicts(ctx);
    }

    /** {@inheritDoc} */
    @Override public IgniteInternalFuture<?> loadCacheAsync(final IgniteBiPredicate<K, V> p,
        final long ttl,
        final Object[] args)
    {
        return ctx.closures().callLocalSafe(
            ctx.projectSafe(new Callable<Object>() {
                @Nullable @Override public Object call() throws IgniteCheckedException {
                    loadCache(p, ttl, args);

                    return null;
                }
            }), true);
    }

    /**
     * @param keys Keys.
     * @param replaceExisting Replace existing values flag.
     * @return Load future.
     */
    public IgniteInternalFuture<?> loadAll(
        final Set<? extends K> keys,
        boolean replaceExisting
    ) {
        A.notNull(keys, "keys");

        for (Object key : keys)
            A.notNull(key, "key");

        if (!ctx.store().configured())
            return new GridFinishedFuture<>(ctx.kernalContext());

        GridCacheProjectionImpl<K, V> prj = ctx.projectionPerCall();

        ExpiryPolicy plc = prj != null ? prj.expiry() : null;

        final Collection<? extends K> keys0;

        if (ctx.portableEnabled() && !ctx.store().convertPortable()) {
            keys0 = F.viewReadOnly(keys, new C1<K, K>() {
                @Override public K apply(K k) {
                    return (K)ctx.marshalToPortable(k);
                }
            });
        }
        else
            keys0 = keys;

        if (replaceExisting) {
            if (ctx.store().isLocalStore()) {
                Collection<ClusterNode> nodes = ctx.grid().forDataNodes(name()).nodes();

                if (nodes.isEmpty())
                    return new GridFinishedFuture<>(ctx.kernalContext());

                return ctx.closures().callAsyncNoFailover(BROADCAST,
                    new LoadKeysCallable<>(ctx.name(), keys0, true, plc),
                    nodes,
                    true);
            }
            else {
                return ctx.closures().callLocalSafe(new Callable<Void>() {
                    @Override public Void call() throws Exception {
                        localLoadAndUpdate(keys0);

                        return null;
                    }
                });
            }
        }
        else {
            Collection<ClusterNode> nodes = ctx.grid().forDataNodes(name()).nodes();

            if (nodes.isEmpty())
                return new GridFinishedFuture<>(ctx.kernalContext());

            return ctx.closures().callAsyncNoFailover(BROADCAST,
                new LoadKeysCallable<>(ctx.name(), keys, false, plc),
                nodes,
                true);
        }
    }

    /**
     * @param keys Keys.
     * @throws IgniteCheckedException If failed.
     */
    private void localLoadAndUpdate(final Collection<? extends K> keys) throws IgniteCheckedException {
        try (final IgniteDataLoader<K, V> ldr = ctx.kernalContext().<K, V>dataLoad().dataLoader(ctx.namex(), false)) {
            ldr.allowOverwrite(true);
            ldr.skipStore(true);

            final Collection<Map.Entry<K, V>> col = new ArrayList<>(ldr.perNodeBufferSize());

            ctx.store().loadAllFromStore(null, keys, new CIX2<K, V>() {
                @Override public void applyx(K key, V val) {
                    if (ctx.portableEnabled()) {
                        key = (K)ctx.marshalToPortable(key);
                        val = (V)ctx.marshalToPortable(val);
                    }

                    col.add(new GridMapEntry<>(key, val));

                    if (col.size() == ldr.perNodeBufferSize()) {
                        ldr.addData(col);

                        col.clear();
                    }
                }
            });

            if (!col.isEmpty())
                ldr.addData(col);
        }
    }

    /**
     * @param keys Keys to load.
     * @param plc Optional expiry policy.
     * @throws IgniteCheckedException If failed.
     */
    public void localLoad(Collection<? extends K> keys,
        @Nullable ExpiryPolicy plc)
        throws IgniteCheckedException
    {
        final boolean replicate = ctx.isDrEnabled();
        final long topVer = ctx.affinity().affinityTopologyVersion();

        final ExpiryPolicy plc0 = plc != null ? plc : ctx.expiry();

        if (ctx.store().isLocalStore()) {
            IgniteDataLoaderImpl<K, V> ldr = ctx.kernalContext().<K, V>dataLoad().dataLoader(ctx.namex(), false);

            try {
                ldr.updater(new GridDrDataLoadCacheUpdater<K, V>());

                LocalStoreLoadClosure c = new LocalStoreLoadClosure(null, ldr, plc0);

                ctx.store().localStoreLoadAll(null, keys, c);

                c.onDone();
            }
            finally {
                ldr.closeEx(false);
            }
        }
        else {
            // Version for all loaded entries.
            final GridCacheVersion ver0 = ctx.versions().nextForLoad();

            ctx.store().loadAllFromStore(null, keys, new CI2<K, V>() {
                @Override public void apply(K key, V val) {
<<<<<<< HEAD
                    Long ttl = CU.ttlForLoad(plc0);

                    if (ttl == null)
=======
                    long ttl = CU.ttlForLoad(plc0);

                    if (ttl == CU.TTL_ZERO)
>>>>>>> 7cb404d9
                        return;

                    loadEntry(key, val, ver0, null, topVer, replicate, ttl);
                }
            });
        }
    }

    /**
     * @param p Predicate.
     * @param args Arguments.
     * @throws IgniteCheckedException If failed.
     */
    void globalLoadCache(@Nullable IgniteBiPredicate<K, V> p, @Nullable Object... args) throws IgniteCheckedException {
        globalLoadCacheAsync(p, args).get();
    }

    /**
     * @param p Predicate.
     * @param args Arguments.
     * @throws IgniteCheckedException If failed.
     * @return Load cache future.
     */
    IgniteInternalFuture<?> globalLoadCacheAsync(@Nullable IgniteBiPredicate<K, V> p, @Nullable Object... args)
        throws IgniteCheckedException {
        ClusterGroup nodes = ctx.kernalContext().grid().cluster().forCacheNodes(ctx.name());

        ctx.kernalContext().task().setThreadContext(TC_NO_FAILOVER, true);

        GridCacheProjectionImpl<K, V> prj = ctx.projectionPerCall();

        ExpiryPolicy plc = prj != null ? prj.expiry() : null;

        return ctx.kernalContext().closure().callAsync(BROADCAST,
            Arrays.asList(new LoadCacheClosure<>(ctx.name(), p, args, plc)),
            nodes.nodes());
    }

    /** {@inheritDoc} */
    @Nullable @Override public Cache.Entry<K, V> randomEntry() {
        GridCacheMapEntry<K, V> e = map.randomEntry();

        return e == null || e.obsolete() ? null : e.wrapLazyValue();
    }

    /** {@inheritDoc} */
    @Override public int size(CachePeekMode[] peekModes) throws IgniteCheckedException {
        if (isLocal())
            return localSize(peekModes);

        return sizeAsync(peekModes).get();
    }

    /** {@inheritDoc} */
    @Override public IgniteInternalFuture<Integer> sizeAsync(CachePeekMode[] peekModes) {
        assert peekModes != null;

        PeekModes modes = parsePeekModes(peekModes);

        ClusterGroup grp = modes.near ? ctx.grid().forCacheNodes(name(), SIZE_NODES) : ctx.grid().forDataNodes(name());

        Collection<ClusterNode> nodes = grp.nodes();

        if (nodes.isEmpty())
            return new GridFinishedFuture<>(ctx.kernalContext(), 0);

        IgniteInternalFuture<Collection<Integer>> fut =
            ctx.closures().broadcastNoFailover(new SizeCallable(ctx.name(), peekModes), null, nodes);

        return fut.chain(new CX1<IgniteInternalFuture<Collection<Integer>>, Integer>() {
            @Override public Integer applyx(IgniteInternalFuture<Collection<Integer>> fut)
            throws IgniteCheckedException {
                Collection<Integer> res = fut.get();

                int totalSize = 0;

                for (Integer size : res)
                    totalSize += size;

                return totalSize;
            }
        });
    }

    /** {@inheritDoc} */
    @SuppressWarnings("ForLoopReplaceableByForEach")
    @Override public int localSize(CachePeekMode[] peekModes) throws IgniteCheckedException {
        PeekModes modes = parsePeekModes(peekModes);

        int size = 0;

        if (ctx.isLocal()) {
            modes.primary = true;
            modes.backup = true;

            if (modes.heap)
                size += size();
        }
        else {
            if (modes.heap) {
                if (modes.near)
                    size += nearSize();

                GridCacheAdapter cache = ctx.isNear() ? ctx.near().dht() : ctx.cache();

                if (!(modes.primary && modes.backup)) {
                    if (modes.primary)
                        size += cache.primarySize();

                    if (modes.backup)
                        size += (cache.size() - cache.primarySize());
                }
                else
                    size += cache.size();
            }
        }

        // Swap and offheap are disabled for near cache.
        if (modes.primary || modes.backup) {
            long topVer = ctx.affinity().affinityTopologyVersion();

            GridCacheSwapManager<K, V> swapMgr = ctx.isNear() ? ctx.near().dht().context().swap() : ctx.swap();

            if (modes.swap)
                size += swapMgr.swapEntriesCount(modes.primary, modes.backup, topVer);

            if (modes.offheap)
                size += swapMgr.offheapEntriesCount(modes.primary, modes.backup, topVer);
        }

        return size;
    }

    /** {@inheritDoc} */
    @Override public int size() {
        return map.publicSize();
    }

    /** {@inheritDoc} */
    @Override public int globalSize() throws IgniteCheckedException {
        return globalSize(false);
    }

    /** {@inheritDoc} */
    @Override public int nearSize() {
        return 0;
    }

    /** {@inheritDoc} */
    @Override public int primarySize() {
        return map.publicSize();
    }

    /** {@inheritDoc} */
    @Override public int globalPrimarySize() throws IgniteCheckedException {
        return globalSize(true);
    }

    /** {@inheritDoc} */
    @Override public String toString() {
        return S.toString(GridCacheAdapter.class, this, "name", name(), "size", size());
    }

    /** {@inheritDoc} */
    @Override public Iterator<Cache.Entry<K, V>> iterator() {
        return entrySet().iterator();
    }

    /**
     * @return Distributed ignite cache iterator.
     */
    public Iterator<Cache.Entry<K, V>> igniteIterator() {
        CacheQueryFuture<Map.Entry<K, V>> fut = queries().createScanQuery(null)
            .keepAll(false)
            .execute();

        return ctx.itHolder().iterator(fut, new CacheIteratorConverter<Cache.Entry<K, V>, Map.Entry<K, V>>() {
            @Override protected Cache.Entry<K, V> convert(Map.Entry<K, V> e) {
                return new CacheEntryImpl<>(e.getKey(), e.getValue());
            }

            @Override protected void remove(Cache.Entry<K, V> item) {
                ctx.gate().enter();

                try {
                    removex(item.getKey());
                }
                catch (IgniteCheckedException e) {
                    throw new CacheException(e);
                }
                finally {
                    ctx.gate().leave();
                }
            }
        });
    }

    /** {@inheritDoc} */
    @Nullable @Override public V promote(K key) throws IgniteCheckedException {
        return promote(key, true);
    }

    /**
     * @param key Key.
     * @param deserializePortable Deserialize portable flag.
     * @return Value.
     * @throws IgniteCheckedException If failed.
     */
    @SuppressWarnings("IfMayBeConditional")
    @Nullable public V promote(K key, boolean deserializePortable) throws IgniteCheckedException {
        ctx.denyOnFlags(F.asList(READ, SKIP_SWAP));

        A.notNull(key, "key");

        if (keyCheck)
            validateCacheKey(key);

        GridCacheSwapEntry<V> unswapped = ctx.swap().readAndRemove(key);

        if (unswapped == null)
            return null;

        GridCacheEntryEx<K, V> entry = entryEx(key);

        try {
            if (!entry.initialValue(key, unswapped))
                return null;
        }
        catch (GridCacheEntryRemovedException ignored) {
            if (log.isDebugEnabled())
                log.debug("Entry has been concurrently removed.");

            return null;
        }

        V val = unswapped.value();

        if (ctx.portableEnabled())
            return (V)ctx.unwrapPortableIfNeeded(val, !deserializePortable);
        else
            return ctx.cloneOnFlag(val);
    }

    /** {@inheritDoc} */
    @Override public void promoteAll(@Nullable Collection<? extends K> keys) throws IgniteCheckedException {
        ctx.denyOnFlags(F.asList(READ, SKIP_SWAP));

        if (F.isEmpty(keys))
            return;

        if (keyCheck)
            validateCacheKeys(keys);

        Collection<K> unswap = new ArrayList<>(keys.size());

        for (K key : keys) {
            // Do not look up in swap for existing entries.
            GridCacheEntryEx<K, V> entry = peekEx(key);

            try {
                if (entry == null || entry.obsolete() || entry.isNewLocked())
                    unswap.add(key);
            }
            catch (GridCacheEntryRemovedException ignored) {
                // No-op.
            }
        }

        Collection<GridCacheBatchSwapEntry<K, V>> swapped = ctx.swap().readAndRemove(unswap);

        for (GridCacheBatchSwapEntry<K, V> swapEntry : swapped) {
            K key = swapEntry.key();

            GridCacheEntryEx<K, V> entry = entryEx(key);

            try {
                entry.initialValue(key, swapEntry);
            }
            catch (GridCacheEntryRemovedException ignored) {
                if (log.isDebugEnabled())
                    log.debug("Entry has been concurrently removed.");
            }
        }
    }

    /** {@inheritDoc} */
    @Override public Iterator<Map.Entry<K, V>> swapIterator() throws IgniteCheckedException {
        ctx.denyOnFlags(F.asList(SKIP_SWAP));

        return ctx.swap().lazySwapIterator();
    }

    /** {@inheritDoc} */
    @Override public Iterator<Map.Entry<K, V>> offHeapIterator() throws IgniteCheckedException {
        return ctx.swap().lazyOffHeapIterator();
    }

    /** {@inheritDoc} */
    @Override public long offHeapEntriesCount() {
        return ctx.swap().offHeapEntriesCount();
    }

    /** {@inheritDoc} */
    @Override public long offHeapAllocatedSize() {
        return ctx.swap().offHeapAllocatedSize();
    }

    /** {@inheritDoc} */
    @Override public long swapSize() throws IgniteCheckedException {
        return ctx.swap().swapSize();
    }

    /** {@inheritDoc} */
    @Override public long swapKeys() throws IgniteCheckedException {
        return ctx.swap().swapKeys();
    }

    /**
     * Asynchronously commits transaction after all previous asynchronous operations are completed.
     *
     * @param tx Transaction to commit.
     * @return Transaction commit future.
     */
    @SuppressWarnings("unchecked")
    public IgniteInternalFuture<IgniteInternalTx> commitTxAsync(final IgniteInternalTx tx) {
        FutureHolder holder = lastFut.get();

        holder.lock();

        try {
            IgniteInternalFuture fut = holder.future();

            if (fut != null && !fut.isDone()) {
                IgniteInternalFuture<IgniteInternalTx> f = new GridEmbeddedFuture<>(fut,
                    new C2<Object, Exception, IgniteInternalFuture<IgniteInternalTx>>() {
                        @Override public IgniteInternalFuture<IgniteInternalTx> apply(Object o, Exception e) {
                            return tx.commitAsync();
                        }
                    }, ctx.kernalContext());

                saveFuture(holder, f);

                return f;
            }

            IgniteInternalFuture<IgniteInternalTx> f = tx.commitAsync();

            saveFuture(holder, f);

            ctx.tm().txContextReset();

            return f;
        }
        finally {
            holder.unlock();
        }
    }

    /**
     * Awaits for previous async operation to be completed.
     */
    @SuppressWarnings("unchecked")
    public void awaitLastFut() {
        FutureHolder holder = lastFut.get();

        IgniteInternalFuture fut = holder.future();

        if (fut != null && !fut.isDone()) {
            try {
                // Ignore any exception from previous async operation as it should be handled by user.
                fut.get();
            }
            catch (IgniteCheckedException ignored) {
                // No-op.
            }
        }
    }

    /**
     * Gets cache global size (with or without backups).
     *
     * @param primaryOnly {@code True} if only primary sizes should be included.
     * @return Global size.
     * @throws IgniteCheckedException If internal task execution failed.
     */
    private int globalSize(boolean primaryOnly) throws IgniteCheckedException {
        try {
            // Send job to remote nodes only.
            Collection<ClusterNode> nodes = ctx.grid().forCacheNodes(name()).forRemotes().nodes();

            IgniteInternalFuture<Collection<Integer>> fut = null;

            if (!nodes.isEmpty()) {
                ctx.kernalContext().task().setThreadContext(TC_TIMEOUT, gridCfg.getNetworkTimeout());

                fut = ctx.closures().broadcastNoFailover(new GlobalSizeCallable(name(), primaryOnly), null, nodes);
            }

            // Get local value.
            int globalSize = primaryOnly ? primarySize() : size();

            if (fut != null) {
                for (Integer i : fut.get())
                    globalSize += i;
            }

            return globalSize;
        }
        catch (ClusterGroupEmptyCheckedException ignore) {
            if (log.isDebugEnabled())
                log.debug("All remote nodes left while cache clearLocally [cacheName=" + name() + "]");

            return primaryOnly ? primarySize() : size();
        }
        catch (ComputeTaskTimeoutCheckedException e) {
            U.warn(log, "Timed out waiting for remote nodes to finish cache clear (consider increasing " +
                "'networkTimeout' configuration property) [cacheName=" + name() + "]");

            throw e;
        }
    }

    /**
     * @param op Cache operation.
     * @param <T> Return type.
     * @return Operation result.
     * @throws IgniteCheckedException If operation failed.
     */
    @SuppressWarnings({"TypeMayBeWeakened", "ErrorNotRethrown", "AssignmentToCatchBlockParameter"})
    @Nullable private <T> T syncOp(SyncOp<T> op) throws IgniteCheckedException {
        checkJta();

        awaitLastFut();

        IgniteTxLocalAdapter<K, V> tx = ctx.tm().threadLocalTx();

        if (tx == null || tx.implicit()) {
            TransactionConfiguration tCfg = ctx.gridConfig().getTransactionConfiguration();

            tx = ctx.tm().newTx(
                true,
                op.single(),
                ctx.system(),
                OPTIMISTIC,
                READ_COMMITTED,
                tCfg.getDefaultTxTimeout(),
                ctx.hasFlag(INVALIDATE),
                !ctx.hasFlag(SKIP_STORE),
                0,
                /** group lock keys */null,
                /** partition lock */false
            );

            if (ctx.hasFlag(SYNC_COMMIT))
                tx.syncCommit(true);

            assert tx != null;

            try {
                T t = op.op(tx);

                assert tx.done() : "Transaction is not done: " + tx;

                return t;
            }
            catch (IgniteInterruptedCheckedException | IgniteTxHeuristicCheckedException | IgniteTxRollbackCheckedException e) {
                throw e;
            }
            catch (IgniteCheckedException e) {
                try {
                    tx.rollback();

                    e = new IgniteTxRollbackCheckedException("Transaction has been rolled back: " +
                        tx.xid(), e);
                }
                catch (IgniteCheckedException | AssertionError | RuntimeException e1) {
                    U.error(log, "Failed to rollback transaction (cache may contain stale locks): " + tx, e1);

                    U.addLastCause(e, e1, log);
                }

                throw e;
            }
            finally {
                ctx.tm().txContextReset();

                if (ctx.isNear())
                    ctx.near().dht().context().tm().txContextReset();
            }
        }
        else
            return op.op(tx);
    }

    /**
     * @param op Cache operation.
     * @param <T> Return type.
     * @return Future.
     */
    @SuppressWarnings("unchecked")
    private <T> IgniteInternalFuture<T> asyncOp(final AsyncOp<T> op) {
        try {
            checkJta();
        }
        catch (IgniteCheckedException e) {
            return new GridFinishedFuture<>(ctx.kernalContext(), e);
        }

        if (log.isDebugEnabled())
            log.debug("Performing async op: " + op);

        IgniteTxLocalAdapter<K, V> tx = ctx.tm().threadLocalTx();

        if (tx == null || tx.implicit()) {
            tx = ctx.tm().newTx(
                true,
                op.single(),
                ctx.system(),
                OPTIMISTIC,
                READ_COMMITTED,
                ctx.kernalContext().config().getTransactionConfiguration().getDefaultTxTimeout(),
                ctx.hasFlag(INVALIDATE),
                !ctx.hasFlag(SKIP_STORE),
                0,
                null,
                false);

            if (ctx.hasFlag(SYNC_COMMIT))
                tx.syncCommit(true);
        }

        return asyncOp(tx, op);
    }

    /**
     * @param tx Transaction.
     * @param op Cache operation.
     * @param <T> Return type.
     * @return Future.
     */
    @SuppressWarnings("unchecked")
    protected <T> IgniteInternalFuture<T> asyncOp(IgniteTxLocalAdapter<K, V> tx, final AsyncOp<T> op) {
        IgniteInternalFuture<T> fail = asyncOpAcquire();

        if (fail != null)
            return fail;

        FutureHolder holder = lastFut.get();

        holder.lock();

        try {
            IgniteInternalFuture fut = holder.future();

            final IgniteTxLocalAdapter<K, V> tx0 = tx;

            if (fut != null && !fut.isDone()) {
                IgniteInternalFuture<T> f = new GridEmbeddedFuture<>(fut,
                    new C2<T, Exception, IgniteInternalFuture<T>>() {
                        @Override public IgniteInternalFuture<T> apply(T t, Exception e) {
                            return op.op(tx0).chain(new CX1<IgniteInternalFuture<T>, T>() {
                                @Override public T applyx(IgniteInternalFuture<T> tFut) throws IgniteCheckedException {
                                    try {
                                        return tFut.get();
                                    }
                                    catch (IgniteCheckedException e1) {
                                        tx0.rollbackAsync();

                                        throw e1;
                                    }
                                }
                            });
                        }
                    }, ctx.kernalContext());

                saveFuture(holder, f);

                return f;
            }

            IgniteInternalFuture<T> f = op.op(tx).chain(new CX1<IgniteInternalFuture<T>, T>() {
                @Override public T applyx(IgniteInternalFuture<T> tFut) throws IgniteCheckedException {
                    try {
                        return tFut.get();
                    }
                    catch (IgniteCheckedException e1) {
                        tx0.rollbackAsync();

                        throw e1;
                    }
                }
            });

            saveFuture(holder, f);

            if (tx.implicit())
                ctx.tm().txContextReset();

            return f;
        }
        finally {
            holder.unlock();
        }
    }

    /**
     * Saves future in thread local holder and adds listener
     * that will clear holder when future is finished.
     *
     * @param holder Future holder.
     * @param fut Future to save.
     */
    protected void saveFuture(final FutureHolder holder, IgniteInternalFuture<?> fut) {
        assert holder != null;
        assert fut != null;
        assert holder.holdsLock();

        holder.future(fut);

        if (fut.isDone()) {
            holder.future(null);

            asyncOpRelease();
        }
        else {
            fut.listenAsync(new CI1<IgniteInternalFuture<?>>() {
                @Override public void apply(IgniteInternalFuture<?> f) {
                    asyncOpRelease();

                    if (!holder.tryLock())
                        return;

                    try {
                        if (holder.future() == f)
                            holder.future(null);
                    }
                    finally {
                        holder.unlock();
                    }
                }
            });
        }
    }

    /**
     * Tries to acquire asynchronous operations permit, if limited.
     *
     * @return Failed future if waiting was interrupted.
     */
    @Nullable protected <T> IgniteInternalFuture<T> asyncOpAcquire() {
        try {
            if (asyncOpsSem != null)
                asyncOpsSem.acquire();

            return null;
        }
        catch (InterruptedException e) {
            Thread.currentThread().interrupt();

            return new GridFinishedFutureEx<>(new IgniteInterruptedCheckedException("Failed to wait for asynchronous " +
                "operation permit (thread got interrupted).", e));
        }
    }

    /**
     * Releases asynchronous operations permit, if limited.
     */
    protected void asyncOpRelease() {
        if (asyncOpsSem != null)
            asyncOpsSem.release();
    }

    /** {@inheritDoc} */
    @Override public void writeExternal(ObjectOutput out) throws IOException {
        U.writeString(out, ctx.gridName());
        U.writeString(out, ctx.namex());
    }

    /** {@inheritDoc} */
    @SuppressWarnings({"MismatchedQueryAndUpdateOfCollection"})
    @Override public void readExternal(ObjectInput in) throws IOException, ClassNotFoundException {
        IgniteBiTuple<String, String> t = stash.get();

        t.set1(U.readString(in));
        t.set2(U.readString(in));
    }

    /**
     * Reconstructs object on unmarshalling.
     *
     * @return Reconstructed object.
     * @throws ObjectStreamException Thrown in case of unmarshalling error.
     */
    protected Object readResolve() throws ObjectStreamException {
        try {
            IgniteBiTuple<String, String> t = stash.get();

            return IgnitionEx.gridx(t.get1()).cachex(t.get2());
        }
        catch (IllegalStateException e) {
            throw U.withCause(new InvalidObjectException(e.getMessage()), e);
        }
        finally {
            stash.remove();
        }
    }

    /** {@inheritDoc} */
    @Override public IgniteInternalFuture<?> forceRepartition() {
        ctx.preloader().forcePreload();

        return ctx.preloader().syncFuture();
    }

    /** {@inheritDoc} */
    @Override public boolean isIgfsDataCache() {
        return igfsDataCache;
    }

    /** {@inheritDoc} */
    @Override public long igfsDataSpaceUsed() {
        assert igfsDataCache;

        return igfsDataCacheSize.longValue();
    }

    /** {@inheritDoc} */
    @Override public long igfsDataSpaceMax() {
        return igfsDataSpaceMax;
    }

    /** {@inheritDoc} */
    @Override public boolean isMongoDataCache() {
        return mongoDataCache;
    }

    /** {@inheritDoc} */
    @Override public boolean isMongoMetaCache() {
        return mongoMetaCache;
    }

    /**
     * Callback invoked when data is added to IGFS cache.
     *
     * @param delta Size delta.
     */
    public void onIgfsDataSizeChanged(long delta) {
        assert igfsDataCache;

        igfsDataCacheSize.add(delta);
    }

    /**
     * @param keys Keys.
     * @param filter Filters to evaluate.
     */
    public void clearLocally0(Collection<? extends K> keys,
        @Nullable IgnitePredicate<Cache.Entry<K, V>>... filter) {
        ctx.denyOnFlag(READ);
        ctx.checkSecurity(GridSecurityPermission.CACHE_REMOVE);

        if (F.isEmpty(keys))
            return;

        if (keyCheck)
            validateCacheKeys(keys);

        GridCacheVersion obsoleteVer = ctx.versions().next();

        for (K k : keys)
            clearLocally(obsoleteVer, k, filter);
    }

    /**
     * @param key Key.
     * @param filter Filters to evaluate.
     * @return {@code True} if cleared.
     */
    public boolean clearLocally0(K key, @Nullable IgnitePredicate<Cache.Entry<K, V>>... filter) {
        A.notNull(key, "key");

        if (keyCheck)
            validateCacheKey(key);

        ctx.denyOnFlag(READ);
        ctx.checkSecurity(GridSecurityPermission.CACHE_REMOVE);

        return clearLocally(ctx.versions().next(), key, filter);
    }

    /**
     * @param key Key.
     * @param filter Filters to evaluate.
     * @return {@code True} if compacted.
     * @throws IgniteCheckedException If failed.
     */
    public boolean compact(K key, @Nullable IgnitePredicate<Cache.Entry<K, V>>... filter)
        throws IgniteCheckedException {
        ctx.denyOnFlag(READ);

        A.notNull(key, "key");

        if (keyCheck)
            validateCacheKey(key);

        GridCacheEntryEx<K, V> entry = peekEx(key);

        try {
            if (entry != null && entry.compact(filter)) {
                removeIfObsolete(key);

                return true;
            }
        }
        catch (GridCacheEntryRemovedException ignored) {
            if (log().isDebugEnabled())
                log().debug("Got removed entry in invalidate(...): " + key);
        }

        return false;
    }

    /**
     * @param key Key.
     * @param filter Filters to evaluate.
     * @return {@code True} if evicted.
     */
    public boolean evict(K key, @Nullable IgnitePredicate<Cache.Entry<K, V>>... filter) {
        A.notNull(key, "key");

        if (keyCheck)
            validateCacheKey(key);

        ctx.denyOnFlag(READ);

        return evictx(key, ctx.versions().next(), filter);
    }

    /**
     * @param keys Keys.
     * @param filter Filters to evaluate.
     */
    public void evictAll(Collection<? extends K> keys,
        @Nullable IgnitePredicate<Cache.Entry<K, V>>... filter) {
        A.notNull(keys, "keys");

        ctx.denyOnFlag(READ);

        if (F.isEmpty(keys))
            return;

        if (keyCheck)
            validateCacheKey(keys);

        GridCacheVersion obsoleteVer = ctx.versions().next();

        if (!ctx.evicts().evictSyncOrNearSync() && F.isEmptyOrNulls(filter) && ctx.isSwapOrOffheapEnabled()) {
            try {
                ctx.evicts().batchEvict(keys, obsoleteVer);
            }
            catch (IgniteCheckedException e) {
                U.error(log, "Failed to perform batch evict for keys: " + keys, e);
            }
        }
        else {
            for (K k : keys)
                evictx(k, obsoleteVer, filter);
        }
    }

    /**
     * @param key Key.
     * @param filter Filter to evaluate.
     * @return Peeked value.
     */
    public V peek(K key, @Nullable IgnitePredicate<Cache.Entry<K, V>> filter) {
        try {
            GridTuple<V> peek = peek0(false, key, SMART, filter);

            return peek != null ? peek.get() : null;
        }
        catch (GridCacheFilterFailedException e) {
            e.printStackTrace();

            assert false; // Should never happen.

            return null;
        }
    }

    /**
     * @param filter Filters to evaluate.
     * @return Entry set.
     */
    public Set<Cache.Entry<K, V>> entrySet(@Nullable IgnitePredicate<Cache.Entry<K, V>>... filter) {
        return map.entries(filter);
    }

    /**
     * @param keys Keys.
     * @param keyFilter Key filter.
     * @param filter Entry filter.
     * @return Entry set.
     */
    public Set<Cache.Entry<K, V>> entrySet(@Nullable Collection<? extends K> keys,
        @Nullable IgnitePredicate<K> keyFilter, @Nullable IgnitePredicate<Cache.Entry<K, V>>... filter) {
        if (F.isEmpty(keys))
            return emptySet();

        if (keyCheck)
            validateCacheKeys(keys);

        return new GridCacheEntrySet<>(ctx, F.viewReadOnly(keys, CU.cacheKey2Entry(ctx), keyFilter), filter);
    }

    /**
     * @param filter Filters to evaluate.
     * @return Primary entry set.
     */
    public Set<Cache.Entry<K, V>> primaryEntrySet(
        @Nullable IgnitePredicate<Cache.Entry<K, V>>... filter) {
        return map.entries(
            F.and(
                filter,
                CU.<K, V>cachePrimary(ctx.grid().<K>affinity(ctx.name()), ctx.localNode())));
    }

    /**
     * @param filter Filters to evaluate.
     * @return Key set.
     */
    @Override public Set<K> keySet(@Nullable IgnitePredicate<Cache.Entry<K, V>>... filter) {
        return map.keySet(filter);
    }

    /**
     * @param filter Primary key set.
     * @return Primary key set.
     */
    public Set<K> primaryKeySet(@Nullable IgnitePredicate<Cache.Entry<K, V>>... filter) {
        return map.keySet(
            F.and(
                filter,
                CU.<K, V>cachePrimary(ctx.grid().<K>affinity(ctx.name()), ctx.localNode())));
    }

    /**
     * @param filter Filters to evaluate.
     * @return Primary values.
     */
    public Collection<V> primaryValues(@Nullable IgnitePredicate<Cache.Entry<K, V>>... filter) {
        return map.values(
            F.and(
                filter,
                CU.<K, V>cachePrimary(ctx.grid().<K>affinity(ctx.name()), ctx.localNode())));
    }

    /**
     * @param keys Keys.
     * @param filter Filters to evaluate.
     * @throws IgniteCheckedException If failed.
     */
    public void compactAll(@Nullable Iterable<K> keys,
        @Nullable IgnitePredicate<Cache.Entry<K, V>>... filter) throws IgniteCheckedException {
        ctx.denyOnFlag(READ);

        if (keys != null) {
            for (K key : keys)
                compact(key, filter);
        }
    }

    /**
     * @param key Key.
     * @param deserializePortable Deserialize portable flag.
     * @return Cached value.
     * @throws IgniteCheckedException If failed.
     */
    @Nullable public V get(K key, boolean deserializePortable)
        throws IgniteCheckedException {
        Map<K, V> map = getAllAsync(F.asList(key), deserializePortable).get();

        assert map.isEmpty() || map.size() == 1 : map.size();

        if (ctx.portableEnabled())
            return map.isEmpty() ? null : map.values().iterator().next();
        else
            return map.get(key);
    }

    /**
     * @param key Key.
     * @param deserializePortable Deserialize portable flag.
     * @return Read operation future.
     */
    public final IgniteInternalFuture<V> getAsync(final K key, boolean deserializePortable) {
        ctx.denyOnFlag(LOCAL);

        try {
            checkJta();
        }
        catch (IgniteCheckedException e) {
            return new GridFinishedFuture<>(ctx.kernalContext(), e);
        }

        return getAllAsync(Collections.singletonList(key), deserializePortable).chain(
            new CX1<IgniteInternalFuture<Map<K, V>>, V>() {
                @Override public V applyx(IgniteInternalFuture<Map<K, V>> e) throws IgniteCheckedException {
                    Map<K, V> map = e.get();

                    assert map.isEmpty() || map.size() == 1 : map.size();

                    if (ctx.portableEnabled())
                        return map.isEmpty() ? null : map.values().iterator().next();
                    else
                        return map.get(key);
                }
            });
    }

    /**
     * @param keys Keys.
     * @param deserializePortable Deserialize portable flag.
     * @return Map of cached values.
     * @throws IgniteCheckedException If read failed.
     */
    public Map<K, V> getAll(Collection<? extends K> keys, boolean deserializePortable) throws IgniteCheckedException {
        ctx.denyOnFlag(LOCAL);

        checkJta();

        return getAllAsync(keys, deserializePortable).get();
    }

    /**
     * @param key Key.
     * @return Reloaded value.
     * @throws IgniteCheckedException If failed.
     */
    @Override @Nullable public V reload(K key) throws IgniteCheckedException {
        ctx.denyOnFlags(F.asList(LOCAL, READ));

        A.notNull(key, "key");

        if (keyCheck)
            validateCacheKey(key);

        long topVer = ctx.affinity().affinityTopologyVersion();

        if (ctx.portableEnabled())
            key = (K)ctx.marshalToPortable(key);

        while (true) {
            try {
                // Do not reload near entries, they will be reloaded in DHT cache.
                if (ctx.isNear() && ctx.affinity().localNode(key, topVer))
                    return null;

                return ctx.cloneOnFlag(entryEx(key).innerReload());
            }
            catch (GridCacheEntryRemovedException ignored) {
                if (log.isDebugEnabled())
                    log.debug("Attempted to reload a removed entry for key (will retry): " + key);
            }
        }
    }

    /**
     * @param keys Keys.
     * @return Reload future.
     */
    @Override public IgniteInternalFuture<?> reloadAllAsync(@Nullable Collection<? extends K> keys) {
        UUID subjId = ctx.subjectIdPerCall(null);

        String taskName = ctx.kernalContext().job().currentTaskName();

        return reloadAllAsync(keys, false, false, subjId, taskName);
    }

    /**
     * @param key Key.
     * @return Reload future.
     */
    @Override public IgniteInternalFuture<V> reloadAsync(final K key) {
        ctx.denyOnFlags(F.asList(LOCAL, READ));

        return ctx.closures().callLocalSafe(ctx.projectSafe(new Callable<V>() {
            @Nullable @Override public V call() throws IgniteCheckedException {
                return reload(key);
            }
        }), true);
    }

    /**
     * @param keys Keys.
     * @param deserializePortable Deserialize portable flag.
     * @return Read future.
     */
    public IgniteInternalFuture<Map<K, V>> getAllAsync(@Nullable Collection<? extends K> keys,
        boolean deserializePortable) {
        String taskName = ctx.kernalContext().job().currentTaskName();

        if (ctx.portableEnabled() && !F.isEmpty(keys)) {
            keys = F.viewReadOnly(keys, new C1<K, K>() {
                @Override public K apply(K k) {
                    return (K)ctx.marshalToPortable(k);
                }
            });
        }

        return getAllAsync(keys,
            !ctx.config().isReadFromBackup(),
            /*skip tx*/false,
            null,
            null,
            taskName,
            deserializePortable,
            false);
    }

    /**
     * @param entry Entry.
     * @param ver Version.
     */
    public abstract void onDeferredDelete(GridCacheEntryEx<K, V> entry, GridCacheVersion ver);

    /**
     * Validates that given cache value implements {@link Externalizable}.
     *
     * @param val Cache value.
     */
    private void validateCacheValue(Object val) {
        if (valCheck) {
            CU.validateCacheValue(log, val);

            valCheck = false;
        }
    }

    /**
     * Validates that given cache values implement {@link Externalizable}.
     *
     * @param vals Cache values.
     */
    private void validateCacheValues(Iterable<?> vals) {
        if (valCheck) {
            for (Object val : vals) {
                if (val == null)
                    continue;

                CU.validateCacheValue(log, val);
            }

            valCheck = false;
        }
    }

    /**
     * Validates that given cache key has overridden equals and hashCode methods and
     * implements {@link Externalizable}.
     *
     * @param key Cache key.
     * @throws IllegalArgumentException If validation fails.
     */
    protected void validateCacheKey(Object key) {
        if (keyCheck) {
            CU.validateCacheKey(log, key);

            keyCheck = false;
        }
    }

    /**
     * Validates that given cache keys have overridden equals and hashCode methods and
     * implement {@link Externalizable}.
     *
     * @param keys Cache keys.
     * @throws IgniteException If validation fails.
     */
    protected void validateCacheKeys(Iterable<?> keys) {
        if (keys == null)
            return;

        if (keyCheck) {
            for (Object key : keys) {
                if (key == null || key instanceof GridCacheInternal)
                    continue;

                CU.validateCacheKey(log, key);

                keyCheck = false;
            }
        }
    }

    /**
     * @param it Internal entry iterator.
     * @param deserializePortable Deserialize portable flag.
     * @return Public API iterator.
     */
    protected Iterator<Cache.Entry<K, V>> iterator(final Iterator<GridCacheEntryEx<K, V>> it,
        final boolean deserializePortable) {
        return new Iterator<Cache.Entry<K, V>>() {
            {
                advance();
            }

            /** */
            private Cache.Entry<K, V> next;

            @Override public boolean hasNext() {
                return next != null;
            }

            @Override public Cache.Entry<K, V> next() {
                if (next == null)
                    throw new NoSuchElementException();

                Cache.Entry<K, V> e = next;

                advance();

                return e;
            }

            @Override public void remove() {
                throw new UnsupportedOperationException();
            }

            /**
             * Switch to next entry.
             */
            private void advance() {
                next = null;

                while (it.hasNext()) {
                    GridCacheEntryEx<K, V> entry = it.next();

                    try {
                        next = toCacheEntry(entry, deserializePortable);

                        if (next == null)
                            continue;

                        break;
                    }
                    catch (IgniteCheckedException e) {
                        throw U.convertToCacheException(e);
                    }
                    catch (GridCacheEntryRemovedException ignore) {
                        // No-op.
                    }
                }
            }
        };
    }

    /**
     * @param entry Internal entry.
     * @param deserializePortable Deserialize portable flag.
     * @return Public API entry.
     * @throws IgniteCheckedException If failed.
     * @throws GridCacheEntryRemovedException If entry removed.
     */
    @Nullable private Cache.Entry<K, V> toCacheEntry(GridCacheEntryEx<K, V> entry,
        boolean deserializePortable)
        throws IgniteCheckedException, GridCacheEntryRemovedException
    {
        try {
            V val = entry.innerGet(
                null,
                false,
                false,
                false,
                true,
                false,
                false,
                false,
                null,
                null,
                null,
                null);

            if (val == null)
                return null;

            K key = entry.key();

            if (deserializePortable && ctx.portableEnabled()) {
                key = (K)ctx.unwrapPortableIfNeeded(key, true);
                val = (V)ctx.unwrapPortableIfNeeded(val, true);
            }

            return new CacheEntryImpl<>(key, val);
        }
        catch (GridCacheFilterFailedException ignore) {
            assert false;

            return null;
        }
    }

    /**
     *
     */
    private static class PeekModes {
        /** */
        boolean near;

        /** */
        boolean primary;

        /** */
        boolean backup;

        /** */
        boolean heap;

        /** */
        boolean offheap;

        /** */
        boolean swap;

        /** {@inheritDoc} */
        @Override public String toString() {
            return S.toString(PeekModes.class, this);
        }
    }

    /**
     * @param peekModes Cache peek modes array.
     * @return Peek modes flags.
     */
    private static PeekModes parsePeekModes(CachePeekMode[] peekModes) {
        PeekModes modes = new PeekModes();

        if (F.isEmpty(peekModes)) {
            modes.near = true;
            modes.primary = true;
            modes.backup = true;

            modes.heap = true;
            modes.offheap = true;
            modes.swap = true;
        }
        else {
            for (int i = 0; i < peekModes.length; i++) {
                CachePeekMode peekMode = peekModes[i];

                A.notNull(peekMode, "peekMode");

                switch (peekMode) {
                    case ALL:
                        modes.near = true;
                        modes.primary = true;
                        modes.backup = true;

                        modes.heap = true;
                        modes.offheap = true;
                        modes.swap = true;

                        break;

                    case BACKUP:
                        modes.backup = true;

                        break;

                    case PRIMARY:
                        modes.primary = true;

                        break;

                    case NEAR:
                        modes.near = true;

                        break;

                    case ONHEAP:
                        modes.heap = true;

                        break;

                    case OFFHEAP:
                        modes.offheap = true;

                        break;

                    case SWAP:
                        modes.swap = true;

                        break;

                    default:
                        assert false : peekMode;
                }
            }
        }

        if (!(modes.heap || modes.offheap || modes.swap)) {
            modes.heap = true;
            modes.offheap = true;
            modes.swap = true;
        }

        if (!(modes.primary || modes.backup || modes.near)) {
            modes.primary = true;
            modes.backup = true;
            modes.near = true;
        }

        assert modes.heap || modes.offheap || modes.swap;
        assert modes.primary || modes.backup || modes.near;

        return modes;
    }

    /**
     * @param plc Explicitly specified expiry policy for cache operation.
     * @return Expiry policy wrapper.
     */
    @Nullable public IgniteCacheExpiryPolicy expiryPolicy(@Nullable ExpiryPolicy plc) {
        if (plc == null)
            plc = ctx.expiry();

        return CacheExpiryPolicy.forPolicy(plc);
    }

    /**
     * Cache operation.
     */
    private abstract class SyncOp<T> {
        /** Flag to indicate only-one-key operation. */
        private final boolean single;

        /**
         * @param single Flag to indicate only-one-key operation.
         */
        SyncOp(boolean single) {
            this.single = single;
        }

        /**
         * @return Flag to indicate only-one-key operation.
         */
        final boolean single() {
            return single;
        }

        /**
         * @param tx Transaction.
         * @return Operation return value.
         * @throws IgniteCheckedException If failed.
         */
        @Nullable public abstract T op(IgniteTxLocalAdapter<K, V> tx) throws IgniteCheckedException;
    }

    /**
     * Cache operation.
     */
    private abstract class SyncInOp extends SyncOp<Object> {
        /**
         * @param single Flag to indicate only-one-key operation.
         */
        SyncInOp(boolean single) {
            super(single);
        }

        /** {@inheritDoc} */
        @Nullable @Override public final Object op(IgniteTxLocalAdapter<K, V> tx) throws IgniteCheckedException {
            inOp(tx);

            return null;
        }

        /**
         * @param tx Transaction.
         * @throws IgniteCheckedException If failed.
         */
        public abstract void inOp(IgniteTxLocalAdapter<K, V> tx) throws IgniteCheckedException;
    }

    /**
     * Cache operation.
     */
    protected abstract class AsyncOp<T> {
        /** Flag to indicate only-one-key operation. */
        private final boolean single;

        /** Keys. */
        private final Collection<? extends K> keys;

        /**
         * @param key Key.
         */
        protected AsyncOp(K key) {
            keys = Arrays.asList(key);

            single = true;
        }

        /**
         * @param keys Keys involved.
         */
        protected AsyncOp(Collection<? extends K> keys) {
            this.keys = keys;

            single = keys.size() == 1;
        }

        /**
         * @return Flag to indicate only-one-key operation.
         */
        final boolean single() {
            return single;
        }

        /**
         * @return Keys.
         */
        Collection<? extends K> keys() {
            return keys;
        }

        /**
         * @param tx Transaction.
         * @return Operation return value.
         */
        public abstract IgniteInternalFuture<T> op(IgniteTxLocalAdapter<K, V> tx);
    }

    /**
     * Cache operation.
     */
    private abstract class AsyncInOp extends AsyncOp<Object> {
        /**
         * @param key Key.
         */
        protected AsyncInOp(K key) {
            super(key);
        }

        /**
         * @param keys Keys involved.
         */
        protected AsyncInOp(Collection<? extends K> keys) {
            super(keys);
        }

        /** {@inheritDoc} */
        @SuppressWarnings({"unchecked"})
        @Override public final IgniteInternalFuture<Object> op(IgniteTxLocalAdapter<K, V> tx) {
            return (IgniteInternalFuture<Object>)inOp(tx);
        }

        /**
         * @param tx Transaction.
         * @return Operation return value.
         */
        public abstract IgniteInternalFuture<?> inOp(IgniteTxLocalAdapter<K, V> tx);
    }

    /**
     * Internal callable which performs {@link CacheProjection#clearLocally()}
     * operation on a cache with the given name.
     */
    @GridInternal
    private static class GlobalClearAllCallable implements Callable<Object>, Externalizable {
        /** */
        private static final long serialVersionUID = 0L;

        /** Cache name. */
        private String cacheName;

        /** Injected grid instance. */
        @IgniteInstanceResource
        private Ignite ignite;

        /**
         * Empty constructor for serialization.
         */
        public GlobalClearAllCallable() {
            // No-op.
        }

        /**
         * @param cacheName Cache name.
         */
        private GlobalClearAllCallable(String cacheName) {
            this.cacheName = cacheName;
        }

        /** {@inheritDoc} */
        @Override public Object call() throws Exception {
            ((IgniteEx)ignite).cachex(cacheName).clearLocally();

            return null;
        }

        /** {@inheritDoc} */
        @Override public void writeExternal(ObjectOutput out) throws IOException {
            U.writeString(out, cacheName);
        }

        /** {@inheritDoc} */
        @Override public void readExternal(ObjectInput in) throws IOException, ClassNotFoundException {
            cacheName = U.readString(in);
        }
    }

    /**
     * Internal callable for global size calculation.
     */
    @GridInternal
    private static class SizeCallable extends IgniteClosureX<Object, Integer> implements Externalizable {
        /** */
        private static final long serialVersionUID = 0L;

        /** Cache name. */
        private String cacheName;

        /** Peek modes. */
        private CachePeekMode[] peekModes;

        /** Injected grid instance. */
        @IgniteInstanceResource
        private Ignite ignite;

        /**
         * Required by {@link Externalizable}.
         */
        public SizeCallable() {
            // No-op.
        }

        /**
         * @param cacheName Cache name.
         * @param peekModes Cache peek modes.
         */
        private SizeCallable(String cacheName, CachePeekMode[] peekModes) {
            this.cacheName = cacheName;
            this.peekModes = peekModes;
        }

        /** {@inheritDoc} */
        @Override public Integer applyx(Object o) throws IgniteCheckedException {
            GridCache<Object, Object> cache = ((IgniteEx)ignite).cachex(cacheName);

            assert cache != null : cacheName;

            return cache.localSize(peekModes);
        }

        /** {@inheritDoc} */
        @SuppressWarnings("ForLoopReplaceableByForEach")
        @Override public void writeExternal(ObjectOutput out) throws IOException {
            U.writeString(out, cacheName);

            out.writeInt(peekModes.length);

            for (int i = 0; i < peekModes.length; i++)
                U.writeEnum(out, peekModes[i]);
        }

        /** {@inheritDoc} */
        @Override public void readExternal(ObjectInput in) throws IOException, ClassNotFoundException {
            cacheName = U.readString(in);

            int len = in.readInt();

            peekModes = new CachePeekMode[len];

            for (int i = 0; i < len; i++)
                peekModes[i] = CachePeekMode.fromOrdinal(in.readByte());
        }

        /** {@inheritDoc} */
        public String toString() {
            return S.toString(SizeCallable.class, this);
        }
    }

    /**
     * Internal callable which performs {@link CacheProjection#size()} or {@link CacheProjection#primarySize()}
     * operation on a cache with the given name.
     */
    @GridInternal
    private static class GlobalSizeCallable implements IgniteClosure<Object, Integer>, Externalizable {
        /** */
        private static final long serialVersionUID = 0L;

        /** Cache name. */
        private String cacheName;

        /** Primary only flag. */
        private boolean primaryOnly;

        /** Injected grid instance. */
        @IgniteInstanceResource
        private Ignite ignite;

        /**
         * Empty constructor for serialization.
         */
        public GlobalSizeCallable() {
            // No-op.
        }

        /**
         * @param cacheName Cache name.
         * @param primaryOnly Primary only flag.
         */
        private GlobalSizeCallable(String cacheName, boolean primaryOnly) {
            this.cacheName = cacheName;
            this.primaryOnly = primaryOnly;
        }

        /** {@inheritDoc} */
        @Override public Integer apply(Object o) {
            GridCache<Object, Object> cache = ((IgniteEx)ignite).cachex(cacheName);

            return primaryOnly ? cache.primarySize() : cache.size();
        }

        /** {@inheritDoc} */
        @Override public void writeExternal(ObjectOutput out) throws IOException {
            U.writeString(out, cacheName);
            out.writeBoolean(primaryOnly);
        }

        /** {@inheritDoc} */
        @Override public void readExternal(ObjectInput in) throws IOException, ClassNotFoundException {
            cacheName = U.readString(in);
            primaryOnly = in.readBoolean();
        }
    }

    /**
     * Holder for last async operation future.
     */
    protected static class FutureHolder {
        /** Lock. */
        private final ReentrantLock lock = new ReentrantLock();

        /** Future. */
        private IgniteInternalFuture fut;

        /**
         * Tries to acquire lock.
         *
         * @return Whether lock was actually acquired.
         */
        public boolean tryLock() {
            return lock.tryLock();
        }

        /**
         * Acquires lock.
         */
        @SuppressWarnings("LockAcquiredButNotSafelyReleased")
        public void lock() {
            lock.lock();
        }

        /**
         * Releases lock.
         */
        public void unlock() {
            lock.unlock();
        }

        /**
         * @return Whether lock is held by current thread.
         */
        public boolean holdsLock() {
            return lock.isHeldByCurrentThread();
        }

        /**
         * Gets future.
         *
         * @return Future.
         */
        public IgniteInternalFuture future() {
            return fut;
        }

        /**
         * Sets future.
         *
         * @param fut Future.
         */
        public void future(@Nullable IgniteInternalFuture fut) {
            this.fut = fut;
        }
    }

    /**
     *
     */
    protected abstract static class CacheExpiryPolicy implements IgniteCacheExpiryPolicy {
        /** */
        private Map<Object, IgniteBiTuple<byte[], GridCacheVersion>> entries;

        /** */
        private Map<UUID, Collection<IgniteBiTuple<byte[], GridCacheVersion>>> rdrsMap;

        /**
         * @param expiryPlc Expiry policy.
         * @return Access expire policy.
         */
        @Nullable private static CacheExpiryPolicy forPolicy(@Nullable final ExpiryPolicy expiryPlc) {
            if (expiryPlc == null)
                return null;

            return new CacheExpiryPolicy() {
                @Override public long forAccess() {
                    return CU.toTtl(expiryPlc.getExpiryForAccess());
                }

                @Override public long forCreate() {
                    return CU.toTtl(expiryPlc.getExpiryForCreation());
                }

                @Override public long forUpdate() {
                    return CU.toTtl(expiryPlc.getExpiryForUpdate());
                }
            };
        }

        /**
         * @param ttl Access TTL.
         * @return Access expire policy.
         */
        @Nullable public static CacheExpiryPolicy forAccess(final long ttl) {
            if (ttl == CU.TTL_NOT_CHANGED)
                return null;

            return new CacheExpiryPolicy() {
                @Override public long forAccess() {
                    return ttl;
                }
            };
        }

        /** {@inheritDoc} */
        @Override public long forCreate() {
            return CU.TTL_NOT_CHANGED;
        }

        /** {@inheritDoc} */
        @Override public long forUpdate() {
            return CU.TTL_NOT_CHANGED;
        }

        /** {@inheritDoc} */
        @Override public void reset() {
            if (entries != null)
                entries.clear();

            if (rdrsMap != null)
                rdrsMap.clear();
        }

        /**
         * @param key Entry key.
         * @param keyBytes Entry key bytes.
         * @param ver Entry version.
         */
        @SuppressWarnings("unchecked")
        @Override public void ttlUpdated(Object key,
            byte[] keyBytes,
            GridCacheVersion ver,
            @Nullable Collection<UUID> rdrs) {
            if (entries == null)
                entries = new HashMap<>();

            IgniteBiTuple<byte[], GridCacheVersion> t = new IgniteBiTuple<>(keyBytes, ver);

            entries.put(key, t);

            if (rdrs != null && !rdrs.isEmpty()) {
                if (rdrsMap == null)
                    rdrsMap = new HashMap<>();

                for (UUID nodeId : rdrs) {
                    Collection<IgniteBiTuple<byte[], GridCacheVersion>> col = rdrsMap.get(nodeId);

                    if (col == null)
                        rdrsMap.put(nodeId, col = new ArrayList<>());

                    col.add(t);
                }
            }
        }

        /**
         * @return TTL update request.
         */
        @Nullable @Override public Map<Object, IgniteBiTuple<byte[], GridCacheVersion>> entries() {
            return entries;
        }

        /** {@inheritDoc} */
        @Nullable @Override public Map<UUID, Collection<IgniteBiTuple<byte[], GridCacheVersion>>> readers() {
            return rdrsMap;
        }

        /** {@inheritDoc} */
        @Override public boolean readyToFlush(int cnt) {
            return (entries != null && entries.size() > cnt) || (rdrsMap != null && rdrsMap.size() > cnt);
        }

        /** {@inheritDoc} */
        @Override public String toString() {
            return S.toString(CacheExpiryPolicy.class, this);
        }
    }

    /**
     *
     */
    static class LoadKeysCallable<K, V> implements IgniteCallable<Void>, Externalizable{
        /** */
        private static final long serialVersionUID = 0L;

        /** Cache name. */
        private String cacheName;

        /** Injected grid instance. */
        @IgniteInstanceResource
        private Ignite ignite;

        /** Keys to load. */
        private Collection<? extends K> keys;

        /** Update flag. */
        private boolean update;

        /** */
        private ExpiryPolicy plc;

        /**
         * Required by {@link Externalizable}.
         */
        public LoadKeysCallable() {
            // No-op.
        }

        /**
         * @param cacheName Cache name.
         * @param keys Keys.
         * @param update If {@code true} calls {@link #localLoadAndUpdate(Collection)}
         *        otherwise {@link #localLoad(Collection, ExpiryPolicy)}.
         * @param plc Expiry policy.
         */
        LoadKeysCallable(String cacheName,
            Collection<? extends K> keys,
            boolean update,
            ExpiryPolicy plc) {
            this.cacheName = cacheName;
            this.keys = keys;
            this.update = update;
            this.plc = plc;
        }

        /** {@inheritDoc} */
        @Override public Void call() throws Exception {
            GridCacheAdapter<K, V> cache = ((IgniteKernal)ignite).context().cache().internalCache(cacheName);

            assert cache != null : cacheName;

            cache.context().gate().enter();

            try {
                if (update)
                    cache.localLoadAndUpdate(keys);
                else
                    cache.localLoad(keys, plc);
            }
            finally {
                cache.context().gate().leave();
            }

            return null;
        }

        /** {@inheritDoc} */
        @Override public void writeExternal(ObjectOutput out) throws IOException {
            U.writeString(out, cacheName);

            U.writeCollection(out, keys);

            out.writeBoolean(update);

            out.writeObject(plc != null ? new IgniteExternalizableExpiryPolicy(plc) : null);
        }

        /** {@inheritDoc} */
        @Override public void readExternal(ObjectInput in) throws IOException, ClassNotFoundException {
            cacheName = U.readString(in);

            keys = U.readCollection(in);

            update = in.readBoolean();

            plc = (ExpiryPolicy)in.readObject();
        }
    }

    /**
     *
     */
    private class LocalStoreLoadClosure extends CIX3<K, V, GridCacheVersion> {
        /** */
        final IgniteBiPredicate<K, V> p;

        /** */
        final Collection<Map.Entry<K, V>> col;

        /** */
        final IgniteDataLoaderImpl<K, V> ldr;

        /** */
        final ExpiryPolicy plc;

        /**
         * @param p Key/value predicate.
         * @param ldr Loader.
         * @param plc Optional expiry policy.
         */
        private LocalStoreLoadClosure(@Nullable IgniteBiPredicate<K, V> p,
            IgniteDataLoaderImpl<K, V> ldr,
            @Nullable ExpiryPolicy plc) {
            this.p = p;
            this.ldr = ldr;
            this.plc = plc;

            col = new ArrayList<>(ldr.perNodeBufferSize());
        }

        /** {@inheritDoc} */
        @Override public void applyx(K key, V val, GridCacheVersion ver) throws IgniteCheckedException {
            assert ver != null;

            if (p != null && !p.apply(key, val))
                return;

            long ttl = 0;

            if (plc != null) {
                ttl = CU.toTtl(plc.getExpiryForCreation());

                if (ttl == CU.TTL_ZERO)
                    return;
                else if (ttl == CU.TTL_NOT_CHANGED)
                    ttl = 0;
            }

            if (ctx.portableEnabled()) {
                key = (K)ctx.marshalToPortable(key);
                val = (V)ctx.marshalToPortable(val);
            }

            GridCacheRawVersionedEntry<K,V> e = new GridCacheRawVersionedEntry<>(key,
                null,
                val,
                null,
                ttl,
                0,
                ver);

            e.marshal(ctx.marshaller());

            col.add(e);

            if (col.size() == ldr.perNodeBufferSize()) {
                ldr.addData(col);

                col.clear();
            }
        }

        /**
         * Adds remaining data to loader.
         */
        void onDone() {
            if (!col.isEmpty())
                ldr.addData(col);
        }
    }

    /**
     *
     */
    private static class LoadCacheClosure<K, V> implements Callable<Void>, Externalizable {
        /** */
        private static final long serialVersionUID = 0L;

        /** */
        private String cacheName;

        /** */
        private IgniteBiPredicate<K, V> p;

        /** */
        private Object[] args;

        /** */
        @IgniteInstanceResource
        private Ignite ignite;

        /** */
        private ExpiryPolicy plc;

        /**
         * Required by {@link Externalizable}.
         */
        public LoadCacheClosure() {
            // No-op.
        }

        /**
         * @param cacheName Cache name.
         * @param p Predicate.
         * @param args Arguments.
         * @param plc Explicitly specified expiry policy.
         */
        private LoadCacheClosure(String cacheName,
            IgniteBiPredicate<K, V> p,
            Object[] args,
            @Nullable ExpiryPolicy plc)
        {
            this.cacheName = cacheName;
            this.p = p;
            this.args = args;
            this.plc = plc;
        }

        /** {@inheritDoc} */
        @Override public Void call() throws Exception {
            IgniteCache<K, V> cache = ignite.jcache(cacheName);

            assert cache != null : cacheName;

            if (plc != null)
                cache = cache.withExpiryPolicy(plc);

            cache.localLoadCache(p, args);

            return null;
        }

        /** {@inheritDoc} */
        @Override public void writeExternal(ObjectOutput out) throws IOException {
            out.writeObject(p);

            out.writeObject(args);

            U.writeString(out, cacheName);

            if (plc != null)
                out.writeObject(new IgniteExternalizableExpiryPolicy(plc));
            else
                out.writeObject(null);
        }

        /** {@inheritDoc} */
        @SuppressWarnings("unchecked")
        @Override public void readExternal(ObjectInput in) throws IOException, ClassNotFoundException {
            p = (IgniteBiPredicate<K, V>)in.readObject();

            args = (Object[])in.readObject();

            cacheName = U.readString(in);

            plc = (ExpiryPolicy)in.readObject();
        }

        /** {@inheritDoc} */
        @Override public String toString() {
            return S.toString(LoadCacheClosure.class, this);
        }
    }

    /**
     *
     */
    protected abstract static class UpdateTimeStatClosure<T> implements CI1<IgniteInternalFuture<T>> {
        /** */
        protected final CacheMetricsImpl metrics;

        /** */
        protected final long start;

        /**
         * @param metrics Metrics.
         * @param start   Start time.
         */
        public UpdateTimeStatClosure(CacheMetricsImpl metrics, long start) {
            this.metrics = metrics;
            this.start = start;
        }

        /** {@inheritDoc} */
        @Override public void apply(IgniteInternalFuture<T> fut) {
            try {
                if (!fut.isCancelled()) {
                    fut.get();

                    updateTimeStat();
                }
            }
            catch (IgniteCheckedException ignore) {
                //No-op.
            }
        }

        /**
         * Updates statistics.
         */
        protected abstract void updateTimeStat();
    }

    /**
     *
     */
    protected static class UpdateGetTimeStatClosure<T> extends UpdateTimeStatClosure<T> {
        /** */
        private static final long serialVersionUID = 0L;

        /**
         * @param metrics Metrics.
         * @param start   Start time.
         */
        public UpdateGetTimeStatClosure(CacheMetricsImpl metrics, long start) {
            super(metrics, start);
        }

        /** {@inheritDoc} */
        @Override protected void updateTimeStat() {
            metrics.addGetTimeNanos(System.nanoTime() - start);
        }
    }

    /**
     *
     */
    protected static class UpdateRemoveTimeStatClosure<T> extends UpdateTimeStatClosure<T> {
        /** */
        private static final long serialVersionUID = 0L;

        /**
         * @param metrics Metrics.
         * @param start   Start time.
         */
        public UpdateRemoveTimeStatClosure(CacheMetricsImpl metrics, long start) {
            super(metrics, start);
        }

        /** {@inheritDoc} */
        @Override protected void updateTimeStat() {
            metrics.addRemoveTimeNanos(System.nanoTime() - start);
        }
    }

    /**
     *
     */
    protected static class UpdatePutTimeStatClosure<T> extends UpdateTimeStatClosure {
        /** */
        private static final long serialVersionUID = 0L;

        /**
         * @param metrics Metrics.
         * @param start   Start time.
         */
        public UpdatePutTimeStatClosure(CacheMetricsImpl metrics, long start) {
            super(metrics, start);
        }

        /** {@inheritDoc} */
        @Override protected void updateTimeStat() {
            metrics.addPutTimeNanos(System.nanoTime() - start);
        }
    }

    /**
     *
     */
    protected static class UpdatePutAndGetTimeStatClosure<T> extends UpdateTimeStatClosure {
        /** */
        private static final long serialVersionUID = 0L;

        /**
         * @param metrics Metrics.
         * @param start   Start time.
         */
        public UpdatePutAndGetTimeStatClosure(CacheMetricsImpl metrics, long start) {
            super(metrics, start);
        }

        /** {@inheritDoc} */
        @Override protected void updateTimeStat() {
            metrics.addPutAndGetTimeNanos(System.nanoTime() - start);
        }
    }
}<|MERGE_RESOLUTION|>--- conflicted
+++ resolved
@@ -3901,15 +3901,9 @@
                     throws IgniteException {
                     assert ver == null;
 
-<<<<<<< HEAD
-                    Long ttl = CU.ttlForLoad(plc);
-
-                    if (ttl == null)
-=======
                     long ttl = CU.ttlForLoad(plc);
 
                     if (ttl == CU.TTL_ZERO)
->>>>>>> 7cb404d9
                         return;
 
                     loadEntry(key, val, ver0, p, topVer, replicate, ttl);
@@ -4114,15 +4108,9 @@
 
             ctx.store().loadAllFromStore(null, keys, new CI2<K, V>() {
                 @Override public void apply(K key, V val) {
-<<<<<<< HEAD
-                    Long ttl = CU.ttlForLoad(plc0);
-
-                    if (ttl == null)
-=======
                     long ttl = CU.ttlForLoad(plc0);
 
                     if (ttl == CU.TTL_ZERO)
->>>>>>> 7cb404d9
                         return;
 
                     loadEntry(key, val, ver0, null, topVer, replicate, ttl);
