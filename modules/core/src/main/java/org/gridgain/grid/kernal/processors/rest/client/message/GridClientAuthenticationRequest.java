--- conflicted
+++ resolved
@@ -20,12 +20,6 @@
     /** */
     private static final long serialVersionUID = 0L;
 
-<<<<<<< HEAD
-    /** */
-    public static final int PORTABLE_TYPE_ID = -1;
-
-=======
->>>>>>> 9188835c
     /** Credentials. */
     private Object cred;
 
