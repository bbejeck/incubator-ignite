--- conflicted
+++ resolved
@@ -9,11 +9,7 @@
 
 package org.gridgain.grid.kernal.processors.rest.client.message;
 
-<<<<<<< HEAD
-import org.gridgain.grid.marshaller.portable.*;
-=======
 import org.gridgain.grid.portable.*;
->>>>>>> 0592488a
 import org.gridgain.grid.util.typedef.internal.*;
 
 import java.io.*;
@@ -27,11 +23,7 @@
     private static final long serialVersionUID = 0L;
 
     /** */
-<<<<<<< HEAD
     public static final int PORTABLE_TYPE_ID = -9;
-=======
-    public static final int PORTABLE_TYPE_ID = GridClientAbstractMessage.nextSystemTypeId();
->>>>>>> 0592488a
 
     /** Id of requested node. */
     private UUID nodeId;
