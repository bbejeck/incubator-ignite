--- conflicted
+++ resolved
@@ -111,11 +111,7 @@
         int workerCnt = Runtime.getRuntime().availableProcessors();
 
         evtLoop = cfg.getProtocol() == GridClientProtocol.TCP ?
-<<<<<<< HEAD
-            new NioEventLoopGroup(workerCnt, cfg.getNioThreadFactory()) : null;
-=======
             new NioEventLoopGroup(workerCnt, new GridClientThreadFactory("nio", true)) : null;
->>>>>>> 5017ab8a
     }
 
     /** {@inheritDoc} */
